/* Optimize by combining instructions for GNU compiler.
   Copyright (C) 1987-2018 Free Software Foundation, Inc.

This file is part of GCC.

GCC is free software; you can redistribute it and/or modify it under
the terms of the GNU General Public License as published by the Free
Software Foundation; either version 3, or (at your option) any later
version.

GCC is distributed in the hope that it will be useful, but WITHOUT ANY
WARRANTY; without even the implied warranty of MERCHANTABILITY or
FITNESS FOR A PARTICULAR PURPOSE.  See the GNU General Public License
for more details.

You should have received a copy of the GNU General Public License
along with GCC; see the file COPYING3.  If not see
<http://www.gnu.org/licenses/>.  */

/* This module is essentially the "combiner" phase of the U. of Arizona
   Portable Optimizer, but redone to work on our list-structured
   representation for RTL instead of their string representation.

   The LOG_LINKS of each insn identify the most recent assignment
   to each REG used in the insn.  It is a list of previous insns,
   each of which contains a SET for a REG that is used in this insn
   and not used or set in between.  LOG_LINKs never cross basic blocks.
   They were set up by the preceding pass (lifetime analysis).

   We try to combine each pair of insns joined by a logical link.
   We also try to combine triplets of insns A, B and C when C has
   a link back to B and B has a link back to A.  Likewise for a
   small number of quadruplets of insns A, B, C and D for which
   there's high likelihood of success.

   LOG_LINKS does not have links for use of the CC0.  They don't
   need to, because the insn that sets the CC0 is always immediately
   before the insn that tests it.  So we always regard a branch
   insn as having a logical link to the preceding insn.  The same is true
   for an insn explicitly using CC0.

   We check (with modified_between_p) to avoid combining in such a way
   as to move a computation to a place where its value would be different.

   Combination is done by mathematically substituting the previous
   insn(s) values for the regs they set into the expressions in
   the later insns that refer to these regs.  If the result is a valid insn
   for our target machine, according to the machine description,
   we install it, delete the earlier insns, and update the data flow
   information (LOG_LINKS and REG_NOTES) for what we did.

   There are a few exceptions where the dataflow information isn't
   completely updated (however this is only a local issue since it is
   regenerated before the next pass that uses it):

   - reg_live_length is not updated
   - reg_n_refs is not adjusted in the rare case when a register is
     no longer required in a computation
   - there are extremely rare cases (see distribute_notes) when a
     REG_DEAD note is lost
   - a LOG_LINKS entry that refers to an insn with multiple SETs may be
     removed because there is no way to know which register it was
     linking

   To simplify substitution, we combine only when the earlier insn(s)
   consist of only a single assignment.  To simplify updating afterward,
   we never combine when a subroutine call appears in the middle.

   Since we do not represent assignments to CC0 explicitly except when that
   is all an insn does, there is no LOG_LINKS entry in an insn that uses
   the condition code for the insn that set the condition code.
   Fortunately, these two insns must be consecutive.
   Therefore, every JUMP_INSN is taken to have an implicit logical link
   to the preceding insn.  This is not quite right, since non-jumps can
   also use the condition code; but in practice such insns would not
   combine anyway.  */

#include "config.h"
#include "system.h"
#include "coretypes.h"
#include "backend.h"
#include "target.h"
#include "rtl.h"
#include "tree.h"
#include "cfghooks.h"
#include "predict.h"
#include "df.h"
#include "memmodel.h"
#include "tm_p.h"
#include "optabs.h"
#include "regs.h"
#include "emit-rtl.h"
#include "recog.h"
#include "cgraph.h"
#include "stor-layout.h"
#include "cfgrtl.h"
#include "cfgcleanup.h"
/* Include expr.h after insn-config.h so we get HAVE_conditional_move.  */
#include "explow.h"
#include "insn-attr.h"
#include "rtlhooks-def.h"
#include "params.h"
#include "tree-pass.h"
#include "valtrack.h"
#include "rtl-iter.h"
#include "print-rtl.h"

/* Number of attempts to combine instructions in this function.  */

static int combine_attempts;

/* Number of attempts that got as far as substitution in this function.  */

static int combine_merges;

/* Number of instructions combined with added SETs in this function.  */

static int combine_extras;

/* Number of instructions combined in this function.  */

static int combine_successes;

/* Totals over entire compilation.  */

static int total_attempts, total_merges, total_extras, total_successes;

/* combine_instructions may try to replace the right hand side of the
   second instruction with the value of an associated REG_EQUAL note
   before throwing it at try_combine.  That is problematic when there
   is a REG_DEAD note for a register used in the old right hand side
   and can cause distribute_notes to do wrong things.  This is the
   second instruction if it has been so modified, null otherwise.  */

static rtx_insn *i2mod;

/* When I2MOD is nonnull, this is a copy of the old right hand side.  */

static rtx i2mod_old_rhs;

/* When I2MOD is nonnull, this is a copy of the new right hand side.  */

static rtx i2mod_new_rhs;

struct reg_stat_type {
  /* Record last point of death of (hard or pseudo) register n.  */
  rtx_insn			*last_death;

  /* Record last point of modification of (hard or pseudo) register n.  */
  rtx_insn			*last_set;

  /* The next group of fields allows the recording of the last value assigned
     to (hard or pseudo) register n.  We use this information to see if an
     operation being processed is redundant given a prior operation performed
     on the register.  For example, an `and' with a constant is redundant if
     all the zero bits are already known to be turned off.

     We use an approach similar to that used by cse, but change it in the
     following ways:

     (1) We do not want to reinitialize at each label.
     (2) It is useful, but not critical, to know the actual value assigned
	 to a register.  Often just its form is helpful.

     Therefore, we maintain the following fields:

     last_set_value		the last value assigned
     last_set_label		records the value of label_tick when the
				register was assigned
     last_set_table_tick	records the value of label_tick when a
				value using the register is assigned
     last_set_invalid		set to nonzero when it is not valid
				to use the value of this register in some
				register's value

     To understand the usage of these tables, it is important to understand
     the distinction between the value in last_set_value being valid and
     the register being validly contained in some other expression in the
     table.

     (The next two parameters are out of date).

     reg_stat[i].last_set_value is valid if it is nonzero, and either
     reg_n_sets[i] is 1 or reg_stat[i].last_set_label == label_tick.

     Register I may validly appear in any expression returned for the value
     of another register if reg_n_sets[i] is 1.  It may also appear in the
     value for register J if reg_stat[j].last_set_invalid is zero, or
     reg_stat[i].last_set_label < reg_stat[j].last_set_label.

     If an expression is found in the table containing a register which may
     not validly appear in an expression, the register is replaced by
     something that won't match, (clobber (const_int 0)).  */

  /* Record last value assigned to (hard or pseudo) register n.  */

  rtx				last_set_value;

  /* Record the value of label_tick when an expression involving register n
     is placed in last_set_value.  */

  int				last_set_table_tick;

  /* Record the value of label_tick when the value for register n is placed in
     last_set_value.  */

  int				last_set_label;

  /* These fields are maintained in parallel with last_set_value and are
     used to store the mode in which the register was last set, the bits
     that were known to be zero when it was last set, and the number of
     sign bits copies it was known to have when it was last set.  */

  unsigned HOST_WIDE_INT	last_set_nonzero_bits;
  char				last_set_sign_bit_copies;
  ENUM_BITFIELD(machine_mode)	last_set_mode : 8;

  /* Set nonzero if references to register n in expressions should not be
     used.  last_set_invalid is set nonzero when this register is being
     assigned to and last_set_table_tick == label_tick.  */

  char				last_set_invalid;

  /* Some registers that are set more than once and used in more than one
     basic block are nevertheless always set in similar ways.  For example,
     a QImode register may be loaded from memory in two places on a machine
     where byte loads zero extend.

     We record in the following fields if a register has some leading bits
     that are always equal to the sign bit, and what we know about the
     nonzero bits of a register, specifically which bits are known to be
     zero.

     If an entry is zero, it means that we don't know anything special.  */

  unsigned char			sign_bit_copies;

  unsigned HOST_WIDE_INT	nonzero_bits;

  /* Record the value of the label_tick when the last truncation
     happened.  The field truncated_to_mode is only valid if
     truncation_label == label_tick.  */

  int				truncation_label;

  /* Record the last truncation seen for this register.  If truncation
     is not a nop to this mode we might be able to save an explicit
     truncation if we know that value already contains a truncated
     value.  */

  ENUM_BITFIELD(machine_mode)	truncated_to_mode : 8;
};


static vec<reg_stat_type> reg_stat;

/* One plus the highest pseudo for which we track REG_N_SETS.
   regstat_init_n_sets_and_refs allocates the array for REG_N_SETS just once,
   but during combine_split_insns new pseudos can be created.  As we don't have
   updated DF information in that case, it is hard to initialize the array
   after growing.  The combiner only cares about REG_N_SETS (regno) == 1,
   so instead of growing the arrays, just assume all newly created pseudos
   during combine might be set multiple times.  */

static unsigned int reg_n_sets_max;

/* Record the luid of the last insn that invalidated memory
   (anything that writes memory, and subroutine calls, but not pushes).  */

static int mem_last_set;

/* Record the luid of the last CALL_INSN
   so we can tell whether a potential combination crosses any calls.  */

static int last_call_luid;

/* When `subst' is called, this is the insn that is being modified
   (by combining in a previous insn).  The PATTERN of this insn
   is still the old pattern partially modified and it should not be
   looked at, but this may be used to examine the successors of the insn
   to judge whether a simplification is valid.  */

static rtx_insn *subst_insn;

/* This is the lowest LUID that `subst' is currently dealing with.
   get_last_value will not return a value if the register was set at or
   after this LUID.  If not for this mechanism, we could get confused if
   I2 or I1 in try_combine were an insn that used the old value of a register
   to obtain a new value.  In that case, we might erroneously get the
   new value of the register when we wanted the old one.  */

static int subst_low_luid;

/* This contains any hard registers that are used in newpat; reg_dead_at_p
   must consider all these registers to be always live.  */

static HARD_REG_SET newpat_used_regs;

/* This is an insn to which a LOG_LINKS entry has been added.  If this
   insn is the earlier than I2 or I3, combine should rescan starting at
   that location.  */

static rtx_insn *added_links_insn;

/* And similarly, for notes.  */

static rtx_insn *added_notes_insn;

/* Basic block in which we are performing combines.  */
static basic_block this_basic_block;
static bool optimize_this_for_speed_p;


/* Length of the currently allocated uid_insn_cost array.  */

static int max_uid_known;

/* The following array records the insn_cost for every insn
   in the instruction stream.  */

static int *uid_insn_cost;

/* The following array records the LOG_LINKS for every insn in the
   instruction stream as struct insn_link pointers.  */

struct insn_link {
  rtx_insn *insn;
  unsigned int regno;
  struct insn_link *next;
};

static struct insn_link **uid_log_links;

static inline int
insn_uid_check (const_rtx insn)
{
  int uid = INSN_UID (insn);
  gcc_checking_assert (uid <= max_uid_known);
  return uid;
}

#define INSN_COST(INSN)		(uid_insn_cost[insn_uid_check (INSN)])
#define LOG_LINKS(INSN)		(uid_log_links[insn_uid_check (INSN)])

#define FOR_EACH_LOG_LINK(L, INSN)				\
  for ((L) = LOG_LINKS (INSN); (L); (L) = (L)->next)

/* Links for LOG_LINKS are allocated from this obstack.  */

static struct obstack insn_link_obstack;

/* Allocate a link.  */

static inline struct insn_link *
alloc_insn_link (rtx_insn *insn, unsigned int regno, struct insn_link *next)
{
  struct insn_link *l
    = (struct insn_link *) obstack_alloc (&insn_link_obstack,
					  sizeof (struct insn_link));
  l->insn = insn;
  l->regno = regno;
  l->next = next;
  return l;
}

/* Incremented for each basic block.  */

static int label_tick;

/* Reset to label_tick for each extended basic block in scanning order.  */

static int label_tick_ebb_start;

/* Mode used to compute significance in reg_stat[].nonzero_bits.  It is the
   largest integer mode that can fit in HOST_BITS_PER_WIDE_INT.  */

static scalar_int_mode nonzero_bits_mode;

/* Nonzero when reg_stat[].nonzero_bits and reg_stat[].sign_bit_copies can
   be safely used.  It is zero while computing them and after combine has
   completed.  This former test prevents propagating values based on
   previously set values, which can be incorrect if a variable is modified
   in a loop.  */

static int nonzero_sign_valid;


/* Record one modification to rtl structure
   to be undone by storing old_contents into *where.  */

enum undo_kind { UNDO_RTX, UNDO_INT, UNDO_MODE, UNDO_LINKS };

struct undo
{
  struct undo *next;
  enum undo_kind kind;
  union { rtx r; int i; machine_mode m; struct insn_link *l; } old_contents;
  union { rtx *r; int *i; struct insn_link **l; } where;
};

/* Record a bunch of changes to be undone, up to MAX_UNDO of them.
   num_undo says how many are currently recorded.

   other_insn is nonzero if we have modified some other insn in the process
   of working on subst_insn.  It must be verified too.  */

struct undobuf
{
  struct undo *undos;
  struct undo *frees;
  rtx_insn *other_insn;
};

static struct undobuf undobuf;

/* Number of times the pseudo being substituted for
   was found and replaced.  */

static int n_occurrences;

static rtx reg_nonzero_bits_for_combine (const_rtx, scalar_int_mode,
					 scalar_int_mode,
					 unsigned HOST_WIDE_INT *);
static rtx reg_num_sign_bit_copies_for_combine (const_rtx, scalar_int_mode,
						scalar_int_mode,
						unsigned int *);
static void do_SUBST (rtx *, rtx);
static void do_SUBST_INT (int *, int);
static void init_reg_last (void);
static void setup_incoming_promotions (rtx_insn *);
static void set_nonzero_bits_and_sign_copies (rtx, const_rtx, void *);
static int cant_combine_insn_p (rtx_insn *);
static int can_combine_p (rtx_insn *, rtx_insn *, rtx_insn *, rtx_insn *,
			  rtx_insn *, rtx_insn *, rtx *, rtx *);
static int combinable_i3pat (rtx_insn *, rtx *, rtx, rtx, rtx, int, int, rtx *);
static int contains_muldiv (rtx);
static rtx_insn *try_combine (rtx_insn *, rtx_insn *, rtx_insn *, rtx_insn *,
			      int *, rtx_insn *);
static void undo_all (void);
static void undo_commit (void);
static rtx *find_split_point (rtx *, rtx_insn *, bool);
static rtx subst (rtx, rtx, rtx, int, int, int);
static rtx combine_simplify_rtx (rtx, machine_mode, int, int);
static rtx simplify_if_then_else (rtx);
static rtx simplify_set (rtx);
static rtx simplify_logical (rtx);
static rtx expand_compound_operation (rtx);
static const_rtx expand_field_assignment (const_rtx);
static rtx make_extraction (machine_mode, rtx, HOST_WIDE_INT,
			    rtx, unsigned HOST_WIDE_INT, int, int, int);
static int get_pos_from_mask (unsigned HOST_WIDE_INT,
			      unsigned HOST_WIDE_INT *);
static rtx canon_reg_for_combine (rtx, rtx);
static rtx force_int_to_mode (rtx, scalar_int_mode, scalar_int_mode,
			      scalar_int_mode, unsigned HOST_WIDE_INT, int);
static rtx force_to_mode (rtx, machine_mode,
			  unsigned HOST_WIDE_INT, int);
static rtx if_then_else_cond (rtx, rtx *, rtx *);
static rtx known_cond (rtx, enum rtx_code, rtx, rtx);
static int rtx_equal_for_field_assignment_p (rtx, rtx, bool = false);
static rtx make_field_assignment (rtx);
static rtx apply_distributive_law (rtx);
static rtx distribute_and_simplify_rtx (rtx, int);
static rtx simplify_and_const_int_1 (scalar_int_mode, rtx,
				     unsigned HOST_WIDE_INT);
static rtx simplify_and_const_int (rtx, scalar_int_mode, rtx,
				   unsigned HOST_WIDE_INT);
static int merge_outer_ops (enum rtx_code *, HOST_WIDE_INT *, enum rtx_code,
			    HOST_WIDE_INT, machine_mode, int *);
static rtx simplify_shift_const_1 (enum rtx_code, machine_mode, rtx, int);
static rtx simplify_shift_const (rtx, enum rtx_code, machine_mode, rtx,
				 int);
static int recog_for_combine (rtx *, rtx_insn *, rtx *);
static rtx gen_lowpart_for_combine (machine_mode, rtx);
static enum rtx_code simplify_compare_const (enum rtx_code, machine_mode,
					     rtx, rtx *);
static enum rtx_code simplify_comparison (enum rtx_code, rtx *, rtx *);
static void update_table_tick (rtx);
static void record_value_for_reg (rtx, rtx_insn *, rtx);
static void check_promoted_subreg (rtx_insn *, rtx);
static void record_dead_and_set_regs_1 (rtx, const_rtx, void *);
static void record_dead_and_set_regs (rtx_insn *);
static int get_last_value_validate (rtx *, rtx_insn *, int, int);
static rtx get_last_value (const_rtx);
static void reg_dead_at_p_1 (rtx, const_rtx, void *);
static int reg_dead_at_p (rtx, rtx_insn *);
static void move_deaths (rtx, rtx, int, rtx_insn *, rtx *);
static int reg_bitfield_target_p (rtx, rtx);
static void distribute_notes (rtx, rtx_insn *, rtx_insn *, rtx_insn *, rtx, rtx, rtx);
static void distribute_links (struct insn_link *);
static void mark_used_regs_combine (rtx);
static void record_promoted_value (rtx_insn *, rtx);
static bool unmentioned_reg_p (rtx, rtx);
static void record_truncated_values (rtx *, void *);
static bool reg_truncated_to_mode (machine_mode, const_rtx);
static rtx gen_lowpart_or_truncate (machine_mode, rtx);


/* It is not safe to use ordinary gen_lowpart in combine.
   See comments in gen_lowpart_for_combine.  */
#undef RTL_HOOKS_GEN_LOWPART
#define RTL_HOOKS_GEN_LOWPART              gen_lowpart_for_combine

/* Our implementation of gen_lowpart never emits a new pseudo.  */
#undef RTL_HOOKS_GEN_LOWPART_NO_EMIT
#define RTL_HOOKS_GEN_LOWPART_NO_EMIT      gen_lowpart_for_combine

#undef RTL_HOOKS_REG_NONZERO_REG_BITS
#define RTL_HOOKS_REG_NONZERO_REG_BITS     reg_nonzero_bits_for_combine

#undef RTL_HOOKS_REG_NUM_SIGN_BIT_COPIES
#define RTL_HOOKS_REG_NUM_SIGN_BIT_COPIES  reg_num_sign_bit_copies_for_combine

#undef RTL_HOOKS_REG_TRUNCATED_TO_MODE
#define RTL_HOOKS_REG_TRUNCATED_TO_MODE    reg_truncated_to_mode

static const struct rtl_hooks combine_rtl_hooks = RTL_HOOKS_INITIALIZER;


/* Convenience wrapper for the canonicalize_comparison target hook.
   Target hooks cannot use enum rtx_code.  */
static inline void
target_canonicalize_comparison (enum rtx_code *code, rtx *op0, rtx *op1,
				bool op0_preserve_value)
{
  int code_int = (int)*code;
  targetm.canonicalize_comparison (&code_int, op0, op1, op0_preserve_value);
  *code = (enum rtx_code)code_int;
}

/* Try to split PATTERN found in INSN.  This returns NULL_RTX if
   PATTERN can not be split.  Otherwise, it returns an insn sequence.
   This is a wrapper around split_insns which ensures that the
   reg_stat vector is made larger if the splitter creates a new
   register.  */

static rtx_insn *
combine_split_insns (rtx pattern, rtx_insn *insn)
{
  rtx_insn *ret;
  unsigned int nregs;

  ret = split_insns (pattern, insn);
  nregs = max_reg_num ();
  if (nregs > reg_stat.length ())
    reg_stat.safe_grow_cleared (nregs);
  return ret;
}

/* This is used by find_single_use to locate an rtx in LOC that
   contains exactly one use of DEST, which is typically either a REG
   or CC0.  It returns a pointer to the innermost rtx expression
   containing DEST.  Appearances of DEST that are being used to
   totally replace it are not counted.  */

static rtx *
find_single_use_1 (rtx dest, rtx *loc)
{
  rtx x = *loc;
  enum rtx_code code = GET_CODE (x);
  rtx *result = NULL;
  rtx *this_result;
  int i;
  const char *fmt;

  switch (code)
    {
    case CONST:
    case LABEL_REF:
    case SYMBOL_REF:
    CASE_CONST_ANY:
    case CLOBBER:
      return 0;

    case SET:
      /* If the destination is anything other than CC0, PC, a REG or a SUBREG
	 of a REG that occupies all of the REG, the insn uses DEST if
	 it is mentioned in the destination or the source.  Otherwise, we
	 need just check the source.  */
      if (GET_CODE (SET_DEST (x)) != CC0
	  && GET_CODE (SET_DEST (x)) != PC
	  && !REG_P (SET_DEST (x))
	  && ! (GET_CODE (SET_DEST (x)) == SUBREG
		&& REG_P (SUBREG_REG (SET_DEST (x)))
		&& !read_modify_subreg_p (SET_DEST (x))))
	break;

      return find_single_use_1 (dest, &SET_SRC (x));

    case MEM:
    case SUBREG:
      return find_single_use_1 (dest, &XEXP (x, 0));

    default:
      break;
    }

  /* If it wasn't one of the common cases above, check each expression and
     vector of this code.  Look for a unique usage of DEST.  */

  fmt = GET_RTX_FORMAT (code);
  for (i = GET_RTX_LENGTH (code) - 1; i >= 0; i--)
    {
      if (fmt[i] == 'e')
	{
	  if (dest == XEXP (x, i)
	      || (REG_P (dest) && REG_P (XEXP (x, i))
		  && REGNO (dest) == REGNO (XEXP (x, i))))
	    this_result = loc;
	  else
	    this_result = find_single_use_1 (dest, &XEXP (x, i));

	  if (result == NULL)
	    result = this_result;
	  else if (this_result)
	    /* Duplicate usage.  */
	    return NULL;
	}
      else if (fmt[i] == 'E')
	{
	  int j;

	  for (j = XVECLEN (x, i) - 1; j >= 0; j--)
	    {
	      if (XVECEXP (x, i, j) == dest
		  || (REG_P (dest)
		      && REG_P (XVECEXP (x, i, j))
		      && REGNO (XVECEXP (x, i, j)) == REGNO (dest)))
		this_result = loc;
	      else
		this_result = find_single_use_1 (dest, &XVECEXP (x, i, j));

	      if (result == NULL)
		result = this_result;
	      else if (this_result)
		return NULL;
	    }
	}
    }

  return result;
}


/* See if DEST, produced in INSN, is used only a single time in the
   sequel.  If so, return a pointer to the innermost rtx expression in which
   it is used.

   If PLOC is nonzero, *PLOC is set to the insn containing the single use.

   If DEST is cc0_rtx, we look only at the next insn.  In that case, we don't
   care about REG_DEAD notes or LOG_LINKS.

   Otherwise, we find the single use by finding an insn that has a
   LOG_LINKS pointing at INSN and has a REG_DEAD note for DEST.  If DEST is
   only referenced once in that insn, we know that it must be the first
   and last insn referencing DEST.  */

static rtx *
find_single_use (rtx dest, rtx_insn *insn, rtx_insn **ploc)
{
  basic_block bb;
  rtx_insn *next;
  rtx *result;
  struct insn_link *link;

  if (dest == cc0_rtx)
    {
      next = NEXT_INSN (insn);
      if (next == 0
	  || (!NONJUMP_INSN_P (next) && !JUMP_P (next)))
	return 0;

      result = find_single_use_1 (dest, &PATTERN (next));
      if (result && ploc)
	*ploc = next;
      return result;
    }

  if (!REG_P (dest))
    return 0;

  bb = BLOCK_FOR_INSN (insn);
  for (next = NEXT_INSN (insn);
       next && BLOCK_FOR_INSN (next) == bb;
       next = NEXT_INSN (next))
    if (NONDEBUG_INSN_P (next) && dead_or_set_p (next, dest))
      {
	FOR_EACH_LOG_LINK (link, next)
	  if (link->insn == insn && link->regno == REGNO (dest))
	    break;

	if (link)
	  {
	    result = find_single_use_1 (dest, &PATTERN (next));
	    if (ploc)
	      *ploc = next;
	    return result;
	  }
      }

  return 0;
}

/* Substitute NEWVAL, an rtx expression, into INTO, a place in some
   insn.  The substitution can be undone by undo_all.  If INTO is already
   set to NEWVAL, do not record this change.  Because computing NEWVAL might
   also call SUBST, we have to compute it before we put anything into
   the undo table.  */

static void
do_SUBST (rtx *into, rtx newval)
{
  struct undo *buf;
  rtx oldval = *into;

  if (oldval == newval)
    return;

  /* We'd like to catch as many invalid transformations here as
     possible.  Unfortunately, there are way too many mode changes
     that are perfectly valid, so we'd waste too much effort for
     little gain doing the checks here.  Focus on catching invalid
     transformations involving integer constants.  */
  if (GET_MODE_CLASS (GET_MODE (oldval)) == MODE_INT
      && CONST_INT_P (newval))
    {
      /* Sanity check that we're replacing oldval with a CONST_INT
	 that is a valid sign-extension for the original mode.  */
      gcc_assert (INTVAL (newval)
		  == trunc_int_for_mode (INTVAL (newval), GET_MODE (oldval)));

      /* Replacing the operand of a SUBREG or a ZERO_EXTEND with a
	 CONST_INT is not valid, because after the replacement, the
	 original mode would be gone.  Unfortunately, we can't tell
	 when do_SUBST is called to replace the operand thereof, so we
	 perform this test on oldval instead, checking whether an
	 invalid replacement took place before we got here.  */
      gcc_assert (!(GET_CODE (oldval) == SUBREG
		    && CONST_INT_P (SUBREG_REG (oldval))));
      gcc_assert (!(GET_CODE (oldval) == ZERO_EXTEND
		    && CONST_INT_P (XEXP (oldval, 0))));
    }

  if (undobuf.frees)
    buf = undobuf.frees, undobuf.frees = buf->next;
  else
    buf = XNEW (struct undo);

  buf->kind = UNDO_RTX;
  buf->where.r = into;
  buf->old_contents.r = oldval;
  *into = newval;

  buf->next = undobuf.undos, undobuf.undos = buf;
}

#define SUBST(INTO, NEWVAL)	do_SUBST (&(INTO), (NEWVAL))

/* Similar to SUBST, but NEWVAL is an int expression.  Note that substitution
   for the value of a HOST_WIDE_INT value (including CONST_INT) is
   not safe.  */

static void
do_SUBST_INT (int *into, int newval)
{
  struct undo *buf;
  int oldval = *into;

  if (oldval == newval)
    return;

  if (undobuf.frees)
    buf = undobuf.frees, undobuf.frees = buf->next;
  else
    buf = XNEW (struct undo);

  buf->kind = UNDO_INT;
  buf->where.i = into;
  buf->old_contents.i = oldval;
  *into = newval;

  buf->next = undobuf.undos, undobuf.undos = buf;
}

#define SUBST_INT(INTO, NEWVAL)  do_SUBST_INT (&(INTO), (NEWVAL))

/* Similar to SUBST, but just substitute the mode.  This is used when
   changing the mode of a pseudo-register, so that any other
   references to the entry in the regno_reg_rtx array will change as
   well.  */

static void
do_SUBST_MODE (rtx *into, machine_mode newval)
{
  struct undo *buf;
  machine_mode oldval = GET_MODE (*into);

  if (oldval == newval)
    return;

  if (undobuf.frees)
    buf = undobuf.frees, undobuf.frees = buf->next;
  else
    buf = XNEW (struct undo);

  buf->kind = UNDO_MODE;
  buf->where.r = into;
  buf->old_contents.m = oldval;
  adjust_reg_mode (*into, newval);

  buf->next = undobuf.undos, undobuf.undos = buf;
}

#define SUBST_MODE(INTO, NEWVAL)  do_SUBST_MODE (&(INTO), (NEWVAL))

/* Similar to SUBST, but NEWVAL is a LOG_LINKS expression.  */

static void
do_SUBST_LINK (struct insn_link **into, struct insn_link *newval)
{
  struct undo *buf;
  struct insn_link * oldval = *into;

  if (oldval == newval)
    return;

  if (undobuf.frees)
    buf = undobuf.frees, undobuf.frees = buf->next;
  else
    buf = XNEW (struct undo);

  buf->kind = UNDO_LINKS;
  buf->where.l = into;
  buf->old_contents.l = oldval;
  *into = newval;

  buf->next = undobuf.undos, undobuf.undos = buf;
}

#define SUBST_LINK(oldval, newval) do_SUBST_LINK (&oldval, newval)

/* Subroutine of try_combine.  Determine whether the replacement patterns
   NEWPAT, NEWI2PAT and NEWOTHERPAT are cheaper according to insn_cost
   than the original sequence I0, I1, I2, I3 and undobuf.other_insn.  Note
   that I0, I1 and/or NEWI2PAT may be NULL_RTX.  Similarly, NEWOTHERPAT and
   undobuf.other_insn may also both be NULL_RTX.  Return false if the cost
   of all the instructions can be estimated and the replacements are more
   expensive than the original sequence.  */

static bool
combine_validate_cost (rtx_insn *i0, rtx_insn *i1, rtx_insn *i2, rtx_insn *i3,
		       rtx newpat, rtx newi2pat, rtx newotherpat)
{
  int i0_cost, i1_cost, i2_cost, i3_cost;
  int new_i2_cost, new_i3_cost;
  int old_cost, new_cost;

  /* Lookup the original insn_costs.  */
  i2_cost = INSN_COST (i2);
  i3_cost = INSN_COST (i3);

  if (i1)
    {
      i1_cost = INSN_COST (i1);
      if (i0)
	{
	  i0_cost = INSN_COST (i0);
	  old_cost = (i0_cost > 0 && i1_cost > 0 && i2_cost > 0 && i3_cost > 0
		      ? i0_cost + i1_cost + i2_cost + i3_cost : 0);
	}
      else
	{
	  old_cost = (i1_cost > 0 && i2_cost > 0 && i3_cost > 0
		      ? i1_cost + i2_cost + i3_cost : 0);
	  i0_cost = 0;
	}
    }
  else
    {
      old_cost = (i2_cost > 0 && i3_cost > 0) ? i2_cost + i3_cost : 0;
      i1_cost = i0_cost = 0;
    }

  /* If we have split a PARALLEL I2 to I1,I2, we have counted its cost twice;
     correct that.  */
  if (old_cost && i1 && INSN_UID (i1) == INSN_UID (i2))
    old_cost -= i1_cost;


  /* Calculate the replacement insn_costs.  */
  rtx tmp = PATTERN (i3);
  PATTERN (i3) = newpat;
  int tmpi = INSN_CODE (i3);
  INSN_CODE (i3) = -1;
  new_i3_cost = insn_cost (i3, optimize_this_for_speed_p);
  PATTERN (i3) = tmp;
  INSN_CODE (i3) = tmpi;
  if (newi2pat)
    {
      tmp = PATTERN (i2);
      PATTERN (i2) = newi2pat;
      tmpi = INSN_CODE (i2);
      INSN_CODE (i2) = -1;
      new_i2_cost = insn_cost (i2, optimize_this_for_speed_p);
      PATTERN (i2) = tmp;
      INSN_CODE (i2) = tmpi;
      new_cost = (new_i2_cost > 0 && new_i3_cost > 0)
		 ? new_i2_cost + new_i3_cost : 0;
    }
  else
    {
      new_cost = new_i3_cost;
      new_i2_cost = 0;
    }

  if (undobuf.other_insn)
    {
      int old_other_cost, new_other_cost;

      old_other_cost = INSN_COST (undobuf.other_insn);
      tmp = PATTERN (undobuf.other_insn);
      PATTERN (undobuf.other_insn) = newotherpat;
      tmpi = INSN_CODE (undobuf.other_insn);
      INSN_CODE (undobuf.other_insn) = -1;
      new_other_cost = insn_cost (undobuf.other_insn,
				  optimize_this_for_speed_p);
      PATTERN (undobuf.other_insn) = tmp;
      INSN_CODE (undobuf.other_insn) = tmpi;
      if (old_other_cost > 0 && new_other_cost > 0)
	{
	  old_cost += old_other_cost;
	  new_cost += new_other_cost;
	}
      else
	old_cost = 0;
    }

  /* Disallow this combination if both new_cost and old_cost are greater than
     zero, and new_cost is greater than old cost.  */
  int reject = old_cost > 0 && new_cost > old_cost;

  if (dump_file)
    {
      fprintf (dump_file, "%s combination of insns ",
	       reject ? "rejecting" : "allowing");
      if (i0)
	fprintf (dump_file, "%d, ", INSN_UID (i0));
      if (i1 && INSN_UID (i1) != INSN_UID (i2))
	fprintf (dump_file, "%d, ", INSN_UID (i1));
      fprintf (dump_file, "%d and %d\n", INSN_UID (i2), INSN_UID (i3));

      fprintf (dump_file, "original costs ");
      if (i0)
	fprintf (dump_file, "%d + ", i0_cost);
      if (i1 && INSN_UID (i1) != INSN_UID (i2))
	fprintf (dump_file, "%d + ", i1_cost);
      fprintf (dump_file, "%d + %d = %d\n", i2_cost, i3_cost, old_cost);

      if (newi2pat)
	fprintf (dump_file, "replacement costs %d + %d = %d\n",
		 new_i2_cost, new_i3_cost, new_cost);
      else
	fprintf (dump_file, "replacement cost %d\n", new_cost);
    }

  if (reject)
    return false;

  /* Update the uid_insn_cost array with the replacement costs.  */
  INSN_COST (i2) = new_i2_cost;
  INSN_COST (i3) = new_i3_cost;
  if (i1)
    {
      INSN_COST (i1) = 0;
      if (i0)
	INSN_COST (i0) = 0;
    }

  return true;
}


/* Delete any insns that copy a register to itself.  */

static void
delete_noop_moves (void)
{
  rtx_insn *insn, *next;
  basic_block bb;

  FOR_EACH_BB_FN (bb, cfun)
    {
      for (insn = BB_HEAD (bb); insn != NEXT_INSN (BB_END (bb)); insn = next)
	{
	  next = NEXT_INSN (insn);
	  if (INSN_P (insn) && noop_move_p (insn))
	    {
	      if (dump_file)
		fprintf (dump_file, "deleting noop move %d\n", INSN_UID (insn));

	      delete_insn_and_edges (insn);
	    }
	}
    }
}


/* Return false if we do not want to (or cannot) combine DEF.  */
static bool
can_combine_def_p (df_ref def)
{
  /* Do not consider if it is pre/post modification in MEM.  */
  if (DF_REF_FLAGS (def) & DF_REF_PRE_POST_MODIFY)
    return false;

  unsigned int regno = DF_REF_REGNO (def);

  /* Do not combine frame pointer adjustments.  */
  if ((regno == FRAME_POINTER_REGNUM
       && (!reload_completed || frame_pointer_needed))
      || (!HARD_FRAME_POINTER_IS_FRAME_POINTER
	  && regno == HARD_FRAME_POINTER_REGNUM
	  && (!reload_completed || frame_pointer_needed))
      || (FRAME_POINTER_REGNUM != ARG_POINTER_REGNUM
	  && regno == ARG_POINTER_REGNUM && fixed_regs[regno]))
    return false;

  return true;
}

/* Return false if we do not want to (or cannot) combine USE.  */
static bool
can_combine_use_p (df_ref use)
{
  /* Do not consider the usage of the stack pointer by function call.  */
  if (DF_REF_FLAGS (use) & DF_REF_CALL_STACK_USAGE)
    return false;

  return true;
}

/* Fill in log links field for all insns.  */

static void
create_log_links (void)
{
  basic_block bb;
  rtx_insn **next_use;
  rtx_insn *insn;
  df_ref def, use;

  next_use = XCNEWVEC (rtx_insn *, max_reg_num ());

  /* Pass through each block from the end, recording the uses of each
     register and establishing log links when def is encountered.
     Note that we do not clear next_use array in order to save time,
     so we have to test whether the use is in the same basic block as def.

     There are a few cases below when we do not consider the definition or
     usage -- these are taken from original flow.c did. Don't ask me why it is
     done this way; I don't know and if it works, I don't want to know.  */

  FOR_EACH_BB_FN (bb, cfun)
    {
      FOR_BB_INSNS_REVERSE (bb, insn)
        {
          if (!NONDEBUG_INSN_P (insn))
            continue;

	  /* Log links are created only once.  */
	  gcc_assert (!LOG_LINKS (insn));

	  FOR_EACH_INSN_DEF (def, insn)
            {
              unsigned int regno = DF_REF_REGNO (def);
              rtx_insn *use_insn;

              if (!next_use[regno])
                continue;

	      if (!can_combine_def_p (def))
		continue;

	      use_insn = next_use[regno];
	      next_use[regno] = NULL;

	      if (BLOCK_FOR_INSN (use_insn) != bb)
		continue;

	      /* flow.c claimed:

		 We don't build a LOG_LINK for hard registers contained
		 in ASM_OPERANDs.  If these registers get replaced,
		 we might wind up changing the semantics of the insn,
		 even if reload can make what appear to be valid
		 assignments later.  */
	      if (regno < FIRST_PSEUDO_REGISTER
		  && asm_noperands (PATTERN (use_insn)) >= 0)
		continue;

	      /* Don't add duplicate links between instructions.  */
	      struct insn_link *links;
	      FOR_EACH_LOG_LINK (links, use_insn)
	        if (insn == links->insn && regno == links->regno)
		  break;

	      if (!links)
		LOG_LINKS (use_insn)
		  = alloc_insn_link (insn, regno, LOG_LINKS (use_insn));
            }

	  FOR_EACH_INSN_USE (use, insn)
	    if (can_combine_use_p (use))
	      next_use[DF_REF_REGNO (use)] = insn;
        }
    }

  free (next_use);
}

/* Walk the LOG_LINKS of insn B to see if we find a reference to A.  Return
   true if we found a LOG_LINK that proves that A feeds B.  This only works
   if there are no instructions between A and B which could have a link
   depending on A, since in that case we would not record a link for B.
   We also check the implicit dependency created by a cc0 setter/user
   pair.  */

static bool
insn_a_feeds_b (rtx_insn *a, rtx_insn *b)
{
  struct insn_link *links;
  FOR_EACH_LOG_LINK (links, b)
    if (links->insn == a)
      return true;
  if (HAVE_cc0 && sets_cc0_p (a))
    return true;
  return false;
}

/* Main entry point for combiner.  F is the first insn of the function.
   NREGS is the first unused pseudo-reg number.

   Return nonzero if the combiner has turned an indirect jump
   instruction into a direct jump.  */
static int
combine_instructions (rtx_insn *f, unsigned int nregs)
{
  rtx_insn *insn, *next;
  rtx_insn *prev;
  struct insn_link *links, *nextlinks;
  rtx_insn *first;
  basic_block last_bb;

  int new_direct_jump_p = 0;

  for (first = f; first && !NONDEBUG_INSN_P (first); )
    first = NEXT_INSN (first);
  if (!first)
    return 0;

  combine_attempts = 0;
  combine_merges = 0;
  combine_extras = 0;
  combine_successes = 0;

  rtl_hooks = combine_rtl_hooks;

  reg_stat.safe_grow_cleared (nregs);

  init_recog_no_volatile ();

  /* Allocate array for insn info.  */
  max_uid_known = get_max_uid ();
  uid_log_links = XCNEWVEC (struct insn_link *, max_uid_known + 1);
  uid_insn_cost = XCNEWVEC (int, max_uid_known + 1);
  gcc_obstack_init (&insn_link_obstack);

  nonzero_bits_mode = int_mode_for_size (HOST_BITS_PER_WIDE_INT, 0).require ();

  /* Don't use reg_stat[].nonzero_bits when computing it.  This can cause
     problems when, for example, we have j <<= 1 in a loop.  */

  nonzero_sign_valid = 0;
  label_tick = label_tick_ebb_start = 1;

  /* Scan all SETs and see if we can deduce anything about what
     bits are known to be zero for some registers and how many copies
     of the sign bit are known to exist for those registers.

     Also set any known values so that we can use it while searching
     for what bits are known to be set.  */

  setup_incoming_promotions (first);
  /* Allow the entry block and the first block to fall into the same EBB.
     Conceptually the incoming promotions are assigned to the entry block.  */
  last_bb = ENTRY_BLOCK_PTR_FOR_FN (cfun);

  create_log_links ();
  FOR_EACH_BB_FN (this_basic_block, cfun)
    {
      optimize_this_for_speed_p = optimize_bb_for_speed_p (this_basic_block);
      last_call_luid = 0;
      mem_last_set = -1;

      label_tick++;
      if (!single_pred_p (this_basic_block)
	  || single_pred (this_basic_block) != last_bb)
	label_tick_ebb_start = label_tick;
      last_bb = this_basic_block;

      FOR_BB_INSNS (this_basic_block, insn)
        if (INSN_P (insn) && BLOCK_FOR_INSN (insn))
	  {
            rtx links;

            subst_low_luid = DF_INSN_LUID (insn);
            subst_insn = insn;

	    note_stores (PATTERN (insn), set_nonzero_bits_and_sign_copies,
		         insn);
	    record_dead_and_set_regs (insn);

	    if (AUTO_INC_DEC)
	      for (links = REG_NOTES (insn); links; links = XEXP (links, 1))
		if (REG_NOTE_KIND (links) == REG_INC)
		  set_nonzero_bits_and_sign_copies (XEXP (links, 0), NULL_RTX,
						    insn);

	    /* Record the current insn_cost of this instruction.  */
	    if (NONJUMP_INSN_P (insn))
	      INSN_COST (insn) = insn_cost (insn, optimize_this_for_speed_p);
	    if (dump_file)
	      {
		fprintf (dump_file, "insn_cost %d for ", INSN_COST (insn));
		dump_insn_slim (dump_file, insn);
	      }
	  }
    }

  nonzero_sign_valid = 1;

  /* Now scan all the insns in forward order.  */
  label_tick = label_tick_ebb_start = 1;
  init_reg_last ();
  setup_incoming_promotions (first);
  last_bb = ENTRY_BLOCK_PTR_FOR_FN (cfun);
  int max_combine = PARAM_VALUE (PARAM_MAX_COMBINE_INSNS);

  FOR_EACH_BB_FN (this_basic_block, cfun)
    {
      rtx_insn *last_combined_insn = NULL;

      /* Ignore instruction combination in basic blocks that are going to
	 be removed as unreachable anyway.  See PR82386.  */
      if (EDGE_COUNT (this_basic_block->preds) == 0)
	continue;

      optimize_this_for_speed_p = optimize_bb_for_speed_p (this_basic_block);
      last_call_luid = 0;
      mem_last_set = -1;

      label_tick++;
      if (!single_pred_p (this_basic_block)
	  || single_pred (this_basic_block) != last_bb)
	label_tick_ebb_start = label_tick;
      last_bb = this_basic_block;

      rtl_profile_for_bb (this_basic_block);
      for (insn = BB_HEAD (this_basic_block);
	   insn != NEXT_INSN (BB_END (this_basic_block));
	   insn = next ? next : NEXT_INSN (insn))
	{
	  next = 0;
	  if (!NONDEBUG_INSN_P (insn))
	    continue;

	  while (last_combined_insn
		 && (!NONDEBUG_INSN_P (last_combined_insn)
		     || last_combined_insn->deleted ()))
	    last_combined_insn = PREV_INSN (last_combined_insn);
	  if (last_combined_insn == NULL_RTX
	      || BLOCK_FOR_INSN (last_combined_insn) != this_basic_block
	      || DF_INSN_LUID (last_combined_insn) <= DF_INSN_LUID (insn))
	    last_combined_insn = insn;

	  /* See if we know about function return values before this
	     insn based upon SUBREG flags.  */
	  check_promoted_subreg (insn, PATTERN (insn));

	  /* See if we can find hardregs and subreg of pseudos in
	     narrower modes.  This could help turning TRUNCATEs
	     into SUBREGs.  */
	  note_uses (&PATTERN (insn), record_truncated_values, NULL);

	  /* Try this insn with each insn it links back to.  */

	  FOR_EACH_LOG_LINK (links, insn)
	    if ((next = try_combine (insn, links->insn, NULL,
				     NULL, &new_direct_jump_p,
				     last_combined_insn)) != 0)
	      {
		statistics_counter_event (cfun, "two-insn combine", 1);
		goto retry;
	      }

	  /* Try each sequence of three linked insns ending with this one.  */

	  if (max_combine >= 3)
	    FOR_EACH_LOG_LINK (links, insn)
	      {
		rtx_insn *link = links->insn;

		/* If the linked insn has been replaced by a note, then there
		   is no point in pursuing this chain any further.  */
		if (NOTE_P (link))
		  continue;

		FOR_EACH_LOG_LINK (nextlinks, link)
		  if ((next = try_combine (insn, link, nextlinks->insn,
					   NULL, &new_direct_jump_p,
					   last_combined_insn)) != 0)
		    {
		      statistics_counter_event (cfun, "three-insn combine", 1);
		      goto retry;
		    }
	      }

	  /* Try to combine a jump insn that uses CC0
	     with a preceding insn that sets CC0, and maybe with its
	     logical predecessor as well.
	     This is how we make decrement-and-branch insns.
	     We need this special code because data flow connections
	     via CC0 do not get entered in LOG_LINKS.  */

	  if (HAVE_cc0
	      && JUMP_P (insn)
	      && (prev = prev_nonnote_insn (insn)) != 0
	      && NONJUMP_INSN_P (prev)
	      && sets_cc0_p (PATTERN (prev)))
	    {
	      if ((next = try_combine (insn, prev, NULL, NULL,
				       &new_direct_jump_p,
				       last_combined_insn)) != 0)
		goto retry;

	      FOR_EACH_LOG_LINK (nextlinks, prev)
		  if ((next = try_combine (insn, prev, nextlinks->insn,
					   NULL, &new_direct_jump_p,
					   last_combined_insn)) != 0)
		    goto retry;
	    }

	  /* Do the same for an insn that explicitly references CC0.  */
	  if (HAVE_cc0 && NONJUMP_INSN_P (insn)
	      && (prev = prev_nonnote_insn (insn)) != 0
	      && NONJUMP_INSN_P (prev)
	      && sets_cc0_p (PATTERN (prev))
	      && GET_CODE (PATTERN (insn)) == SET
	      && reg_mentioned_p (cc0_rtx, SET_SRC (PATTERN (insn))))
	    {
	      if ((next = try_combine (insn, prev, NULL, NULL,
				       &new_direct_jump_p,
				       last_combined_insn)) != 0)
		goto retry;

	      FOR_EACH_LOG_LINK (nextlinks, prev)
		  if ((next = try_combine (insn, prev, nextlinks->insn,
					   NULL, &new_direct_jump_p,
					   last_combined_insn)) != 0)
		    goto retry;
	    }

	  /* Finally, see if any of the insns that this insn links to
	     explicitly references CC0.  If so, try this insn, that insn,
	     and its predecessor if it sets CC0.  */
	  if (HAVE_cc0)
	    {
	      FOR_EACH_LOG_LINK (links, insn)
		if (NONJUMP_INSN_P (links->insn)
		    && GET_CODE (PATTERN (links->insn)) == SET
		    && reg_mentioned_p (cc0_rtx, SET_SRC (PATTERN (links->insn)))
		    && (prev = prev_nonnote_insn (links->insn)) != 0
		    && NONJUMP_INSN_P (prev)
		    && sets_cc0_p (PATTERN (prev))
		    && (next = try_combine (insn, links->insn,
					    prev, NULL, &new_direct_jump_p,
					    last_combined_insn)) != 0)
		  goto retry;
	    }

	  /* Try combining an insn with two different insns whose results it
	     uses.  */
	  if (max_combine >= 3)
	    FOR_EACH_LOG_LINK (links, insn)
	      for (nextlinks = links->next; nextlinks;
		   nextlinks = nextlinks->next)
		if ((next = try_combine (insn, links->insn,
					 nextlinks->insn, NULL,
					 &new_direct_jump_p,
					 last_combined_insn)) != 0)

		  {
		    statistics_counter_event (cfun, "three-insn combine", 1);
		    goto retry;
		  }

	  /* Try four-instruction combinations.  */
	  if (max_combine >= 4)
	    FOR_EACH_LOG_LINK (links, insn)
	      {
		struct insn_link *next1;
		rtx_insn *link = links->insn;

		/* If the linked insn has been replaced by a note, then there
		   is no point in pursuing this chain any further.  */
		if (NOTE_P (link))
		  continue;

		FOR_EACH_LOG_LINK (next1, link)
		  {
		    rtx_insn *link1 = next1->insn;
		    if (NOTE_P (link1))
		      continue;
		    /* I0 -> I1 -> I2 -> I3.  */
		    FOR_EACH_LOG_LINK (nextlinks, link1)
		      if ((next = try_combine (insn, link, link1,
					       nextlinks->insn,
					       &new_direct_jump_p,
					       last_combined_insn)) != 0)
			{
			  statistics_counter_event (cfun, "four-insn combine", 1);
			  goto retry;
			}
		    /* I0, I1 -> I2, I2 -> I3.  */
		    for (nextlinks = next1->next; nextlinks;
			 nextlinks = nextlinks->next)
		      if ((next = try_combine (insn, link, link1,
					       nextlinks->insn,
					       &new_direct_jump_p,
					       last_combined_insn)) != 0)
			{
			  statistics_counter_event (cfun, "four-insn combine", 1);
			  goto retry;
			}
		  }

		for (next1 = links->next; next1; next1 = next1->next)
		  {
		    rtx_insn *link1 = next1->insn;
		    if (NOTE_P (link1))
		      continue;
		    /* I0 -> I2; I1, I2 -> I3.  */
		    FOR_EACH_LOG_LINK (nextlinks, link)
		      if ((next = try_combine (insn, link, link1,
					       nextlinks->insn,
					       &new_direct_jump_p,
					       last_combined_insn)) != 0)
			{
			  statistics_counter_event (cfun, "four-insn combine", 1);
			  goto retry;
			}
		    /* I0 -> I1; I1, I2 -> I3.  */
		    FOR_EACH_LOG_LINK (nextlinks, link1)
		      if ((next = try_combine (insn, link, link1,
					       nextlinks->insn,
					       &new_direct_jump_p,
					       last_combined_insn)) != 0)
			{
			  statistics_counter_event (cfun, "four-insn combine", 1);
			  goto retry;
			}
		  }
	      }

	  /* Try this insn with each REG_EQUAL note it links back to.  */
	  FOR_EACH_LOG_LINK (links, insn)
	    {
	      rtx set, note;
	      rtx_insn *temp = links->insn;
	      if ((set = single_set (temp)) != 0
		  && (note = find_reg_equal_equiv_note (temp)) != 0
		  && (note = XEXP (note, 0), GET_CODE (note)) != EXPR_LIST
		  /* Avoid using a register that may already been marked
		     dead by an earlier instruction.  */
		  && ! unmentioned_reg_p (note, SET_SRC (set))
		  && (GET_MODE (note) == VOIDmode
		      ? SCALAR_INT_MODE_P (GET_MODE (SET_DEST (set)))
		      : (GET_MODE (SET_DEST (set)) == GET_MODE (note)
			 && (GET_CODE (SET_DEST (set)) != ZERO_EXTRACT
			     || (GET_MODE (XEXP (SET_DEST (set), 0))
				 == GET_MODE (note))))))
		{
		  /* Temporarily replace the set's source with the
		     contents of the REG_EQUAL note.  The insn will
		     be deleted or recognized by try_combine.  */
		  rtx orig_src = SET_SRC (set);
		  rtx orig_dest = SET_DEST (set);
		  if (GET_CODE (SET_DEST (set)) == ZERO_EXTRACT)
		    SET_DEST (set) = XEXP (SET_DEST (set), 0);
		  SET_SRC (set) = note;
		  i2mod = temp;
		  i2mod_old_rhs = copy_rtx (orig_src);
		  i2mod_new_rhs = copy_rtx (note);
		  next = try_combine (insn, i2mod, NULL, NULL,
				      &new_direct_jump_p,
				      last_combined_insn);
		  i2mod = NULL;
		  if (next)
		    {
		      statistics_counter_event (cfun, "insn-with-note combine", 1);
		      goto retry;
		    }
		  SET_SRC (set) = orig_src;
		  SET_DEST (set) = orig_dest;
		}
	    }

	  if (!NOTE_P (insn))
	    record_dead_and_set_regs (insn);

retry:
	  ;
	}
    }

  default_rtl_profile ();
  clear_bb_flags ();
  new_direct_jump_p |= purge_all_dead_edges ();
  delete_noop_moves ();

  /* Clean up.  */
  obstack_free (&insn_link_obstack, NULL);
  free (uid_log_links);
  free (uid_insn_cost);
  reg_stat.release ();

  {
    struct undo *undo, *next;
    for (undo = undobuf.frees; undo; undo = next)
      {
	next = undo->next;
	free (undo);
      }
    undobuf.frees = 0;
  }

  total_attempts += combine_attempts;
  total_merges += combine_merges;
  total_extras += combine_extras;
  total_successes += combine_successes;

  nonzero_sign_valid = 0;
  rtl_hooks = general_rtl_hooks;

  /* Make recognizer allow volatile MEMs again.  */
  init_recog ();

  return new_direct_jump_p;
}

/* Wipe the last_xxx fields of reg_stat in preparation for another pass.  */

static void
init_reg_last (void)
{
  unsigned int i;
  reg_stat_type *p;

  FOR_EACH_VEC_ELT (reg_stat, i, p)
    memset (p, 0, offsetof (reg_stat_type, sign_bit_copies));
}

/* Set up any promoted values for incoming argument registers.  */

static void
setup_incoming_promotions (rtx_insn *first)
{
  tree arg;
  bool strictly_local = false;

  for (arg = DECL_ARGUMENTS (current_function_decl); arg;
       arg = DECL_CHAIN (arg))
    {
      rtx x, reg = DECL_INCOMING_RTL (arg);
      int uns1, uns3;
      machine_mode mode1, mode2, mode3, mode4;

      /* Only continue if the incoming argument is in a register.  */
      if (!REG_P (reg))
	continue;

      /* Determine, if possible, whether all call sites of the current
         function lie within the current compilation unit.  (This does
	 take into account the exporting of a function via taking its
	 address, and so forth.)  */
      strictly_local = cgraph_node::local_info (current_function_decl)->local;

      /* The mode and signedness of the argument before any promotions happen
         (equal to the mode of the pseudo holding it at that stage).  */
      mode1 = TYPE_MODE (TREE_TYPE (arg));
      uns1 = TYPE_UNSIGNED (TREE_TYPE (arg));

      /* The mode and signedness of the argument after any source language and
         TARGET_PROMOTE_PROTOTYPES-driven promotions.  */
      mode2 = TYPE_MODE (DECL_ARG_TYPE (arg));
      uns3 = TYPE_UNSIGNED (DECL_ARG_TYPE (arg));

      /* The mode and signedness of the argument as it is actually passed,
         see assign_parm_setup_reg in function.c.  */
      mode3 = promote_function_mode (TREE_TYPE (arg), mode1, &uns3,
				     TREE_TYPE (cfun->decl), 0);

      /* The mode of the register in which the argument is being passed.  */
      mode4 = GET_MODE (reg);

      /* Eliminate sign extensions in the callee when:
	 (a) A mode promotion has occurred;  */
      if (mode1 == mode3)
	continue;
      /* (b) The mode of the register is the same as the mode of
	     the argument as it is passed; */
      if (mode3 != mode4)
	continue;
      /* (c) There's no language level extension;  */
      if (mode1 == mode2)
	;
      /* (c.1) All callers are from the current compilation unit.  If that's
	 the case we don't have to rely on an ABI, we only have to know
	 what we're generating right now, and we know that we will do the
	 mode1 to mode2 promotion with the given sign.  */
      else if (!strictly_local)
	continue;
      /* (c.2) The combination of the two promotions is useful.  This is
	 true when the signs match, or if the first promotion is unsigned.
	 In the later case, (sign_extend (zero_extend x)) is the same as
	 (zero_extend (zero_extend x)), so make sure to force UNS3 true.  */
      else if (uns1)
	uns3 = true;
      else if (uns3)
	continue;

      /* Record that the value was promoted from mode1 to mode3,
	 so that any sign extension at the head of the current
	 function may be eliminated.  */
      x = gen_rtx_CLOBBER (mode1, const0_rtx);
      x = gen_rtx_fmt_e ((uns3 ? ZERO_EXTEND : SIGN_EXTEND), mode3, x);
      record_value_for_reg (reg, first, x);
    }
}

/* If MODE has a precision lower than PREC and SRC is a non-negative constant
   that would appear negative in MODE, sign-extend SRC for use in nonzero_bits
   because some machines (maybe most) will actually do the sign-extension and
   this is the conservative approach.

   ??? For 2.5, try to tighten up the MD files in this regard instead of this
   kludge.  */

static rtx
sign_extend_short_imm (rtx src, machine_mode mode, unsigned int prec)
{
  scalar_int_mode int_mode;
  if (CONST_INT_P (src)
      && is_a <scalar_int_mode> (mode, &int_mode)
      && GET_MODE_PRECISION (int_mode) < prec
      && INTVAL (src) > 0
      && val_signbit_known_set_p (int_mode, INTVAL (src)))
    src = GEN_INT (INTVAL (src) | ~GET_MODE_MASK (int_mode));

  return src;
}

/* Update RSP for pseudo-register X from INSN's REG_EQUAL note (if one exists)
   and SET.  */

static void
update_rsp_from_reg_equal (reg_stat_type *rsp, rtx_insn *insn, const_rtx set,
			   rtx x)
{
  rtx reg_equal_note = insn ? find_reg_equal_equiv_note (insn) : NULL_RTX;
  unsigned HOST_WIDE_INT bits = 0;
  rtx reg_equal = NULL, src = SET_SRC (set);
  unsigned int num = 0;

  if (reg_equal_note)
    reg_equal = XEXP (reg_equal_note, 0);

  if (SHORT_IMMEDIATES_SIGN_EXTEND)
    {
      src = sign_extend_short_imm (src, GET_MODE (x), BITS_PER_WORD);
      if (reg_equal)
	reg_equal = sign_extend_short_imm (reg_equal, GET_MODE (x), BITS_PER_WORD);
    }

  /* Don't call nonzero_bits if it cannot change anything.  */
  if (rsp->nonzero_bits != HOST_WIDE_INT_M1U)
    {
      bits = nonzero_bits (src, nonzero_bits_mode);
      if (reg_equal && bits)
	bits &= nonzero_bits (reg_equal, nonzero_bits_mode);
      rsp->nonzero_bits |= bits;
    }

  /* Don't call num_sign_bit_copies if it cannot change anything.  */
  if (rsp->sign_bit_copies != 1)
    {
      num = num_sign_bit_copies (SET_SRC (set), GET_MODE (x));
      if (reg_equal && maybe_ne (num, GET_MODE_PRECISION (GET_MODE (x))))
	{
	  unsigned int numeq = num_sign_bit_copies (reg_equal, GET_MODE (x));
	  if (num == 0 || numeq > num)
	    num = numeq;
	}
      if (rsp->sign_bit_copies == 0 || num < rsp->sign_bit_copies)
	rsp->sign_bit_copies = num;
    }
}

/* Called via note_stores.  If X is a pseudo that is narrower than
   HOST_BITS_PER_WIDE_INT and is being set, record what bits are known zero.

   If we are setting only a portion of X and we can't figure out what
   portion, assume all bits will be used since we don't know what will
   be happening.

   Similarly, set how many bits of X are known to be copies of the sign bit
   at all locations in the function.  This is the smallest number implied
   by any set of X.  */

static void
set_nonzero_bits_and_sign_copies (rtx x, const_rtx set, void *data)
{
  rtx_insn *insn = (rtx_insn *) data;
  scalar_int_mode mode;

  if (REG_P (x)
      && REGNO (x) >= FIRST_PSEUDO_REGISTER
      /* If this register is undefined at the start of the file, we can't
	 say what its contents were.  */
      && ! REGNO_REG_SET_P
	   (DF_LR_IN (ENTRY_BLOCK_PTR_FOR_FN (cfun)->next_bb), REGNO (x))
      && is_a <scalar_int_mode> (GET_MODE (x), &mode)
      && HWI_COMPUTABLE_MODE_P (mode))
    {
      reg_stat_type *rsp = &reg_stat[REGNO (x)];

      if (set == 0 || GET_CODE (set) == CLOBBER)
	{
	  rsp->nonzero_bits = GET_MODE_MASK (mode);
	  rsp->sign_bit_copies = 1;
	  return;
	}

      /* If this register is being initialized using itself, and the
	 register is uninitialized in this basic block, and there are
	 no LOG_LINKS which set the register, then part of the
	 register is uninitialized.  In that case we can't assume
	 anything about the number of nonzero bits.

	 ??? We could do better if we checked this in
	 reg_{nonzero_bits,num_sign_bit_copies}_for_combine.  Then we
	 could avoid making assumptions about the insn which initially
	 sets the register, while still using the information in other
	 insns.  We would have to be careful to check every insn
	 involved in the combination.  */

      if (insn
	  && reg_referenced_p (x, PATTERN (insn))
	  && !REGNO_REG_SET_P (DF_LR_IN (BLOCK_FOR_INSN (insn)),
			       REGNO (x)))
	{
	  struct insn_link *link;

	  FOR_EACH_LOG_LINK (link, insn)
	    if (dead_or_set_p (link->insn, x))
	      break;
	  if (!link)
	    {
	      rsp->nonzero_bits = GET_MODE_MASK (mode);
	      rsp->sign_bit_copies = 1;
	      return;
	    }
	}

      /* If this is a complex assignment, see if we can convert it into a
	 simple assignment.  */
      set = expand_field_assignment (set);

      /* If this is a simple assignment, or we have a paradoxical SUBREG,
	 set what we know about X.  */

      if (SET_DEST (set) == x
	  || (paradoxical_subreg_p (SET_DEST (set))
	      && SUBREG_REG (SET_DEST (set)) == x))
	update_rsp_from_reg_equal (rsp, insn, set, x);
      else
	{
	  rsp->nonzero_bits = GET_MODE_MASK (mode);
	  rsp->sign_bit_copies = 1;
	}
    }
}

/* See if INSN can be combined into I3.  PRED, PRED2, SUCC and SUCC2 are
   optionally insns that were previously combined into I3 or that will be
   combined into the merger of INSN and I3.  The order is PRED, PRED2,
   INSN, SUCC, SUCC2, I3.

   Return 0 if the combination is not allowed for any reason.

   If the combination is allowed, *PDEST will be set to the single
   destination of INSN and *PSRC to the single source, and this function
   will return 1.  */

static int
can_combine_p (rtx_insn *insn, rtx_insn *i3, rtx_insn *pred ATTRIBUTE_UNUSED,
	       rtx_insn *pred2 ATTRIBUTE_UNUSED, rtx_insn *succ, rtx_insn *succ2,
	       rtx *pdest, rtx *psrc)
{
  int i;
  const_rtx set = 0;
  rtx src, dest;
  rtx_insn *p;
  rtx link;
  bool all_adjacent = true;
  int (*is_volatile_p) (const_rtx);

  if (succ)
    {
      if (succ2)
	{
	  if (next_active_insn (succ2) != i3)
	    all_adjacent = false;
	  if (next_active_insn (succ) != succ2)
	    all_adjacent = false;
	}
      else if (next_active_insn (succ) != i3)
	all_adjacent = false;
      if (next_active_insn (insn) != succ)
	all_adjacent = false;
    }
  else if (next_active_insn (insn) != i3)
    all_adjacent = false;
    
  /* Can combine only if previous insn is a SET of a REG, a SUBREG or CC0.
     or a PARALLEL consisting of such a SET and CLOBBERs.

     If INSN has CLOBBER parallel parts, ignore them for our processing.
     By definition, these happen during the execution of the insn.  When it
     is merged with another insn, all bets are off.  If they are, in fact,
     needed and aren't also supplied in I3, they may be added by
     recog_for_combine.  Otherwise, it won't match.

     We can also ignore a SET whose SET_DEST is mentioned in a REG_UNUSED
     note.

     Get the source and destination of INSN.  If more than one, can't
     combine.  */

  if (GET_CODE (PATTERN (insn)) == SET)
    set = PATTERN (insn);
  else if (GET_CODE (PATTERN (insn)) == PARALLEL
	   && GET_CODE (XVECEXP (PATTERN (insn), 0, 0)) == SET)
    {
      for (i = 0; i < XVECLEN (PATTERN (insn), 0); i++)
	{
	  rtx elt = XVECEXP (PATTERN (insn), 0, i);

	  switch (GET_CODE (elt))
	    {
	    /* This is important to combine floating point insns
	       for the SH4 port.  */
	    case USE:
	      /* Combining an isolated USE doesn't make sense.
		 We depend here on combinable_i3pat to reject them.  */
	      /* The code below this loop only verifies that the inputs of
		 the SET in INSN do not change.  We call reg_set_between_p
		 to verify that the REG in the USE does not change between
		 I3 and INSN.
		 If the USE in INSN was for a pseudo register, the matching
		 insn pattern will likely match any register; combining this
		 with any other USE would only be safe if we knew that the
		 used registers have identical values, or if there was
		 something to tell them apart, e.g. different modes.  For
		 now, we forgo such complicated tests and simply disallow
		 combining of USES of pseudo registers with any other USE.  */
	      if (REG_P (XEXP (elt, 0))
		  && GET_CODE (PATTERN (i3)) == PARALLEL)
		{
		  rtx i3pat = PATTERN (i3);
		  int i = XVECLEN (i3pat, 0) - 1;
		  unsigned int regno = REGNO (XEXP (elt, 0));

		  do
		    {
		      rtx i3elt = XVECEXP (i3pat, 0, i);

		      if (GET_CODE (i3elt) == USE
			  && REG_P (XEXP (i3elt, 0))
			  && (REGNO (XEXP (i3elt, 0)) == regno
			      ? reg_set_between_p (XEXP (elt, 0),
						   PREV_INSN (insn), i3)
			      : regno >= FIRST_PSEUDO_REGISTER))
			return 0;
		    }
		  while (--i >= 0);
		}
	      break;

	      /* We can ignore CLOBBERs.  */
	    case CLOBBER:
	      break;

	    case SET:
	      /* Ignore SETs whose result isn't used but not those that
		 have side-effects.  */
	      if (find_reg_note (insn, REG_UNUSED, SET_DEST (elt))
		  && insn_nothrow_p (insn)
		  && !side_effects_p (elt))
		break;

	      /* If we have already found a SET, this is a second one and
		 so we cannot combine with this insn.  */
	      if (set)
		return 0;

	      set = elt;
	      break;

	    default:
	      /* Anything else means we can't combine.  */
	      return 0;
	    }
	}

      if (set == 0
	  /* If SET_SRC is an ASM_OPERANDS we can't throw away these CLOBBERs,
	     so don't do anything with it.  */
	  || GET_CODE (SET_SRC (set)) == ASM_OPERANDS)
	return 0;
    }
  else
    return 0;

  if (set == 0)
    return 0;

  /* The simplification in expand_field_assignment may call back to
     get_last_value, so set safe guard here.  */
  subst_low_luid = DF_INSN_LUID (insn);

  set = expand_field_assignment (set);
  src = SET_SRC (set), dest = SET_DEST (set);

  /* Do not eliminate user-specified register if it is in an
     asm input because we may break the register asm usage defined
     in GCC manual if allow to do so.
     Be aware that this may cover more cases than we expect but this
     should be harmless.  */
  if (REG_P (dest) && REG_USERVAR_P (dest) && HARD_REGISTER_P (dest)
      && extract_asm_operands (PATTERN (i3)))
    return 0;

  /* Don't eliminate a store in the stack pointer.  */
  if (dest == stack_pointer_rtx
      /* Don't combine with an insn that sets a register to itself if it has
	 a REG_EQUAL note.  This may be part of a LIBCALL sequence.  */
      || (rtx_equal_p (src, dest) && find_reg_note (insn, REG_EQUAL, NULL_RTX))
      /* Can't merge an ASM_OPERANDS.  */
      || GET_CODE (src) == ASM_OPERANDS
      /* Can't merge a function call.  */
      || GET_CODE (src) == CALL
      /* Don't eliminate a function call argument.  */
      || (CALL_P (i3)
	  && (find_reg_fusage (i3, USE, dest)
	      || (REG_P (dest)
		  && REGNO (dest) < FIRST_PSEUDO_REGISTER
		  && global_regs[REGNO (dest)])))
      /* Don't substitute into an incremented register.  */
      || FIND_REG_INC_NOTE (i3, dest)
      || (succ && FIND_REG_INC_NOTE (succ, dest))
      || (succ2 && FIND_REG_INC_NOTE (succ2, dest))
      /* Don't substitute into a non-local goto, this confuses CFG.  */
      || (JUMP_P (i3) && find_reg_note (i3, REG_NON_LOCAL_GOTO, NULL_RTX))
      /* Make sure that DEST is not used after INSN but before SUCC, or
	 after SUCC and before SUCC2, or after SUCC2 but before I3.  */
      || (!all_adjacent
	  && ((succ2
	       && (reg_used_between_p (dest, succ2, i3)
		   || reg_used_between_p (dest, succ, succ2)))
	      || (!succ2 && succ && reg_used_between_p (dest, succ, i3))
	      || (!succ2 && !succ && reg_used_between_p (dest, insn, i3))
	      || (succ
		  /* SUCC and SUCC2 can be split halves from a PARALLEL; in
		     that case SUCC is not in the insn stream, so use SUCC2
		     instead for this test.  */
		  && reg_used_between_p (dest, insn,
					 succ2
					 && INSN_UID (succ) == INSN_UID (succ2)
					 ? succ2 : succ))))
      /* Make sure that the value that is to be substituted for the register
	 does not use any registers whose values alter in between.  However,
	 If the insns are adjacent, a use can't cross a set even though we
	 think it might (this can happen for a sequence of insns each setting
	 the same destination; last_set of that register might point to
	 a NOTE).  If INSN has a REG_EQUIV note, the register is always
	 equivalent to the memory so the substitution is valid even if there
	 are intervening stores.  Also, don't move a volatile asm or
	 UNSPEC_VOLATILE across any other insns.  */
      || (! all_adjacent
	  && (((!MEM_P (src)
		|| ! find_reg_note (insn, REG_EQUIV, src))
	       && modified_between_p (src, insn, i3))
	      || (GET_CODE (src) == ASM_OPERANDS && MEM_VOLATILE_P (src))
	      || GET_CODE (src) == UNSPEC_VOLATILE))
      /* Don't combine across a CALL_INSN, because that would possibly
	 change whether the life span of some REGs crosses calls or not,
	 and it is a pain to update that information.
	 Exception: if source is a constant, moving it later can't hurt.
	 Accept that as a special case.  */
      || (DF_INSN_LUID (insn) < last_call_luid && ! CONSTANT_P (src)))
    return 0;

  /* DEST must either be a REG or CC0.  */
  if (REG_P (dest))
    {
      /* If register alignment is being enforced for multi-word items in all
	 cases except for parameters, it is possible to have a register copy
	 insn referencing a hard register that is not allowed to contain the
	 mode being copied and which would not be valid as an operand of most
	 insns.  Eliminate this problem by not combining with such an insn.

	 Also, on some machines we don't want to extend the life of a hard
	 register.  */

      if (REG_P (src)
	  && ((REGNO (dest) < FIRST_PSEUDO_REGISTER
	       && !targetm.hard_regno_mode_ok (REGNO (dest), GET_MODE (dest)))
	      /* Don't extend the life of a hard register unless it is
		 user variable (if we have few registers) or it can't
		 fit into the desired register (meaning something special
		 is going on).
		 Also avoid substituting a return register into I3, because
		 reload can't handle a conflict with constraints of other
		 inputs.  */
	      || (REGNO (src) < FIRST_PSEUDO_REGISTER
		  && !targetm.hard_regno_mode_ok (REGNO (src),
						  GET_MODE (src)))))
	return 0;
    }
  else if (GET_CODE (dest) != CC0)
    return 0;


  if (GET_CODE (PATTERN (i3)) == PARALLEL)
    for (i = XVECLEN (PATTERN (i3), 0) - 1; i >= 0; i--)
      if (GET_CODE (XVECEXP (PATTERN (i3), 0, i)) == CLOBBER)
	{
	  rtx reg = XEXP (XVECEXP (PATTERN (i3), 0, i), 0);

	  /* If the clobber represents an earlyclobber operand, we must not
	     substitute an expression containing the clobbered register.
	     As we do not analyze the constraint strings here, we have to
	     make the conservative assumption.  However, if the register is
	     a fixed hard reg, the clobber cannot represent any operand;
	     we leave it up to the machine description to either accept or
	     reject use-and-clobber patterns.  */
	  if (!REG_P (reg)
	      || REGNO (reg) >= FIRST_PSEUDO_REGISTER
	      || !fixed_regs[REGNO (reg)])
	    if (reg_overlap_mentioned_p (reg, src))
	      return 0;
	}

  /* If INSN contains anything volatile, or is an `asm' (whether volatile
     or not), reject, unless nothing volatile comes between it and I3 */

  if (GET_CODE (src) == ASM_OPERANDS || volatile_refs_p (src))
    {
      /* Make sure neither succ nor succ2 contains a volatile reference.  */
      if (succ2 != 0 && volatile_refs_p (PATTERN (succ2)))
	return 0;
      if (succ != 0 && volatile_refs_p (PATTERN (succ)))
	return 0;
      /* We'll check insns between INSN and I3 below.  */
    }

  /* If INSN is an asm, and DEST is a hard register, reject, since it has
     to be an explicit register variable, and was chosen for a reason.  */

  if (GET_CODE (src) == ASM_OPERANDS
      && REG_P (dest) && REGNO (dest) < FIRST_PSEUDO_REGISTER)
    return 0;

  /* If INSN contains volatile references (specifically volatile MEMs),
     we cannot combine across any other volatile references.
     Even if INSN doesn't contain volatile references, any intervening
     volatile insn might affect machine state.  */

  is_volatile_p = volatile_refs_p (PATTERN (insn))
    ? volatile_refs_p
    : volatile_insn_p;
    
  for (p = NEXT_INSN (insn); p != i3; p = NEXT_INSN (p))
    if (INSN_P (p) && p != succ && p != succ2 && is_volatile_p (PATTERN (p)))
      return 0;

  /* If INSN contains an autoincrement or autodecrement, make sure that
     register is not used between there and I3, and not already used in
     I3 either.  Neither must it be used in PRED or SUCC, if they exist.
     Also insist that I3 not be a jump; if it were one
     and the incremented register were spilled, we would lose.  */

  if (AUTO_INC_DEC)
    for (link = REG_NOTES (insn); link; link = XEXP (link, 1))
      if (REG_NOTE_KIND (link) == REG_INC
	  && (JUMP_P (i3)
	      || reg_used_between_p (XEXP (link, 0), insn, i3)
	      || (pred != NULL_RTX
		  && reg_overlap_mentioned_p (XEXP (link, 0), PATTERN (pred)))
	      || (pred2 != NULL_RTX
		  && reg_overlap_mentioned_p (XEXP (link, 0), PATTERN (pred2)))
	      || (succ != NULL_RTX
		  && reg_overlap_mentioned_p (XEXP (link, 0), PATTERN (succ)))
	      || (succ2 != NULL_RTX
		  && reg_overlap_mentioned_p (XEXP (link, 0), PATTERN (succ2)))
	      || reg_overlap_mentioned_p (XEXP (link, 0), PATTERN (i3))))
	return 0;

  /* Don't combine an insn that follows a CC0-setting insn.
     An insn that uses CC0 must not be separated from the one that sets it.
     We do, however, allow I2 to follow a CC0-setting insn if that insn
     is passed as I1; in that case it will be deleted also.
     We also allow combining in this case if all the insns are adjacent
     because that would leave the two CC0 insns adjacent as well.
     It would be more logical to test whether CC0 occurs inside I1 or I2,
     but that would be much slower, and this ought to be equivalent.  */

  if (HAVE_cc0)
    {
      p = prev_nonnote_insn (insn);
      if (p && p != pred && NONJUMP_INSN_P (p) && sets_cc0_p (PATTERN (p))
	  && ! all_adjacent)
	return 0;
    }

  /* If we get here, we have passed all the tests and the combination is
     to be allowed.  */

  *pdest = dest;
  *psrc = src;

  return 1;
}

/* LOC is the location within I3 that contains its pattern or the component
   of a PARALLEL of the pattern.  We validate that it is valid for combining.

   One problem is if I3 modifies its output, as opposed to replacing it
   entirely, we can't allow the output to contain I2DEST, I1DEST or I0DEST as
   doing so would produce an insn that is not equivalent to the original insns.

   Consider:

	 (set (reg:DI 101) (reg:DI 100))
	 (set (subreg:SI (reg:DI 101) 0) <foo>)

   This is NOT equivalent to:

	 (parallel [(set (subreg:SI (reg:DI 100) 0) <foo>)
		    (set (reg:DI 101) (reg:DI 100))])

   Not only does this modify 100 (in which case it might still be valid
   if 100 were dead in I2), it sets 101 to the ORIGINAL value of 100.

   We can also run into a problem if I2 sets a register that I1
   uses and I1 gets directly substituted into I3 (not via I2).  In that
   case, we would be getting the wrong value of I2DEST into I3, so we
   must reject the combination.  This case occurs when I2 and I1 both
   feed into I3, rather than when I1 feeds into I2, which feeds into I3.
   If I1_NOT_IN_SRC is nonzero, it means that finding I1 in the source
   of a SET must prevent combination from occurring.  The same situation
   can occur for I0, in which case I0_NOT_IN_SRC is set.

   Before doing the above check, we first try to expand a field assignment
   into a set of logical operations.

   If PI3_DEST_KILLED is nonzero, it is a pointer to a location in which
   we place a register that is both set and used within I3.  If more than one
   such register is detected, we fail.

   Return 1 if the combination is valid, zero otherwise.  */

static int
combinable_i3pat (rtx_insn *i3, rtx *loc, rtx i2dest, rtx i1dest, rtx i0dest,
		  int i1_not_in_src, int i0_not_in_src, rtx *pi3dest_killed)
{
  rtx x = *loc;

  if (GET_CODE (x) == SET)
    {
      rtx set = x ;
      rtx dest = SET_DEST (set);
      rtx src = SET_SRC (set);
      rtx inner_dest = dest;
      rtx subdest;

      while (GET_CODE (inner_dest) == STRICT_LOW_PART
	     || GET_CODE (inner_dest) == SUBREG
	     || GET_CODE (inner_dest) == ZERO_EXTRACT)
	inner_dest = XEXP (inner_dest, 0);

      /* Check for the case where I3 modifies its output, as discussed
	 above.  We don't want to prevent pseudos from being combined
	 into the address of a MEM, so only prevent the combination if
	 i1 or i2 set the same MEM.  */
      if ((inner_dest != dest &&
	   (!MEM_P (inner_dest)
	    || rtx_equal_p (i2dest, inner_dest)
	    || (i1dest && rtx_equal_p (i1dest, inner_dest))
	    || (i0dest && rtx_equal_p (i0dest, inner_dest)))
	   && (reg_overlap_mentioned_p (i2dest, inner_dest)
	       || (i1dest && reg_overlap_mentioned_p (i1dest, inner_dest))
	       || (i0dest && reg_overlap_mentioned_p (i0dest, inner_dest))))

	  /* This is the same test done in can_combine_p except we can't test
	     all_adjacent; we don't have to, since this instruction will stay
	     in place, thus we are not considering increasing the lifetime of
	     INNER_DEST.

	     Also, if this insn sets a function argument, combining it with
	     something that might need a spill could clobber a previous
	     function argument; the all_adjacent test in can_combine_p also
	     checks this; here, we do a more specific test for this case.  */

	  || (REG_P (inner_dest)
	      && REGNO (inner_dest) < FIRST_PSEUDO_REGISTER
	      && !targetm.hard_regno_mode_ok (REGNO (inner_dest),
					      GET_MODE (inner_dest)))
	  || (i1_not_in_src && reg_overlap_mentioned_p (i1dest, src))
	  || (i0_not_in_src && reg_overlap_mentioned_p (i0dest, src)))
	return 0;

      /* If DEST is used in I3, it is being killed in this insn, so
	 record that for later.  We have to consider paradoxical
	 subregs here, since they kill the whole register, but we
	 ignore partial subregs, STRICT_LOW_PART, etc.
	 Never add REG_DEAD notes for the FRAME_POINTER_REGNUM or the
	 STACK_POINTER_REGNUM, since these are always considered to be
	 live.  Similarly for ARG_POINTER_REGNUM if it is fixed.  */
      subdest = dest;
      if (GET_CODE (subdest) == SUBREG && !partial_subreg_p (subdest))
	subdest = SUBREG_REG (subdest);
      if (pi3dest_killed
	  && REG_P (subdest)
	  && reg_referenced_p (subdest, PATTERN (i3))
	  && REGNO (subdest) != FRAME_POINTER_REGNUM
	  && (HARD_FRAME_POINTER_IS_FRAME_POINTER
	      || REGNO (subdest) != HARD_FRAME_POINTER_REGNUM)
	  && (FRAME_POINTER_REGNUM == ARG_POINTER_REGNUM
	      || (REGNO (subdest) != ARG_POINTER_REGNUM
		  || ! fixed_regs [REGNO (subdest)]))
	  && REGNO (subdest) != STACK_POINTER_REGNUM)
	{
	  if (*pi3dest_killed)
	    return 0;

	  *pi3dest_killed = subdest;
	}
    }

  else if (GET_CODE (x) == PARALLEL)
    {
      int i;

      for (i = 0; i < XVECLEN (x, 0); i++)
	if (! combinable_i3pat (i3, &XVECEXP (x, 0, i), i2dest, i1dest, i0dest,
				i1_not_in_src, i0_not_in_src, pi3dest_killed))
	  return 0;
    }

  return 1;
}

/* Return 1 if X is an arithmetic expression that contains a multiplication
   and division.  We don't count multiplications by powers of two here.  */

static int
contains_muldiv (rtx x)
{
  switch (GET_CODE (x))
    {
    case MOD:  case DIV:  case UMOD:  case UDIV:
      return 1;

    case MULT:
      return ! (CONST_INT_P (XEXP (x, 1))
		&& pow2p_hwi (UINTVAL (XEXP (x, 1))));
    default:
      if (BINARY_P (x))
	return contains_muldiv (XEXP (x, 0))
	    || contains_muldiv (XEXP (x, 1));

      if (UNARY_P (x))
	return contains_muldiv (XEXP (x, 0));

      return 0;
    }
}

/* Determine whether INSN can be used in a combination.  Return nonzero if
   not.  This is used in try_combine to detect early some cases where we
   can't perform combinations.  */

static int
cant_combine_insn_p (rtx_insn *insn)
{
  rtx set;
  rtx src, dest;

  /* If this isn't really an insn, we can't do anything.
     This can occur when flow deletes an insn that it has merged into an
     auto-increment address.  */
  if (!NONDEBUG_INSN_P (insn))
    return 1;

  /* Never combine loads and stores involving hard regs that are likely
     to be spilled.  The register allocator can usually handle such
     reg-reg moves by tying.  If we allow the combiner to make
     substitutions of likely-spilled regs, reload might die.
     As an exception, we allow combinations involving fixed regs; these are
     not available to the register allocator so there's no risk involved.  */

  set = single_set (insn);
  if (! set)
    return 0;
  src = SET_SRC (set);
  dest = SET_DEST (set);
  if (GET_CODE (src) == SUBREG)
    src = SUBREG_REG (src);
  if (GET_CODE (dest) == SUBREG)
    dest = SUBREG_REG (dest);
  if (REG_P (src) && REG_P (dest)
      && ((HARD_REGISTER_P (src)
	   && ! TEST_HARD_REG_BIT (fixed_reg_set, REGNO (src))
	   && targetm.class_likely_spilled_p (REGNO_REG_CLASS (REGNO (src))))
	  || (HARD_REGISTER_P (dest)
	      && ! TEST_HARD_REG_BIT (fixed_reg_set, REGNO (dest))
	      && targetm.class_likely_spilled_p (REGNO_REG_CLASS (REGNO (dest))))))
    return 1;

  return 0;
}

struct likely_spilled_retval_info
{
  unsigned regno, nregs;
  unsigned mask;
};

/* Called via note_stores by likely_spilled_retval_p.  Remove from info->mask
   hard registers that are known to be written to / clobbered in full.  */
static void
likely_spilled_retval_1 (rtx x, const_rtx set, void *data)
{
  struct likely_spilled_retval_info *const info =
    (struct likely_spilled_retval_info *) data;
  unsigned regno, nregs;
  unsigned new_mask;

  if (!REG_P (XEXP (set, 0)))
    return;
  regno = REGNO (x);
  if (regno >= info->regno + info->nregs)
    return;
  nregs = REG_NREGS (x);
  if (regno + nregs <= info->regno)
    return;
  new_mask = (2U << (nregs - 1)) - 1;
  if (regno < info->regno)
    new_mask >>= info->regno - regno;
  else
    new_mask <<= regno - info->regno;
  info->mask &= ~new_mask;
}

/* Return nonzero iff part of the return value is live during INSN, and
   it is likely spilled.  This can happen when more than one insn is needed
   to copy the return value, e.g. when we consider to combine into the
   second copy insn for a complex value.  */

static int
likely_spilled_retval_p (rtx_insn *insn)
{
  rtx_insn *use = BB_END (this_basic_block);
  rtx reg;
  rtx_insn *p;
  unsigned regno, nregs;
  /* We assume here that no machine mode needs more than
     32 hard registers when the value overlaps with a register
     for which TARGET_FUNCTION_VALUE_REGNO_P is true.  */
  unsigned mask;
  struct likely_spilled_retval_info info;

  if (!NONJUMP_INSN_P (use) || GET_CODE (PATTERN (use)) != USE || insn == use)
    return 0;
  reg = XEXP (PATTERN (use), 0);
  if (!REG_P (reg) || !targetm.calls.function_value_regno_p (REGNO (reg)))
    return 0;
  regno = REGNO (reg);
  nregs = REG_NREGS (reg);
  if (nregs == 1)
    return 0;
  mask = (2U << (nregs - 1)) - 1;

  /* Disregard parts of the return value that are set later.  */
  info.regno = regno;
  info.nregs = nregs;
  info.mask = mask;
  for (p = PREV_INSN (use); info.mask && p != insn; p = PREV_INSN (p))
    if (INSN_P (p))
      note_stores (PATTERN (p), likely_spilled_retval_1, &info);
  mask = info.mask;

  /* Check if any of the (probably) live return value registers is
     likely spilled.  */
  nregs --;
  do
    {
      if ((mask & 1 << nregs)
	  && targetm.class_likely_spilled_p (REGNO_REG_CLASS (regno + nregs)))
	return 1;
    } while (nregs--);
  return 0;
}

/* Adjust INSN after we made a change to its destination.

   Changing the destination can invalidate notes that say something about
   the results of the insn and a LOG_LINK pointing to the insn.  */

static void
adjust_for_new_dest (rtx_insn *insn)
{
  /* For notes, be conservative and simply remove them.  */
  remove_reg_equal_equiv_notes (insn);

  /* The new insn will have a destination that was previously the destination
     of an insn just above it.  Call distribute_links to make a LOG_LINK from
     the next use of that destination.  */

  rtx set = single_set (insn);
  gcc_assert (set);

  rtx reg = SET_DEST (set);

  while (GET_CODE (reg) == ZERO_EXTRACT
	 || GET_CODE (reg) == STRICT_LOW_PART
	 || GET_CODE (reg) == SUBREG)
    reg = XEXP (reg, 0);
  gcc_assert (REG_P (reg));

  distribute_links (alloc_insn_link (insn, REGNO (reg), NULL));

  df_insn_rescan (insn);
}

/* Return TRUE if combine can reuse reg X in mode MODE.
   ADDED_SETS is nonzero if the original set is still required.  */
static bool
can_change_dest_mode (rtx x, int added_sets, machine_mode mode)
{
  unsigned int regno;

  if (!REG_P (x))
    return false;

  /* Don't change between modes with different underlying register sizes,
     since this could lead to invalid subregs.  */
  if (maybe_ne (REGMODE_NATURAL_SIZE (mode),
		REGMODE_NATURAL_SIZE (GET_MODE (x))))
    return false;

  regno = REGNO (x);
  /* Allow hard registers if the new mode is legal, and occupies no more
     registers than the old mode.  */
  if (regno < FIRST_PSEUDO_REGISTER)
    return (targetm.hard_regno_mode_ok (regno, mode)
	    && REG_NREGS (x) >= hard_regno_nregs (regno, mode));

  /* Or a pseudo that is only used once.  */
  return (regno < reg_n_sets_max
	  && REG_N_SETS (regno) == 1
	  && !added_sets
	  && !REG_USERVAR_P (x));
}


/* Check whether X, the destination of a set, refers to part of
   the register specified by REG.  */

static bool
reg_subword_p (rtx x, rtx reg)
{
  /* Check that reg is an integer mode register.  */
  if (!REG_P (reg) || GET_MODE_CLASS (GET_MODE (reg)) != MODE_INT)
    return false;

  if (GET_CODE (x) == STRICT_LOW_PART
      || GET_CODE (x) == ZERO_EXTRACT)
    x = XEXP (x, 0);

  return GET_CODE (x) == SUBREG
	 && SUBREG_REG (x) == reg
	 && GET_MODE_CLASS (GET_MODE (x)) == MODE_INT;
}

/* Delete the unconditional jump INSN and adjust the CFG correspondingly.
   Note that the INSN should be deleted *after* removing dead edges, so
   that the kept edge is the fallthrough edge for a (set (pc) (pc))
   but not for a (set (pc) (label_ref FOO)).  */

static void
update_cfg_for_uncondjump (rtx_insn *insn)
{
  basic_block bb = BLOCK_FOR_INSN (insn);
  gcc_assert (BB_END (bb) == insn);

  purge_dead_edges (bb);

  delete_insn (insn);
  if (EDGE_COUNT (bb->succs) == 1)
    {
      rtx_insn *insn;

      single_succ_edge (bb)->flags |= EDGE_FALLTHRU;

      /* Remove barriers from the footer if there are any.  */
      for (insn = BB_FOOTER (bb); insn; insn = NEXT_INSN (insn))
	if (BARRIER_P (insn))
	  {
	    if (PREV_INSN (insn))
	      SET_NEXT_INSN (PREV_INSN (insn)) = NEXT_INSN (insn);
	    else
	      BB_FOOTER (bb) = NEXT_INSN (insn);
	    if (NEXT_INSN (insn))
	      SET_PREV_INSN (NEXT_INSN (insn)) = PREV_INSN (insn);
	  }
	else if (LABEL_P (insn))
	  break;
    }
}

/* Return whether PAT is a PARALLEL of exactly N register SETs followed
   by an arbitrary number of CLOBBERs.  */
static bool
is_parallel_of_n_reg_sets (rtx pat, int n)
{
  if (GET_CODE (pat) != PARALLEL)
    return false;

  int len = XVECLEN (pat, 0);
  if (len < n)
    return false;

  int i;
  for (i = 0; i < n; i++)
    if (GET_CODE (XVECEXP (pat, 0, i)) != SET
	|| !REG_P (SET_DEST (XVECEXP (pat, 0, i))))
      return false;
  for ( ; i < len; i++)
    if (GET_CODE (XVECEXP (pat, 0, i)) != CLOBBER
	|| XEXP (XVECEXP (pat, 0, i), 0) == const0_rtx)
      return false;

  return true;
}

/* Return whether INSN, a PARALLEL of N register SETs (and maybe some
   CLOBBERs), can be split into individual SETs in that order, without
   changing semantics.  */
static bool
can_split_parallel_of_n_reg_sets (rtx_insn *insn, int n)
{
  if (!insn_nothrow_p (insn))
    return false;

  rtx pat = PATTERN (insn);

  int i, j;
  for (i = 0; i < n; i++)
    {
      if (side_effects_p (SET_SRC (XVECEXP (pat, 0, i))))
	return false;

      rtx reg = SET_DEST (XVECEXP (pat, 0, i));

      for (j = i + 1; j < n; j++)
	if (reg_referenced_p (reg, XVECEXP (pat, 0, j)))
	  return false;
    }

  return true;
}

/* Try to combine the insns I0, I1 and I2 into I3.
   Here I0, I1 and I2 appear earlier than I3.
   I0 and I1 can be zero; then we combine just I2 into I3, or I1 and I2 into
   I3.

   If we are combining more than two insns and the resulting insn is not
   recognized, try splitting it into two insns.  If that happens, I2 and I3
   are retained and I1/I0 are pseudo-deleted by turning them into a NOTE.
   Otherwise, I0, I1 and I2 are pseudo-deleted.

   Return 0 if the combination does not work.  Then nothing is changed.
   If we did the combination, return the insn at which combine should
   resume scanning.

   Set NEW_DIRECT_JUMP_P to a nonzero value if try_combine creates a
   new direct jump instruction.

   LAST_COMBINED_INSN is either I3, or some insn after I3 that has
   been I3 passed to an earlier try_combine within the same basic
   block.  */

static rtx_insn *
try_combine (rtx_insn *i3, rtx_insn *i2, rtx_insn *i1, rtx_insn *i0,
	     int *new_direct_jump_p, rtx_insn *last_combined_insn)
{
  /* New patterns for I3 and I2, respectively.  */
  rtx newpat, newi2pat = 0;
  rtvec newpat_vec_with_clobbers = 0;
  int substed_i2 = 0, substed_i1 = 0, substed_i0 = 0;
  /* Indicates need to preserve SET in I0, I1 or I2 in I3 if it is not
     dead.  */
  int added_sets_0, added_sets_1, added_sets_2;
  /* Total number of SETs to put into I3.  */
  int total_sets;
  /* Nonzero if I2's or I1's body now appears in I3.  */
  int i2_is_used = 0, i1_is_used = 0;
  /* INSN_CODEs for new I3, new I2, and user of condition code.  */
  int insn_code_number, i2_code_number = 0, other_code_number = 0;
  /* Contains I3 if the destination of I3 is used in its source, which means
     that the old life of I3 is being killed.  If that usage is placed into
     I2 and not in I3, a REG_DEAD note must be made.  */
  rtx i3dest_killed = 0;
  /* SET_DEST and SET_SRC of I2, I1 and I0.  */
  rtx i2dest = 0, i2src = 0, i1dest = 0, i1src = 0, i0dest = 0, i0src = 0;
  /* Copy of SET_SRC of I1 and I0, if needed.  */
  rtx i1src_copy = 0, i0src_copy = 0, i0src_copy2 = 0;
  /* Set if I2DEST was reused as a scratch register.  */
  bool i2scratch = false;
  /* The PATTERNs of I0, I1, and I2, or a copy of them in certain cases.  */
  rtx i0pat = 0, i1pat = 0, i2pat = 0;
  /* Indicates if I2DEST or I1DEST is in I2SRC or I1_SRC.  */
  int i2dest_in_i2src = 0, i1dest_in_i1src = 0, i2dest_in_i1src = 0;
  int i0dest_in_i0src = 0, i1dest_in_i0src = 0, i2dest_in_i0src = 0;
  int i2dest_killed = 0, i1dest_killed = 0, i0dest_killed = 0;
  int i1_feeds_i2_n = 0, i0_feeds_i2_n = 0, i0_feeds_i1_n = 0;
  /* Notes that must be added to REG_NOTES in I3 and I2.  */
  rtx new_i3_notes, new_i2_notes;
  /* Notes that we substituted I3 into I2 instead of the normal case.  */
  int i3_subst_into_i2 = 0;
  /* Notes that I1, I2 or I3 is a MULT operation.  */
  int have_mult = 0;
  int swap_i2i3 = 0;
  int split_i2i3 = 0;
  int changed_i3_dest = 0;

  int maxreg;
  rtx_insn *temp_insn;
  rtx temp_expr;
  struct insn_link *link;
  rtx other_pat = 0;
  rtx new_other_notes;
  int i;
  scalar_int_mode dest_mode, temp_mode;

  /* Immediately return if any of I0,I1,I2 are the same insn (I3 can
     never be).  */
  if (i1 == i2 || i0 == i2 || (i0 && i0 == i1))
    return 0;

  /* Only try four-insn combinations when there's high likelihood of
     success.  Look for simple insns, such as loads of constants or
     binary operations involving a constant.  */
  if (i0)
    {
      int i;
      int ngood = 0;
      int nshift = 0;
      rtx set0, set3;

      if (!flag_expensive_optimizations)
	return 0;

      for (i = 0; i < 4; i++)
	{
	  rtx_insn *insn = i == 0 ? i0 : i == 1 ? i1 : i == 2 ? i2 : i3;
	  rtx set = single_set (insn);
	  rtx src;
	  if (!set)
	    continue;
	  src = SET_SRC (set);
	  if (CONSTANT_P (src))
	    {
	      ngood += 2;
	      break;
	    }
	  else if (BINARY_P (src) && CONSTANT_P (XEXP (src, 1)))
	    ngood++;
	  else if (GET_CODE (src) == ASHIFT || GET_CODE (src) == ASHIFTRT
		   || GET_CODE (src) == LSHIFTRT)
	    nshift++;
	}

      /* If I0 loads a memory and I3 sets the same memory, then I1 and I2
	 are likely manipulating its value.  Ideally we'll be able to combine
	 all four insns into a bitfield insertion of some kind. 

	 Note the source in I0 might be inside a sign/zero extension and the
	 memory modes in I0 and I3 might be different.  So extract the address
	 from the destination of I3 and search for it in the source of I0.

	 In the event that there's a match but the source/dest do not actually
	 refer to the same memory, the worst that happens is we try some
	 combinations that we wouldn't have otherwise.  */
      if ((set0 = single_set (i0))
	  /* Ensure the source of SET0 is a MEM, possibly buried inside
	     an extension.  */
	  && (GET_CODE (SET_SRC (set0)) == MEM
	      || ((GET_CODE (SET_SRC (set0)) == ZERO_EXTEND
		   || GET_CODE (SET_SRC (set0)) == SIGN_EXTEND)
		  && GET_CODE (XEXP (SET_SRC (set0), 0)) == MEM))
	  && (set3 = single_set (i3))
	  /* Ensure the destination of SET3 is a MEM.  */
	  && GET_CODE (SET_DEST (set3)) == MEM
	  /* Would it be better to extract the base address for the MEM
	     in SET3 and look for that?  I don't have cases where it matters
	     but I could envision such cases.  */
	  && rtx_referenced_p (XEXP (SET_DEST (set3), 0), SET_SRC (set0)))
	ngood += 2;

      if (ngood < 2 && nshift < 2)
	return 0;
    }

  /* Exit early if one of the insns involved can't be used for
     combinations.  */
  if (CALL_P (i2)
      || (i1 && CALL_P (i1))
      || (i0 && CALL_P (i0))
      || cant_combine_insn_p (i3)
      || cant_combine_insn_p (i2)
      || (i1 && cant_combine_insn_p (i1))
      || (i0 && cant_combine_insn_p (i0))
      || likely_spilled_retval_p (i3))
    return 0;

  combine_attempts++;
  undobuf.other_insn = 0;

  /* Reset the hard register usage information.  */
  CLEAR_HARD_REG_SET (newpat_used_regs);

  if (dump_file && (dump_flags & TDF_DETAILS))
    {
      if (i0)
	fprintf (dump_file, "\nTrying %d, %d, %d -> %d:\n",
		 INSN_UID (i0), INSN_UID (i1), INSN_UID (i2), INSN_UID (i3));
      else if (i1)
	fprintf (dump_file, "\nTrying %d, %d -> %d:\n",
		 INSN_UID (i1), INSN_UID (i2), INSN_UID (i3));
      else
	fprintf (dump_file, "\nTrying %d -> %d:\n",
		 INSN_UID (i2), INSN_UID (i3));

      if (i0)
	dump_insn_slim (dump_file, i0);
      if (i1)
	dump_insn_slim (dump_file, i1);
      dump_insn_slim (dump_file, i2);
      dump_insn_slim (dump_file, i3);
    }

  /* If multiple insns feed into one of I2 or I3, they can be in any
     order.  To simplify the code below, reorder them in sequence.  */
  if (i0 && DF_INSN_LUID (i0) > DF_INSN_LUID (i2))
    std::swap (i0, i2);
  if (i0 && DF_INSN_LUID (i0) > DF_INSN_LUID (i1))
    std::swap (i0, i1);
  if (i1 && DF_INSN_LUID (i1) > DF_INSN_LUID (i2))
    std::swap (i1, i2);

  added_links_insn = 0;
  added_notes_insn = 0;

  /* First check for one important special case that the code below will
     not handle.  Namely, the case where I1 is zero, I2 is a PARALLEL
     and I3 is a SET whose SET_SRC is a SET_DEST in I2.  In that case,
     we may be able to replace that destination with the destination of I3.
     This occurs in the common code where we compute both a quotient and
     remainder into a structure, in which case we want to do the computation
     directly into the structure to avoid register-register copies.

     Note that this case handles both multiple sets in I2 and also cases
     where I2 has a number of CLOBBERs inside the PARALLEL.

     We make very conservative checks below and only try to handle the
     most common cases of this.  For example, we only handle the case
     where I2 and I3 are adjacent to avoid making difficult register
     usage tests.  */

  if (i1 == 0 && NONJUMP_INSN_P (i3) && GET_CODE (PATTERN (i3)) == SET
      && REG_P (SET_SRC (PATTERN (i3)))
      && REGNO (SET_SRC (PATTERN (i3))) >= FIRST_PSEUDO_REGISTER
      && find_reg_note (i3, REG_DEAD, SET_SRC (PATTERN (i3)))
      && GET_CODE (PATTERN (i2)) == PARALLEL
      && ! side_effects_p (SET_DEST (PATTERN (i3)))
      /* If the dest of I3 is a ZERO_EXTRACT or STRICT_LOW_PART, the code
	 below would need to check what is inside (and reg_overlap_mentioned_p
	 doesn't support those codes anyway).  Don't allow those destinations;
	 the resulting insn isn't likely to be recognized anyway.  */
      && GET_CODE (SET_DEST (PATTERN (i3))) != ZERO_EXTRACT
      && GET_CODE (SET_DEST (PATTERN (i3))) != STRICT_LOW_PART
      && ! reg_overlap_mentioned_p (SET_SRC (PATTERN (i3)),
				    SET_DEST (PATTERN (i3)))
      && next_active_insn (i2) == i3)
    {
      rtx p2 = PATTERN (i2);

      /* Make sure that the destination of I3,
	 which we are going to substitute into one output of I2,
	 is not used within another output of I2.  We must avoid making this:
	 (parallel [(set (mem (reg 69)) ...)
		    (set (reg 69) ...)])
	 which is not well-defined as to order of actions.
	 (Besides, reload can't handle output reloads for this.)

	 The problem can also happen if the dest of I3 is a memory ref,
	 if another dest in I2 is an indirect memory ref.

	 Neither can this PARALLEL be an asm.  We do not allow combining
	 that usually (see can_combine_p), so do not here either.  */
      bool ok = true;
      for (i = 0; ok && i < XVECLEN (p2, 0); i++)
	{
	  if ((GET_CODE (XVECEXP (p2, 0, i)) == SET
	       || GET_CODE (XVECEXP (p2, 0, i)) == CLOBBER)
	      && reg_overlap_mentioned_p (SET_DEST (PATTERN (i3)),
					  SET_DEST (XVECEXP (p2, 0, i))))
	    ok = false;
	  else if (GET_CODE (XVECEXP (p2, 0, i)) == SET
		   && GET_CODE (SET_SRC (XVECEXP (p2, 0, i))) == ASM_OPERANDS)
	    ok = false;
	}

      if (ok)
	for (i = 0; i < XVECLEN (p2, 0); i++)
	  if (GET_CODE (XVECEXP (p2, 0, i)) == SET
	      && SET_DEST (XVECEXP (p2, 0, i)) == SET_SRC (PATTERN (i3)))
	    {
	      combine_merges++;

	      subst_insn = i3;
	      subst_low_luid = DF_INSN_LUID (i2);

	      added_sets_2 = added_sets_1 = added_sets_0 = 0;
	      i2src = SET_SRC (XVECEXP (p2, 0, i));
	      i2dest = SET_DEST (XVECEXP (p2, 0, i));
	      i2dest_killed = dead_or_set_p (i2, i2dest);

	      /* Replace the dest in I2 with our dest and make the resulting
		 insn the new pattern for I3.  Then skip to where we validate
		 the pattern.  Everything was set up above.  */
	      SUBST (SET_DEST (XVECEXP (p2, 0, i)), SET_DEST (PATTERN (i3)));
	      newpat = p2;
	      i3_subst_into_i2 = 1;
	      goto validate_replacement;
	    }
    }

  /* If I2 is setting a pseudo to a constant and I3 is setting some
     sub-part of it to another constant, merge them by making a new
     constant.  */
  if (i1 == 0
      && (temp_expr = single_set (i2)) != 0
      && is_a <scalar_int_mode> (GET_MODE (SET_DEST (temp_expr)), &temp_mode)
      && CONST_SCALAR_INT_P (SET_SRC (temp_expr))
      && GET_CODE (PATTERN (i3)) == SET
      && CONST_SCALAR_INT_P (SET_SRC (PATTERN (i3)))
      && reg_subword_p (SET_DEST (PATTERN (i3)), SET_DEST (temp_expr)))
    {
      rtx dest = SET_DEST (PATTERN (i3));
      rtx temp_dest = SET_DEST (temp_expr);
      int offset = -1;
      int width = 0;

      if (GET_CODE (dest) == ZERO_EXTRACT)
	{
	  if (CONST_INT_P (XEXP (dest, 1))
	      && CONST_INT_P (XEXP (dest, 2))
	      && is_a <scalar_int_mode> (GET_MODE (XEXP (dest, 0)),
					 &dest_mode))
	    {
	      width = INTVAL (XEXP (dest, 1));
	      offset = INTVAL (XEXP (dest, 2));
	      dest = XEXP (dest, 0);
	      if (BITS_BIG_ENDIAN)
		offset = GET_MODE_PRECISION (dest_mode) - width - offset;
	    }
	}
      else
	{
	  if (GET_CODE (dest) == STRICT_LOW_PART)
	    dest = XEXP (dest, 0);
	  if (is_a <scalar_int_mode> (GET_MODE (dest), &dest_mode))
	    {
	      width = GET_MODE_PRECISION (dest_mode);
	      offset = 0;
	    }
	}

      if (offset >= 0)
	{
	  /* If this is the low part, we're done.  */
	  if (subreg_lowpart_p (dest))
	    ;
	  /* Handle the case where inner is twice the size of outer.  */
	  else if (GET_MODE_PRECISION (temp_mode)
		   == 2 * GET_MODE_PRECISION (dest_mode))
	    offset += GET_MODE_PRECISION (dest_mode);
	  /* Otherwise give up for now.  */
	  else
	    offset = -1;
	}

      if (offset >= 0)
	{
	  rtx inner = SET_SRC (PATTERN (i3));
	  rtx outer = SET_SRC (temp_expr);

	  wide_int o = wi::insert (rtx_mode_t (outer, temp_mode),
				   rtx_mode_t (inner, dest_mode),
				   offset, width);

	  combine_merges++;
	  subst_insn = i3;
	  subst_low_luid = DF_INSN_LUID (i2);
	  added_sets_2 = added_sets_1 = added_sets_0 = 0;
	  i2dest = temp_dest;
	  i2dest_killed = dead_or_set_p (i2, i2dest);

	  /* Replace the source in I2 with the new constant and make the
	     resulting insn the new pattern for I3.  Then skip to where we
	     validate the pattern.  Everything was set up above.  */
	  SUBST (SET_SRC (temp_expr),
		 immed_wide_int_const (o, temp_mode));

	  newpat = PATTERN (i2);

          /* The dest of I3 has been replaced with the dest of I2.  */
          changed_i3_dest = 1;
	  goto validate_replacement;
	}
    }

  /* If we have no I1 and I2 looks like:
	(parallel [(set (reg:CC X) (compare:CC OP (const_int 0)))
		   (set Y OP)])
     make up a dummy I1 that is
	(set Y OP)
     and change I2 to be
	(set (reg:CC X) (compare:CC Y (const_int 0)))

     (We can ignore any trailing CLOBBERs.)

     This undoes a previous combination and allows us to match a branch-and-
     decrement insn.  */

  if (!HAVE_cc0 && i1 == 0
      && is_parallel_of_n_reg_sets (PATTERN (i2), 2)
      && (GET_MODE_CLASS (GET_MODE (SET_DEST (XVECEXP (PATTERN (i2), 0, 0))))
	  == MODE_CC)
      && GET_CODE (SET_SRC (XVECEXP (PATTERN (i2), 0, 0))) == COMPARE
      && XEXP (SET_SRC (XVECEXP (PATTERN (i2), 0, 0)), 1) == const0_rtx
      && rtx_equal_p (XEXP (SET_SRC (XVECEXP (PATTERN (i2), 0, 0)), 0),
		      SET_SRC (XVECEXP (PATTERN (i2), 0, 1)))
      && !reg_used_between_p (SET_DEST (XVECEXP (PATTERN (i2), 0, 0)), i2, i3)
      && !reg_used_between_p (SET_DEST (XVECEXP (PATTERN (i2), 0, 1)), i2, i3))
    {
      /* We make I1 with the same INSN_UID as I2.  This gives it
	 the same DF_INSN_LUID for value tracking.  Our fake I1 will
	 never appear in the insn stream so giving it the same INSN_UID
	 as I2 will not cause a problem.  */

      i1 = gen_rtx_INSN (VOIDmode, NULL, i2, BLOCK_FOR_INSN (i2),
			 XVECEXP (PATTERN (i2), 0, 1), INSN_LOCATION (i2),
			 -1, NULL_RTX);
      INSN_UID (i1) = INSN_UID (i2);

      SUBST (PATTERN (i2), XVECEXP (PATTERN (i2), 0, 0));
      SUBST (XEXP (SET_SRC (PATTERN (i2)), 0),
	     SET_DEST (PATTERN (i1)));
      unsigned int regno = REGNO (SET_DEST (PATTERN (i1)));
      SUBST_LINK (LOG_LINKS (i2),
		  alloc_insn_link (i1, regno, LOG_LINKS (i2)));
    }

  /* If I2 is a PARALLEL of two SETs of REGs (and perhaps some CLOBBERs),
     make those two SETs separate I1 and I2 insns, and make an I0 that is
     the original I1.  */
  if (!HAVE_cc0 && i0 == 0
      && is_parallel_of_n_reg_sets (PATTERN (i2), 2)
      && can_split_parallel_of_n_reg_sets (i2, 2)
      && !reg_used_between_p (SET_DEST (XVECEXP (PATTERN (i2), 0, 0)), i2, i3)
      && !reg_used_between_p (SET_DEST (XVECEXP (PATTERN (i2), 0, 1)), i2, i3)
      && !reg_set_between_p  (SET_DEST (XVECEXP (PATTERN (i2), 0, 0)), i2, i3)
      && !reg_set_between_p  (SET_DEST (XVECEXP (PATTERN (i2), 0, 1)), i2, i3))
    {
      /* If there is no I1, there is no I0 either.  */
      i0 = i1;

      /* We make I1 with the same INSN_UID as I2.  This gives it
	 the same DF_INSN_LUID for value tracking.  Our fake I1 will
	 never appear in the insn stream so giving it the same INSN_UID
	 as I2 will not cause a problem.  */

      i1 = gen_rtx_INSN (VOIDmode, NULL, i2, BLOCK_FOR_INSN (i2),
			 XVECEXP (PATTERN (i2), 0, 0), INSN_LOCATION (i2),
			 -1, NULL_RTX);
      INSN_UID (i1) = INSN_UID (i2);

      SUBST (PATTERN (i2), XVECEXP (PATTERN (i2), 0, 1));
    }

  /* Verify that I2 and maybe I1 and I0 can be combined into I3.  */
  if (!can_combine_p (i2, i3, i0, i1, NULL, NULL, &i2dest, &i2src))
    {
      if (dump_file)
	fprintf (dump_file, "Can't combine i2 into i3\n");
      undo_all ();
      return 0;
    }
  if (i1 && !can_combine_p (i1, i3, i0, NULL, i2, NULL, &i1dest, &i1src))
    {
      if (dump_file)
	fprintf (dump_file, "Can't combine i1 into i3\n");
      undo_all ();
      return 0;
    }
  if (i0 && !can_combine_p (i0, i3, NULL, NULL, i1, i2, &i0dest, &i0src))
    {
      if (dump_file)
	fprintf (dump_file, "Can't combine i0 into i3\n");
      undo_all ();
      return 0;
    }

  /* Record whether I2DEST is used in I2SRC and similarly for the other
     cases.  Knowing this will help in register status updating below.  */
  i2dest_in_i2src = reg_overlap_mentioned_p (i2dest, i2src);
  i1dest_in_i1src = i1 && reg_overlap_mentioned_p (i1dest, i1src);
  i2dest_in_i1src = i1 && reg_overlap_mentioned_p (i2dest, i1src);
  i0dest_in_i0src = i0 && reg_overlap_mentioned_p (i0dest, i0src);
  i1dest_in_i0src = i0 && reg_overlap_mentioned_p (i1dest, i0src);
  i2dest_in_i0src = i0 && reg_overlap_mentioned_p (i2dest, i0src);
  i2dest_killed = dead_or_set_p (i2, i2dest);
  i1dest_killed = i1 && dead_or_set_p (i1, i1dest);
  i0dest_killed = i0 && dead_or_set_p (i0, i0dest);

  /* For the earlier insns, determine which of the subsequent ones they
     feed.  */
  i1_feeds_i2_n = i1 && insn_a_feeds_b (i1, i2);
  i0_feeds_i1_n = i0 && insn_a_feeds_b (i0, i1);
  i0_feeds_i2_n = (i0 && (!i0_feeds_i1_n ? insn_a_feeds_b (i0, i2)
			  : (!reg_overlap_mentioned_p (i1dest, i0dest)
			     && reg_overlap_mentioned_p (i0dest, i2src))));

  /* Ensure that I3's pattern can be the destination of combines.  */
  if (! combinable_i3pat (i3, &PATTERN (i3), i2dest, i1dest, i0dest,
			  i1 && i2dest_in_i1src && !i1_feeds_i2_n,
			  i0 && ((i2dest_in_i0src && !i0_feeds_i2_n)
				 || (i1dest_in_i0src && !i0_feeds_i1_n)),
			  &i3dest_killed))
    {
      undo_all ();
      return 0;
    }

  /* See if any of the insns is a MULT operation.  Unless one is, we will
     reject a combination that is, since it must be slower.  Be conservative
     here.  */
  if (GET_CODE (i2src) == MULT
      || (i1 != 0 && GET_CODE (i1src) == MULT)
      || (i0 != 0 && GET_CODE (i0src) == MULT)
      || (GET_CODE (PATTERN (i3)) == SET
	  && GET_CODE (SET_SRC (PATTERN (i3))) == MULT))
    have_mult = 1;

  /* If I3 has an inc, then give up if I1 or I2 uses the reg that is inc'd.
     We used to do this EXCEPT in one case: I3 has a post-inc in an
     output operand.  However, that exception can give rise to insns like
	mov r3,(r3)+
     which is a famous insn on the PDP-11 where the value of r3 used as the
     source was model-dependent.  Avoid this sort of thing.  */

#if 0
  if (!(GET_CODE (PATTERN (i3)) == SET
	&& REG_P (SET_SRC (PATTERN (i3)))
	&& MEM_P (SET_DEST (PATTERN (i3)))
	&& (GET_CODE (XEXP (SET_DEST (PATTERN (i3)), 0)) == POST_INC
	    || GET_CODE (XEXP (SET_DEST (PATTERN (i3)), 0)) == POST_DEC)))
    /* It's not the exception.  */
#endif
    if (AUTO_INC_DEC)
      {
	rtx link;
	for (link = REG_NOTES (i3); link; link = XEXP (link, 1))
	  if (REG_NOTE_KIND (link) == REG_INC
	      && (reg_overlap_mentioned_p (XEXP (link, 0), PATTERN (i2))
		  || (i1 != 0
		      && reg_overlap_mentioned_p (XEXP (link, 0), PATTERN (i1)))))
	    {
	      undo_all ();
	      return 0;
	    }
      }

  /* See if the SETs in I1 or I2 need to be kept around in the merged
     instruction: whenever the value set there is still needed past I3.
     For the SET in I2, this is easy: we see if I2DEST dies or is set in I3.

     For the SET in I1, we have two cases: if I1 and I2 independently feed
     into I3, the set in I1 needs to be kept around unless I1DEST dies
     or is set in I3.  Otherwise (if I1 feeds I2 which feeds I3), the set
     in I1 needs to be kept around unless I1DEST dies or is set in either
     I2 or I3.  The same considerations apply to I0.  */

  added_sets_2 = !dead_or_set_p (i3, i2dest);

  if (i1)
    added_sets_1 = !(dead_or_set_p (i3, i1dest)
		     || (i1_feeds_i2_n && dead_or_set_p (i2, i1dest)));
  else
    added_sets_1 = 0;

  if (i0)
    added_sets_0 =  !(dead_or_set_p (i3, i0dest)
		      || (i0_feeds_i1_n && dead_or_set_p (i1, i0dest))
		      || ((i0_feeds_i2_n || (i0_feeds_i1_n && i1_feeds_i2_n))
			  && dead_or_set_p (i2, i0dest)));
  else
    added_sets_0 = 0;

  /* We are about to copy insns for the case where they need to be kept
     around.  Check that they can be copied in the merged instruction.  */

  if (targetm.cannot_copy_insn_p
      && ((added_sets_2 && targetm.cannot_copy_insn_p (i2))
	  || (i1 && added_sets_1 && targetm.cannot_copy_insn_p (i1))
	  || (i0 && added_sets_0 && targetm.cannot_copy_insn_p (i0))))
    {
      undo_all ();
      return 0;
    }

  /* If the set in I2 needs to be kept around, we must make a copy of
     PATTERN (I2), so that when we substitute I1SRC for I1DEST in
     PATTERN (I2), we are only substituting for the original I1DEST, not into
     an already-substituted copy.  This also prevents making self-referential
     rtx.  If I2 is a PARALLEL, we just need the piece that assigns I2SRC to
     I2DEST.  */

  if (added_sets_2)
    {
      if (GET_CODE (PATTERN (i2)) == PARALLEL)
	i2pat = gen_rtx_SET (i2dest, copy_rtx (i2src));
      else
	i2pat = copy_rtx (PATTERN (i2));
    }

  if (added_sets_1)
    {
      if (GET_CODE (PATTERN (i1)) == PARALLEL)
	i1pat = gen_rtx_SET (i1dest, copy_rtx (i1src));
      else
	i1pat = copy_rtx (PATTERN (i1));
    }

  if (added_sets_0)
    {
      if (GET_CODE (PATTERN (i0)) == PARALLEL)
	i0pat = gen_rtx_SET (i0dest, copy_rtx (i0src));
      else
	i0pat = copy_rtx (PATTERN (i0));
    }

  combine_merges++;

  /* Substitute in the latest insn for the regs set by the earlier ones.  */

  maxreg = max_reg_num ();

  subst_insn = i3;

  /* Many machines that don't use CC0 have insns that can both perform an
     arithmetic operation and set the condition code.  These operations will
     be represented as a PARALLEL with the first element of the vector
     being a COMPARE of an arithmetic operation with the constant zero.
     The second element of the vector will set some pseudo to the result
     of the same arithmetic operation.  If we simplify the COMPARE, we won't
     match such a pattern and so will generate an extra insn.   Here we test
     for this case, where both the comparison and the operation result are
     needed, and make the PARALLEL by just replacing I2DEST in I3SRC with
     I2SRC.  Later we will make the PARALLEL that contains I2.  */

  if (!HAVE_cc0 && i1 == 0 && added_sets_2 && GET_CODE (PATTERN (i3)) == SET
      && GET_CODE (SET_SRC (PATTERN (i3))) == COMPARE
      && CONST_INT_P (XEXP (SET_SRC (PATTERN (i3)), 1))
      && rtx_equal_p (XEXP (SET_SRC (PATTERN (i3)), 0), i2dest))
    {
      rtx newpat_dest;
      rtx *cc_use_loc = NULL;
      rtx_insn *cc_use_insn = NULL;
      rtx op0 = i2src, op1 = XEXP (SET_SRC (PATTERN (i3)), 1);
      machine_mode compare_mode, orig_compare_mode;
      enum rtx_code compare_code = UNKNOWN, orig_compare_code = UNKNOWN;
      scalar_int_mode mode;

      newpat = PATTERN (i3);
      newpat_dest = SET_DEST (newpat);
      compare_mode = orig_compare_mode = GET_MODE (newpat_dest);

      if (undobuf.other_insn == 0
	  && (cc_use_loc = find_single_use (SET_DEST (newpat), i3,
					    &cc_use_insn)))
	{
	  compare_code = orig_compare_code = GET_CODE (*cc_use_loc);
	  if (is_a <scalar_int_mode> (GET_MODE (i2dest), &mode))
	    compare_code = simplify_compare_const (compare_code, mode,
						   op0, &op1);
	  target_canonicalize_comparison (&compare_code, &op0, &op1, 1);
	}

      /* Do the rest only if op1 is const0_rtx, which may be the
	 result of simplification.  */
      if (op1 == const0_rtx)
	{
	  /* If a single use of the CC is found, prepare to modify it
	     when SELECT_CC_MODE returns a new CC-class mode, or when
	     the above simplify_compare_const() returned a new comparison
	     operator.  undobuf.other_insn is assigned the CC use insn
	     when modifying it.  */
	  if (cc_use_loc)
	    {
#ifdef SELECT_CC_MODE
	      machine_mode new_mode
		= SELECT_CC_MODE (compare_code, op0, op1);
	      if (new_mode != orig_compare_mode
		  && can_change_dest_mode (SET_DEST (newpat),
					   added_sets_2, new_mode))
		{
		  unsigned int regno = REGNO (newpat_dest);
		  compare_mode = new_mode;
		  if (regno < FIRST_PSEUDO_REGISTER)
		    newpat_dest = gen_rtx_REG (compare_mode, regno);
		  else
		    {
		      SUBST_MODE (regno_reg_rtx[regno], compare_mode);
		      newpat_dest = regno_reg_rtx[regno];
		    }
		}
#endif
	      /* Cases for modifying the CC-using comparison.  */
	      if (compare_code != orig_compare_code
		  /* ??? Do we need to verify the zero rtx?  */
		  && XEXP (*cc_use_loc, 1) == const0_rtx)
		{
		  /* Replace cc_use_loc with entire new RTX.  */
		  SUBST (*cc_use_loc,
			 gen_rtx_fmt_ee (compare_code, compare_mode,
					 newpat_dest, const0_rtx));
		  undobuf.other_insn = cc_use_insn;
		}
	      else if (compare_mode != orig_compare_mode)
		{
		  /* Just replace the CC reg with a new mode.  */
		  SUBST (XEXP (*cc_use_loc, 0), newpat_dest);
		  undobuf.other_insn = cc_use_insn;
		}	      
	    }

	  /* Now we modify the current newpat:
	     First, SET_DEST(newpat) is updated if the CC mode has been
	     altered. For targets without SELECT_CC_MODE, this should be
	     optimized away.  */
	  if (compare_mode != orig_compare_mode)
	    SUBST (SET_DEST (newpat), newpat_dest);
	  /* This is always done to propagate i2src into newpat.  */
	  SUBST (SET_SRC (newpat),
		 gen_rtx_COMPARE (compare_mode, op0, op1));
	  /* Create new version of i2pat if needed; the below PARALLEL
	     creation needs this to work correctly.  */
	  if (! rtx_equal_p (i2src, op0))
	    i2pat = gen_rtx_SET (i2dest, op0);
	  i2_is_used = 1;
	}
    }

  if (i2_is_used == 0)
    {
      /* It is possible that the source of I2 or I1 may be performing
	 an unneeded operation, such as a ZERO_EXTEND of something
	 that is known to have the high part zero.  Handle that case
	 by letting subst look at the inner insns.

	 Another way to do this would be to have a function that tries
	 to simplify a single insn instead of merging two or more
	 insns.  We don't do this because of the potential of infinite
	 loops and because of the potential extra memory required.
	 However, doing it the way we are is a bit of a kludge and
	 doesn't catch all cases.

	 But only do this if -fexpensive-optimizations since it slows
	 things down and doesn't usually win.

	 This is not done in the COMPARE case above because the
	 unmodified I2PAT is used in the PARALLEL and so a pattern
	 with a modified I2SRC would not match.  */

      if (flag_expensive_optimizations)
	{
	  /* Pass pc_rtx so no substitutions are done, just
	     simplifications.  */
	  if (i1)
	    {
	      subst_low_luid = DF_INSN_LUID (i1);
	      i1src = subst (i1src, pc_rtx, pc_rtx, 0, 0, 0);
	    }

	  subst_low_luid = DF_INSN_LUID (i2);
	  i2src = subst (i2src, pc_rtx, pc_rtx, 0, 0, 0);
	}

      n_occurrences = 0;		/* `subst' counts here */
      subst_low_luid = DF_INSN_LUID (i2);

      /* If I1 feeds into I2 and I1DEST is in I1SRC, we need to make a unique
	 copy of I2SRC each time we substitute it, in order to avoid creating
	 self-referential RTL when we will be substituting I1SRC for I1DEST
	 later.  Likewise if I0 feeds into I2, either directly or indirectly
	 through I1, and I0DEST is in I0SRC.  */
      newpat = subst (PATTERN (i3), i2dest, i2src, 0, 0,
		      (i1_feeds_i2_n && i1dest_in_i1src)
		      || ((i0_feeds_i2_n || (i0_feeds_i1_n && i1_feeds_i2_n))
			  && i0dest_in_i0src));
      substed_i2 = 1;

      /* Record whether I2's body now appears within I3's body.  */
      i2_is_used = n_occurrences;
    }

  /* If we already got a failure, don't try to do more.  Otherwise, try to
     substitute I1 if we have it.  */

  if (i1 && GET_CODE (newpat) != CLOBBER)
    {
      /* Check that an autoincrement side-effect on I1 has not been lost.
	 This happens if I1DEST is mentioned in I2 and dies there, and
	 has disappeared from the new pattern.  */
      if ((FIND_REG_INC_NOTE (i1, NULL_RTX) != 0
	   && i1_feeds_i2_n
	   && dead_or_set_p (i2, i1dest)
	   && !reg_overlap_mentioned_p (i1dest, newpat))
	   /* Before we can do this substitution, we must redo the test done
	      above (see detailed comments there) that ensures I1DEST isn't
	      mentioned in any SETs in NEWPAT that are field assignments.  */
	  || !combinable_i3pat (NULL, &newpat, i1dest, NULL_RTX, NULL_RTX,
				0, 0, 0))
	{
	  undo_all ();
	  return 0;
	}

      n_occurrences = 0;
      subst_low_luid = DF_INSN_LUID (i1);

      /* If the following substitution will modify I1SRC, make a copy of it
	 for the case where it is substituted for I1DEST in I2PAT later.  */
      if (added_sets_2 && i1_feeds_i2_n)
	i1src_copy = copy_rtx (i1src);

      /* If I0 feeds into I1 and I0DEST is in I0SRC, we need to make a unique
	 copy of I1SRC each time we substitute it, in order to avoid creating
	 self-referential RTL when we will be substituting I0SRC for I0DEST
	 later.  */
      newpat = subst (newpat, i1dest, i1src, 0, 0,
		      i0_feeds_i1_n && i0dest_in_i0src);
      substed_i1 = 1;

      /* Record whether I1's body now appears within I3's body.  */
      i1_is_used = n_occurrences;
    }

  /* Likewise for I0 if we have it.  */

  if (i0 && GET_CODE (newpat) != CLOBBER)
    {
      if ((FIND_REG_INC_NOTE (i0, NULL_RTX) != 0
	   && ((i0_feeds_i2_n && dead_or_set_p (i2, i0dest))
	       || (i0_feeds_i1_n && dead_or_set_p (i1, i0dest)))
	   && !reg_overlap_mentioned_p (i0dest, newpat))
	  || !combinable_i3pat (NULL, &newpat, i0dest, NULL_RTX, NULL_RTX,
				0, 0, 0))
	{
	  undo_all ();
	  return 0;
	}

      /* If the following substitution will modify I0SRC, make a copy of it
	 for the case where it is substituted for I0DEST in I1PAT later.  */
      if (added_sets_1 && i0_feeds_i1_n)
	i0src_copy = copy_rtx (i0src);
      /* And a copy for I0DEST in I2PAT substitution.  */
      if (added_sets_2 && ((i0_feeds_i1_n && i1_feeds_i2_n)
			   || (i0_feeds_i2_n)))
	i0src_copy2 = copy_rtx (i0src);

      n_occurrences = 0;
      subst_low_luid = DF_INSN_LUID (i0);
      newpat = subst (newpat, i0dest, i0src, 0, 0, 0);
      substed_i0 = 1;
    }

  /* Fail if an autoincrement side-effect has been duplicated.  Be careful
     to count all the ways that I2SRC and I1SRC can be used.  */
  if ((FIND_REG_INC_NOTE (i2, NULL_RTX) != 0
       && i2_is_used + added_sets_2 > 1)
      || (i1 != 0 && FIND_REG_INC_NOTE (i1, NULL_RTX) != 0
	  && (i1_is_used + added_sets_1 + (added_sets_2 && i1_feeds_i2_n)
	      > 1))
      || (i0 != 0 && FIND_REG_INC_NOTE (i0, NULL_RTX) != 0
	  && (n_occurrences + added_sets_0
	      + (added_sets_1 && i0_feeds_i1_n)
	      + (added_sets_2 && i0_feeds_i2_n)
	      > 1))
      /* Fail if we tried to make a new register.  */
      || max_reg_num () != maxreg
      /* Fail if we couldn't do something and have a CLOBBER.  */
      || GET_CODE (newpat) == CLOBBER
      /* Fail if this new pattern is a MULT and we didn't have one before
	 at the outer level.  */
      || (GET_CODE (newpat) == SET && GET_CODE (SET_SRC (newpat)) == MULT
	  && ! have_mult))
    {
      undo_all ();
      return 0;
    }

  /* If the actions of the earlier insns must be kept
     in addition to substituting them into the latest one,
     we must make a new PARALLEL for the latest insn
     to hold additional the SETs.  */

  if (added_sets_0 || added_sets_1 || added_sets_2)
    {
      int extra_sets = added_sets_0 + added_sets_1 + added_sets_2;
      combine_extras++;

      if (GET_CODE (newpat) == PARALLEL)
	{
	  rtvec old = XVEC (newpat, 0);
	  total_sets = XVECLEN (newpat, 0) + extra_sets;
	  newpat = gen_rtx_PARALLEL (VOIDmode, rtvec_alloc (total_sets));
	  memcpy (XVEC (newpat, 0)->elem, &old->elem[0],
		  sizeof (old->elem[0]) * old->num_elem);
	}
      else
	{
	  rtx old = newpat;
	  total_sets = 1 + extra_sets;
	  newpat = gen_rtx_PARALLEL (VOIDmode, rtvec_alloc (total_sets));
	  XVECEXP (newpat, 0, 0) = old;
	}

      if (added_sets_0)
	XVECEXP (newpat, 0, --total_sets) = i0pat;

      if (added_sets_1)
	{
	  rtx t = i1pat;
	  if (i0_feeds_i1_n)
	    t = subst (t, i0dest, i0src_copy ? i0src_copy : i0src, 0, 0, 0);

	  XVECEXP (newpat, 0, --total_sets) = t;
	}
      if (added_sets_2)
	{
	  rtx t = i2pat;
	  if (i1_feeds_i2_n)
	    t = subst (t, i1dest, i1src_copy ? i1src_copy : i1src, 0, 0,
		       i0_feeds_i1_n && i0dest_in_i0src);
	  if ((i0_feeds_i1_n && i1_feeds_i2_n) || i0_feeds_i2_n)
	    t = subst (t, i0dest, i0src_copy2 ? i0src_copy2 : i0src, 0, 0, 0);

	  XVECEXP (newpat, 0, --total_sets) = t;
	}
    }

 validate_replacement:

  /* Note which hard regs this insn has as inputs.  */
  mark_used_regs_combine (newpat);

  /* If recog_for_combine fails, it strips existing clobbers.  If we'll
     consider splitting this pattern, we might need these clobbers.  */
  if (i1 && GET_CODE (newpat) == PARALLEL
      && GET_CODE (XVECEXP (newpat, 0, XVECLEN (newpat, 0) - 1)) == CLOBBER)
    {
      int len = XVECLEN (newpat, 0);

      newpat_vec_with_clobbers = rtvec_alloc (len);
      for (i = 0; i < len; i++)
	RTVEC_ELT (newpat_vec_with_clobbers, i) = XVECEXP (newpat, 0, i);
    }

  /* We have recognized nothing yet.  */
  insn_code_number = -1;

  /* See if this is a PARALLEL of two SETs where one SET's destination is
     a register that is unused and this isn't marked as an instruction that
     might trap in an EH region.  In that case, we just need the other SET.
     We prefer this over the PARALLEL.

     This can occur when simplifying a divmod insn.  We *must* test for this
     case here because the code below that splits two independent SETs doesn't
     handle this case correctly when it updates the register status.

     It's pointless doing this if we originally had two sets, one from
     i3, and one from i2.  Combining then splitting the parallel results
     in the original i2 again plus an invalid insn (which we delete).
     The net effect is only to move instructions around, which makes
     debug info less accurate.

     If the remaining SET came from I2 its destination should not be used
     between I2 and I3.  See PR82024.  */

  if (!(added_sets_2 && i1 == 0)
      && is_parallel_of_n_reg_sets (newpat, 2)
      && asm_noperands (newpat) < 0)
    {
      rtx set0 = XVECEXP (newpat, 0, 0);
      rtx set1 = XVECEXP (newpat, 0, 1);
      rtx oldpat = newpat;

      if (((REG_P (SET_DEST (set1))
	    && find_reg_note (i3, REG_UNUSED, SET_DEST (set1)))
	   || (GET_CODE (SET_DEST (set1)) == SUBREG
	       && find_reg_note (i3, REG_UNUSED, SUBREG_REG (SET_DEST (set1)))))
	  && insn_nothrow_p (i3)
	  && !side_effects_p (SET_SRC (set1)))
	{
	  newpat = set0;
	  insn_code_number = recog_for_combine (&newpat, i3, &new_i3_notes);
	}

      else if (((REG_P (SET_DEST (set0))
		 && find_reg_note (i3, REG_UNUSED, SET_DEST (set0)))
		|| (GET_CODE (SET_DEST (set0)) == SUBREG
		    && find_reg_note (i3, REG_UNUSED,
				      SUBREG_REG (SET_DEST (set0)))))
	       && insn_nothrow_p (i3)
	       && !side_effects_p (SET_SRC (set0)))
	{
	  rtx dest = SET_DEST (set1);
	  if (GET_CODE (dest) == SUBREG)
	    dest = SUBREG_REG (dest);
	  if (!reg_used_between_p (dest, i2, i3))
	    {
	      newpat = set1;
	      insn_code_number = recog_for_combine (&newpat, i3, &new_i3_notes);

	      if (insn_code_number >= 0)
		changed_i3_dest = 1;
	    }
	}

      if (insn_code_number < 0)
	newpat = oldpat;
    }

  /* Is the result of combination a valid instruction?  */
  if (insn_code_number < 0)
    insn_code_number = recog_for_combine (&newpat, i3, &new_i3_notes);

  /* If we were combining three insns and the result is a simple SET
     with no ASM_OPERANDS that wasn't recognized, try to split it into two
     insns.  There are two ways to do this.  It can be split using a
     machine-specific method (like when you have an addition of a large
     constant) or by combine in the function find_split_point.  */

  if (i1 && insn_code_number < 0 && GET_CODE (newpat) == SET
      && asm_noperands (newpat) < 0)
    {
      rtx parallel, *split;
      rtx_insn *m_split_insn;

      /* See if the MD file can split NEWPAT.  If it can't, see if letting it
	 use I2DEST as a scratch register will help.  In the latter case,
	 convert I2DEST to the mode of the source of NEWPAT if we can.  */

      m_split_insn = combine_split_insns (newpat, i3);

      /* We can only use I2DEST as a scratch reg if it doesn't overlap any
	 inputs of NEWPAT.  */

      /* ??? If I2DEST is not safe, and I1DEST exists, then it would be
	 possible to try that as a scratch reg.  This would require adding
	 more code to make it work though.  */

      if (m_split_insn == 0 && ! reg_overlap_mentioned_p (i2dest, newpat))
	{
	  machine_mode new_mode = GET_MODE (SET_DEST (newpat));

	  /* ??? Reusing i2dest without resetting the reg_stat entry for it
	     (temporarily, until we are committed to this instruction
	     combination) does not work: for example, any call to nonzero_bits
	     on the register (from a splitter in the MD file, for example)
	     will get the old information, which is invalid.

	     Since nowadays we can create registers during combine just fine,
	     we should just create a new one here, not reuse i2dest.  */

	  /* First try to split using the original register as a
	     scratch register.  */
	  parallel = gen_rtx_PARALLEL (VOIDmode,
				       gen_rtvec (2, newpat,
						  gen_rtx_CLOBBER (VOIDmode,
								   i2dest)));
	  m_split_insn = combine_split_insns (parallel, i3);

	  /* If that didn't work, try changing the mode of I2DEST if
	     we can.  */
	  if (m_split_insn == 0
	      && new_mode != GET_MODE (i2dest)
	      && new_mode != VOIDmode
	      && can_change_dest_mode (i2dest, added_sets_2, new_mode))
	    {
	      machine_mode old_mode = GET_MODE (i2dest);
	      rtx ni2dest;

	      if (REGNO (i2dest) < FIRST_PSEUDO_REGISTER)
		ni2dest = gen_rtx_REG (new_mode, REGNO (i2dest));
	      else
		{
		  SUBST_MODE (regno_reg_rtx[REGNO (i2dest)], new_mode);
		  ni2dest = regno_reg_rtx[REGNO (i2dest)];
		}

	      parallel = (gen_rtx_PARALLEL
			  (VOIDmode,
			   gen_rtvec (2, newpat,
				      gen_rtx_CLOBBER (VOIDmode,
						       ni2dest))));
	      m_split_insn = combine_split_insns (parallel, i3);

	      if (m_split_insn == 0
		  && REGNO (i2dest) >= FIRST_PSEUDO_REGISTER)
		{
		  struct undo *buf;

		  adjust_reg_mode (regno_reg_rtx[REGNO (i2dest)], old_mode);
		  buf = undobuf.undos;
		  undobuf.undos = buf->next;
		  buf->next = undobuf.frees;
		  undobuf.frees = buf;
		}
	    }

	  i2scratch = m_split_insn != 0;
	}

      /* If recog_for_combine has discarded clobbers, try to use them
	 again for the split.  */
      if (m_split_insn == 0 && newpat_vec_with_clobbers)
	{
	  parallel = gen_rtx_PARALLEL (VOIDmode, newpat_vec_with_clobbers);
	  m_split_insn = combine_split_insns (parallel, i3);
	}

      if (m_split_insn && NEXT_INSN (m_split_insn) == NULL_RTX)
	{
	  rtx m_split_pat = PATTERN (m_split_insn);
	  insn_code_number = recog_for_combine (&m_split_pat, i3, &new_i3_notes);
	  if (insn_code_number >= 0)
	    newpat = m_split_pat;
	}
      else if (m_split_insn && NEXT_INSN (NEXT_INSN (m_split_insn)) == NULL_RTX
	       && (next_nonnote_nondebug_insn (i2) == i3
		   || !modified_between_p (PATTERN (m_split_insn), i2, i3)))
	{
	  rtx i2set, i3set;
	  rtx newi3pat = PATTERN (NEXT_INSN (m_split_insn));
	  newi2pat = PATTERN (m_split_insn);

	  i3set = single_set (NEXT_INSN (m_split_insn));
	  i2set = single_set (m_split_insn);

	  i2_code_number = recog_for_combine (&newi2pat, i2, &new_i2_notes);

	  /* If I2 or I3 has multiple SETs, we won't know how to track
	     register status, so don't use these insns.  If I2's destination
	     is used between I2 and I3, we also can't use these insns.  */

	  if (i2_code_number >= 0 && i2set && i3set
	      && (next_nonnote_nondebug_insn (i2) == i3
		  || ! reg_used_between_p (SET_DEST (i2set), i2, i3)))
	    insn_code_number = recog_for_combine (&newi3pat, i3,
						  &new_i3_notes);
	  if (insn_code_number >= 0)
	    newpat = newi3pat;

	  /* It is possible that both insns now set the destination of I3.
	     If so, we must show an extra use of it.  */

	  if (insn_code_number >= 0)
	    {
	      rtx new_i3_dest = SET_DEST (i3set);
	      rtx new_i2_dest = SET_DEST (i2set);

	      while (GET_CODE (new_i3_dest) == ZERO_EXTRACT
		     || GET_CODE (new_i3_dest) == STRICT_LOW_PART
		     || GET_CODE (new_i3_dest) == SUBREG)
		new_i3_dest = XEXP (new_i3_dest, 0);

	      while (GET_CODE (new_i2_dest) == ZERO_EXTRACT
		     || GET_CODE (new_i2_dest) == STRICT_LOW_PART
		     || GET_CODE (new_i2_dest) == SUBREG)
		new_i2_dest = XEXP (new_i2_dest, 0);

	      if (REG_P (new_i3_dest)
		  && REG_P (new_i2_dest)
		  && REGNO (new_i3_dest) == REGNO (new_i2_dest)
		  && REGNO (new_i2_dest) < reg_n_sets_max)
		INC_REG_N_SETS (REGNO (new_i2_dest), 1);
	    }
	}

      /* If we can split it and use I2DEST, go ahead and see if that
	 helps things be recognized.  Verify that none of the registers
	 are set between I2 and I3.  */
      if (insn_code_number < 0
          && (split = find_split_point (&newpat, i3, false)) != 0
	  && (!HAVE_cc0 || REG_P (i2dest))
	  /* We need I2DEST in the proper mode.  If it is a hard register
	     or the only use of a pseudo, we can change its mode.
	     Make sure we don't change a hard register to have a mode that
	     isn't valid for it, or change the number of registers.  */
	  && (GET_MODE (*split) == GET_MODE (i2dest)
	      || GET_MODE (*split) == VOIDmode
	      || can_change_dest_mode (i2dest, added_sets_2,
				       GET_MODE (*split)))
	  && (next_nonnote_nondebug_insn (i2) == i3
	      || !modified_between_p (*split, i2, i3))
	  /* We can't overwrite I2DEST if its value is still used by
	     NEWPAT.  */
	  && ! reg_referenced_p (i2dest, newpat))
	{
	  rtx newdest = i2dest;
	  enum rtx_code split_code = GET_CODE (*split);
	  machine_mode split_mode = GET_MODE (*split);
	  bool subst_done = false;
	  newi2pat = NULL_RTX;

	  i2scratch = true;

	  /* *SPLIT may be part of I2SRC, so make sure we have the
	     original expression around for later debug processing.
	     We should not need I2SRC any more in other cases.  */
	  if (MAY_HAVE_DEBUG_BIND_INSNS)
	    i2src = copy_rtx (i2src);
	  else
	    i2src = NULL;

	  /* Get NEWDEST as a register in the proper mode.  We have already
	     validated that we can do this.  */
	  if (GET_MODE (i2dest) != split_mode && split_mode != VOIDmode)
	    {
	      if (REGNO (i2dest) < FIRST_PSEUDO_REGISTER)
		newdest = gen_rtx_REG (split_mode, REGNO (i2dest));
	      else
		{
		  SUBST_MODE (regno_reg_rtx[REGNO (i2dest)], split_mode);
		  newdest = regno_reg_rtx[REGNO (i2dest)];
		}
	    }

	  /* If *SPLIT is a (mult FOO (const_int pow2)), convert it to
	     an ASHIFT.  This can occur if it was inside a PLUS and hence
	     appeared to be a memory address.  This is a kludge.  */
	  if (split_code == MULT
	      && CONST_INT_P (XEXP (*split, 1))
	      && INTVAL (XEXP (*split, 1)) > 0
	      && (i = exact_log2 (UINTVAL (XEXP (*split, 1)))) >= 0)
	    {
	      rtx i_rtx = gen_int_shift_amount (split_mode, i);
	      SUBST (*split, gen_rtx_ASHIFT (split_mode,
					     XEXP (*split, 0), i_rtx));
	      /* Update split_code because we may not have a multiply
		 anymore.  */
	      split_code = GET_CODE (*split);
	    }

	  /* Similarly for (plus (mult FOO (const_int pow2))).  */
	  if (split_code == PLUS
	      && GET_CODE (XEXP (*split, 0)) == MULT
	      && CONST_INT_P (XEXP (XEXP (*split, 0), 1))
	      && INTVAL (XEXP (XEXP (*split, 0), 1)) > 0
	      && (i = exact_log2 (UINTVAL (XEXP (XEXP (*split, 0), 1)))) >= 0)
	    {
	      rtx nsplit = XEXP (*split, 0);
	      rtx i_rtx = gen_int_shift_amount (GET_MODE (nsplit), i);
	      SUBST (XEXP (*split, 0), gen_rtx_ASHIFT (GET_MODE (nsplit),
						       XEXP (nsplit, 0),
						       i_rtx));
	      /* Update split_code because we may not have a multiply
		 anymore.  */
	      split_code = GET_CODE (*split);
	    }

#ifdef INSN_SCHEDULING
	  /* If *SPLIT is a paradoxical SUBREG, when we split it, it should
	     be written as a ZERO_EXTEND.  */
	  if (split_code == SUBREG && MEM_P (SUBREG_REG (*split)))
	    {
	      /* Or as a SIGN_EXTEND if LOAD_EXTEND_OP says that that's
		 what it really is.  */
	      if (load_extend_op (GET_MODE (SUBREG_REG (*split)))
		  == SIGN_EXTEND)
		SUBST (*split, gen_rtx_SIGN_EXTEND (split_mode,
						    SUBREG_REG (*split)));
	      else
		SUBST (*split, gen_rtx_ZERO_EXTEND (split_mode,
						    SUBREG_REG (*split)));
	    }
#endif

	  /* Attempt to split binary operators using arithmetic identities.  */
	  if (BINARY_P (SET_SRC (newpat))
	      && split_mode == GET_MODE (SET_SRC (newpat))
	      && ! side_effects_p (SET_SRC (newpat)))
	    {
	      rtx setsrc = SET_SRC (newpat);
	      machine_mode mode = GET_MODE (setsrc);
	      enum rtx_code code = GET_CODE (setsrc);
	      rtx src_op0 = XEXP (setsrc, 0);
	      rtx src_op1 = XEXP (setsrc, 1);

	      /* Split "X = Y op Y" as "Z = Y; X = Z op Z".  */
	      if (rtx_equal_p (src_op0, src_op1))
		{
		  newi2pat = gen_rtx_SET (newdest, src_op0);
		  SUBST (XEXP (setsrc, 0), newdest);
		  SUBST (XEXP (setsrc, 1), newdest);
		  subst_done = true;
		}
	      /* Split "((P op Q) op R) op S" where op is PLUS or MULT.  */
	      else if ((code == PLUS || code == MULT)
		       && GET_CODE (src_op0) == code
		       && GET_CODE (XEXP (src_op0, 0)) == code
		       && (INTEGRAL_MODE_P (mode)
			   || (FLOAT_MODE_P (mode)
			       && flag_unsafe_math_optimizations)))
		{
		  rtx p = XEXP (XEXP (src_op0, 0), 0);
		  rtx q = XEXP (XEXP (src_op0, 0), 1);
		  rtx r = XEXP (src_op0, 1);
		  rtx s = src_op1;

		  /* Split both "((X op Y) op X) op Y" and
		     "((X op Y) op Y) op X" as "T op T" where T is
		     "X op Y".  */
		  if ((rtx_equal_p (p,r) && rtx_equal_p (q,s))
		       || (rtx_equal_p (p,s) && rtx_equal_p (q,r)))
		    {
		      newi2pat = gen_rtx_SET (newdest, XEXP (src_op0, 0));
		      SUBST (XEXP (setsrc, 0), newdest);
		      SUBST (XEXP (setsrc, 1), newdest);
		      subst_done = true;
		    }
		  /* Split "((X op X) op Y) op Y)" as "T op T" where
		     T is "X op Y".  */
		  else if (rtx_equal_p (p,q) && rtx_equal_p (r,s))
		    {
		      rtx tmp = simplify_gen_binary (code, mode, p, r);
		      newi2pat = gen_rtx_SET (newdest, tmp);
		      SUBST (XEXP (setsrc, 0), newdest);
		      SUBST (XEXP (setsrc, 1), newdest);
		      subst_done = true;
		    }
		}
	    }

	  if (!subst_done)
	    {
	      newi2pat = gen_rtx_SET (newdest, *split);
	      SUBST (*split, newdest);
	    }

	  i2_code_number = recog_for_combine (&newi2pat, i2, &new_i2_notes);

	  /* recog_for_combine might have added CLOBBERs to newi2pat.
	     Make sure NEWPAT does not depend on the clobbered regs.  */
	  if (GET_CODE (newi2pat) == PARALLEL)
	    for (i = XVECLEN (newi2pat, 0) - 1; i >= 0; i--)
	      if (GET_CODE (XVECEXP (newi2pat, 0, i)) == CLOBBER)
		{
		  rtx reg = XEXP (XVECEXP (newi2pat, 0, i), 0);
		  if (reg_overlap_mentioned_p (reg, newpat))
		    {
		      undo_all ();
		      return 0;
		    }
		}

	  /* If the split point was a MULT and we didn't have one before,
	     don't use one now.  */
	  if (i2_code_number >= 0 && ! (split_code == MULT && ! have_mult))
	    insn_code_number = recog_for_combine (&newpat, i3, &new_i3_notes);
	}
    }

  /* Check for a case where we loaded from memory in a narrow mode and
     then sign extended it, but we need both registers.  In that case,
     we have a PARALLEL with both loads from the same memory location.
     We can split this into a load from memory followed by a register-register
     copy.  This saves at least one insn, more if register allocation can
     eliminate the copy.

     We cannot do this if the destination of the first assignment is a
     condition code register or cc0.  We eliminate this case by making sure
     the SET_DEST and SET_SRC have the same mode.

     We cannot do this if the destination of the second assignment is
     a register that we have already assumed is zero-extended.  Similarly
     for a SUBREG of such a register.  */

  else if (i1 && insn_code_number < 0 && asm_noperands (newpat) < 0
	   && GET_CODE (newpat) == PARALLEL
	   && XVECLEN (newpat, 0) == 2
	   && GET_CODE (XVECEXP (newpat, 0, 0)) == SET
	   && GET_CODE (SET_SRC (XVECEXP (newpat, 0, 0))) == SIGN_EXTEND
	   && (GET_MODE (SET_DEST (XVECEXP (newpat, 0, 0)))
	       == GET_MODE (SET_SRC (XVECEXP (newpat, 0, 0))))
	   && GET_CODE (XVECEXP (newpat, 0, 1)) == SET
	   && rtx_equal_p (SET_SRC (XVECEXP (newpat, 0, 1)),
			   XEXP (SET_SRC (XVECEXP (newpat, 0, 0)), 0))
	   && !modified_between_p (SET_SRC (XVECEXP (newpat, 0, 1)), i2, i3)
	   && GET_CODE (SET_DEST (XVECEXP (newpat, 0, 1))) != ZERO_EXTRACT
	   && GET_CODE (SET_DEST (XVECEXP (newpat, 0, 1))) != STRICT_LOW_PART
	   && ! (temp_expr = SET_DEST (XVECEXP (newpat, 0, 1)),
		 (REG_P (temp_expr)
		  && reg_stat[REGNO (temp_expr)].nonzero_bits != 0
		  && known_lt (GET_MODE_PRECISION (GET_MODE (temp_expr)),
			       BITS_PER_WORD)
		  && known_lt (GET_MODE_PRECISION (GET_MODE (temp_expr)),
			       HOST_BITS_PER_INT)
		  && (reg_stat[REGNO (temp_expr)].nonzero_bits
		      != GET_MODE_MASK (word_mode))))
	   && ! (GET_CODE (SET_DEST (XVECEXP (newpat, 0, 1))) == SUBREG
		 && (temp_expr = SUBREG_REG (SET_DEST (XVECEXP (newpat, 0, 1))),
		     (REG_P (temp_expr)
		      && reg_stat[REGNO (temp_expr)].nonzero_bits != 0
		      && known_lt (GET_MODE_PRECISION (GET_MODE (temp_expr)),
				   BITS_PER_WORD)
		      && known_lt (GET_MODE_PRECISION (GET_MODE (temp_expr)),
				   HOST_BITS_PER_INT)
		      && (reg_stat[REGNO (temp_expr)].nonzero_bits
			  != GET_MODE_MASK (word_mode)))))
	   && ! reg_overlap_mentioned_p (SET_DEST (XVECEXP (newpat, 0, 1)),
					 SET_SRC (XVECEXP (newpat, 0, 1)))
	   && ! find_reg_note (i3, REG_UNUSED,
			       SET_DEST (XVECEXP (newpat, 0, 0))))
    {
      rtx ni2dest;

      newi2pat = XVECEXP (newpat, 0, 0);
      ni2dest = SET_DEST (XVECEXP (newpat, 0, 0));
      newpat = XVECEXP (newpat, 0, 1);
      SUBST (SET_SRC (newpat),
	     gen_lowpart (GET_MODE (SET_SRC (newpat)), ni2dest));
      i2_code_number = recog_for_combine (&newi2pat, i2, &new_i2_notes);

      if (i2_code_number >= 0)
	insn_code_number = recog_for_combine (&newpat, i3, &new_i3_notes);

      if (insn_code_number >= 0)
	swap_i2i3 = 1;
    }

  /* Similarly, check for a case where we have a PARALLEL of two independent
     SETs but we started with three insns.  In this case, we can do the sets
     as two separate insns.  This case occurs when some SET allows two
     other insns to combine, but the destination of that SET is still live.

     Also do this if we started with two insns and (at least) one of the
     resulting sets is a noop; this noop will be deleted later.  */

  else if (insn_code_number < 0 && asm_noperands (newpat) < 0
	   && GET_CODE (newpat) == PARALLEL
	   && XVECLEN (newpat, 0) == 2
	   && GET_CODE (XVECEXP (newpat, 0, 0)) == SET
	   && GET_CODE (XVECEXP (newpat, 0, 1)) == SET
	   && (i1 || set_noop_p (XVECEXP (newpat, 0, 0))
		  || set_noop_p (XVECEXP (newpat, 0, 1)))
	   && GET_CODE (SET_DEST (XVECEXP (newpat, 0, 0))) != ZERO_EXTRACT
	   && GET_CODE (SET_DEST (XVECEXP (newpat, 0, 0))) != STRICT_LOW_PART
	   && GET_CODE (SET_DEST (XVECEXP (newpat, 0, 1))) != ZERO_EXTRACT
	   && GET_CODE (SET_DEST (XVECEXP (newpat, 0, 1))) != STRICT_LOW_PART
	   && ! reg_referenced_p (SET_DEST (XVECEXP (newpat, 0, 1)),
				  XVECEXP (newpat, 0, 0))
	   && ! reg_referenced_p (SET_DEST (XVECEXP (newpat, 0, 0)),
				  XVECEXP (newpat, 0, 1))
	   && ! (contains_muldiv (SET_SRC (XVECEXP (newpat, 0, 0)))
		 && contains_muldiv (SET_SRC (XVECEXP (newpat, 0, 1)))))
    {
      rtx set0 = XVECEXP (newpat, 0, 0);
      rtx set1 = XVECEXP (newpat, 0, 1);

      /* Normally, it doesn't matter which of the two is done first,
	 but the one that references cc0 can't be the second, and
	 one which uses any regs/memory set in between i2 and i3 can't
	 be first.  The PARALLEL might also have been pre-existing in i3,
	 so we need to make sure that we won't wrongly hoist a SET to i2
	 that would conflict with a death note present in there.  */
      if (!modified_between_p (SET_SRC (set1), i2, i3)
	  && !(REG_P (SET_DEST (set1))
	       && find_reg_note (i2, REG_DEAD, SET_DEST (set1)))
	  && !(GET_CODE (SET_DEST (set1)) == SUBREG
	       && find_reg_note (i2, REG_DEAD,
				 SUBREG_REG (SET_DEST (set1))))
	  && (!HAVE_cc0 || !reg_referenced_p (cc0_rtx, set0))
	  /* If I3 is a jump, ensure that set0 is a jump so that
	     we do not create invalid RTL.  */
	  && (!JUMP_P (i3) || SET_DEST (set0) == pc_rtx)
	 )
	{
	  newi2pat = set1;
	  newpat = set0;
	}
      else if (!modified_between_p (SET_SRC (set0), i2, i3)
	       && !(REG_P (SET_DEST (set0))
		    && find_reg_note (i2, REG_DEAD, SET_DEST (set0)))
	       && !(GET_CODE (SET_DEST (set0)) == SUBREG
		    && find_reg_note (i2, REG_DEAD,
				      SUBREG_REG (SET_DEST (set0))))
	       && (!HAVE_cc0 || !reg_referenced_p (cc0_rtx, set1))
	       /* If I3 is a jump, ensure that set1 is a jump so that
		  we do not create invalid RTL.  */
	       && (!JUMP_P (i3) || SET_DEST (set1) == pc_rtx)
	      )
	{
	  newi2pat = set0;
	  newpat = set1;
	}
      else
	{
	  undo_all ();
	  return 0;
	}

      i2_code_number = recog_for_combine (&newi2pat, i2, &new_i2_notes);

      if (i2_code_number >= 0)
	{
	  /* recog_for_combine might have added CLOBBERs to newi2pat.
	     Make sure NEWPAT does not depend on the clobbered regs.  */
	  if (GET_CODE (newi2pat) == PARALLEL)
	    {
	      for (i = XVECLEN (newi2pat, 0) - 1; i >= 0; i--)
		if (GET_CODE (XVECEXP (newi2pat, 0, i)) == CLOBBER)
		  {
		    rtx reg = XEXP (XVECEXP (newi2pat, 0, i), 0);
		    if (reg_overlap_mentioned_p (reg, newpat))
		      {
			undo_all ();
			return 0;
		      }
		  }
	    }

	  insn_code_number = recog_for_combine (&newpat, i3, &new_i3_notes);

	  if (insn_code_number >= 0)
	    split_i2i3 = 1;
	}
    }

  /* If it still isn't recognized, fail and change things back the way they
     were.  */
  if ((insn_code_number < 0
       /* Is the result a reasonable ASM_OPERANDS?  */
       && (! check_asm_operands (newpat) || added_sets_1 || added_sets_2)))
    {
      undo_all ();
      return 0;
    }

  /* If we had to change another insn, make sure it is valid also.  */
  if (undobuf.other_insn)
    {
      CLEAR_HARD_REG_SET (newpat_used_regs);

      other_pat = PATTERN (undobuf.other_insn);
      other_code_number = recog_for_combine (&other_pat, undobuf.other_insn,
					     &new_other_notes);

      if (other_code_number < 0 && ! check_asm_operands (other_pat))
	{
	  undo_all ();
	  return 0;
	}
    }

  /* If I2 is the CC0 setter and I3 is the CC0 user then check whether
     they are adjacent to each other or not.  */
  if (HAVE_cc0)
    {
      rtx_insn *p = prev_nonnote_insn (i3);
      if (p && p != i2 && NONJUMP_INSN_P (p) && newi2pat
	  && sets_cc0_p (newi2pat))
	{
	  undo_all ();
	  return 0;
	}
    }

  /* Only allow this combination if insn_cost reports that the
     replacement instructions are cheaper than the originals.  */
  if (!combine_validate_cost (i0, i1, i2, i3, newpat, newi2pat, other_pat))
    {
      undo_all ();
      return 0;
    }

  if (MAY_HAVE_DEBUG_BIND_INSNS)
    {
      struct undo *undo;

      for (undo = undobuf.undos; undo; undo = undo->next)
	if (undo->kind == UNDO_MODE)
	  {
	    rtx reg = *undo->where.r;
	    machine_mode new_mode = GET_MODE (reg);
	    machine_mode old_mode = undo->old_contents.m;

	    /* Temporarily revert mode back.  */
	    adjust_reg_mode (reg, old_mode);

	    if (reg == i2dest && i2scratch)
	      {
		/* If we used i2dest as a scratch register with a
		   different mode, substitute it for the original
		   i2src while its original mode is temporarily
		   restored, and then clear i2scratch so that we don't
		   do it again later.  */
		propagate_for_debug (i2, last_combined_insn, reg, i2src,
				     this_basic_block);
		i2scratch = false;
		/* Put back the new mode.  */
		adjust_reg_mode (reg, new_mode);
	      }
	    else
	      {
		rtx tempreg = gen_raw_REG (old_mode, REGNO (reg));
		rtx_insn *first, *last;

		if (reg == i2dest)
		  {
		    first = i2;
		    last = last_combined_insn;
		  }
		else
		  {
		    first = i3;
		    last = undobuf.other_insn;
		    gcc_assert (last);
		    if (DF_INSN_LUID (last)
			< DF_INSN_LUID (last_combined_insn))
		      last = last_combined_insn;
		  }

		/* We're dealing with a reg that changed mode but not
		   meaning, so we want to turn it into a subreg for
		   the new mode.  However, because of REG sharing and
		   because its mode had already changed, we have to do
		   it in two steps.  First, replace any debug uses of
		   reg, with its original mode temporarily restored,
		   with this copy we have created; then, replace the
		   copy with the SUBREG of the original shared reg,
		   once again changed to the new mode.  */
		propagate_for_debug (first, last, reg, tempreg,
				     this_basic_block);
		adjust_reg_mode (reg, new_mode);
		propagate_for_debug (first, last, tempreg,
				     lowpart_subreg (old_mode, reg, new_mode),
				     this_basic_block);
	      }
	  }
    }

  /* If we will be able to accept this, we have made a
     change to the destination of I3.  This requires us to
     do a few adjustments.  */

  if (changed_i3_dest)
    {
      PATTERN (i3) = newpat;
      adjust_for_new_dest (i3);
    }

  /* We now know that we can do this combination.  Merge the insns and
     update the status of registers and LOG_LINKS.  */

  if (undobuf.other_insn)
    {
      rtx note, next;

      PATTERN (undobuf.other_insn) = other_pat;

      /* If any of the notes in OTHER_INSN were REG_DEAD or REG_UNUSED,
	 ensure that they are still valid.  Then add any non-duplicate
	 notes added by recog_for_combine.  */
      for (note = REG_NOTES (undobuf.other_insn); note; note = next)
	{
	  next = XEXP (note, 1);

	  if ((REG_NOTE_KIND (note) == REG_DEAD
	       && !reg_referenced_p (XEXP (note, 0),
				     PATTERN (undobuf.other_insn)))
	      ||(REG_NOTE_KIND (note) == REG_UNUSED
		 && !reg_set_p (XEXP (note, 0),
				PATTERN (undobuf.other_insn)))
	      /* Simply drop equal note since it may be no longer valid
		 for other_insn.  It may be possible to record that CC
		 register is changed and only discard those notes, but
		 in practice it's unnecessary complication and doesn't
		 give any meaningful improvement.

		 See PR78559.  */
	      || REG_NOTE_KIND (note) == REG_EQUAL
	      || REG_NOTE_KIND (note) == REG_EQUIV)
	    remove_note (undobuf.other_insn, note);
	}

      distribute_notes  (new_other_notes, undobuf.other_insn,
			undobuf.other_insn, NULL, NULL_RTX, NULL_RTX,
			NULL_RTX);
    }

  if (swap_i2i3)
    {
      /* I3 now uses what used to be its destination and which is now
	 I2's destination.  This requires us to do a few adjustments.  */
      PATTERN (i3) = newpat;
      adjust_for_new_dest (i3);
    }

  if (swap_i2i3 || split_i2i3)
    {
      /* We might need a LOG_LINK from I3 to I2.  But then we used to
	 have one, so we still will.

	 However, some later insn might be using I2's dest and have
	 a LOG_LINK pointing at I3.  We should change it to point at
	 I2 instead.  */

      /* newi2pat is usually a SET here; however, recog_for_combine might
	 have added some clobbers.  */
      rtx x = newi2pat;
      if (GET_CODE (x) == PARALLEL)
	x = XVECEXP (newi2pat, 0, 0);

      /* It can only be a SET of a REG or of a SUBREG of a REG.  */
      unsigned int regno = reg_or_subregno (SET_DEST (x));

      bool done = false;
      for (rtx_insn *insn = NEXT_INSN (i3);
	   !done
	   && insn
	   && NONDEBUG_INSN_P (insn)
	   && BLOCK_FOR_INSN (insn) == this_basic_block;
	   insn = NEXT_INSN (insn))
	{
	  struct insn_link *link;
	  FOR_EACH_LOG_LINK (link, insn)
	    if (link->insn == i3 && link->regno == regno)
	      {
		link->insn = i2;
		done = true;
		break;
	      }
	}
    }

  {
    rtx i3notes, i2notes, i1notes = 0, i0notes = 0;
    struct insn_link *i3links, *i2links, *i1links = 0, *i0links = 0;
    rtx midnotes = 0;
    int from_luid;
    /* Compute which registers we expect to eliminate.  newi2pat may be setting
       either i3dest or i2dest, so we must check it.  */
    rtx elim_i2 = ((newi2pat && reg_set_p (i2dest, newi2pat))
		   || i2dest_in_i2src || i2dest_in_i1src || i2dest_in_i0src
		   || !i2dest_killed
		   ? 0 : i2dest);
    /* For i1, we need to compute both local elimination and global
       elimination information with respect to newi2pat because i1dest
       may be the same as i3dest, in which case newi2pat may be setting
       i1dest.  Global information is used when distributing REG_DEAD
       note for i2 and i3, in which case it does matter if newi2pat sets
       i1dest or not.

       Local information is used when distributing REG_DEAD note for i1,
       in which case it doesn't matter if newi2pat sets i1dest or not.
       See PR62151, if we have four insns combination:
	   i0: r0 <- i0src
	   i1: r1 <- i1src (using r0)
		     REG_DEAD (r0)
	   i2: r0 <- i2src (using r1)
	   i3: r3 <- i3src (using r0)
	   ix: using r0
       From i1's point of view, r0 is eliminated, no matter if it is set
       by newi2pat or not.  In other words, REG_DEAD info for r0 in i1
       should be discarded.

       Note local information only affects cases in forms like "I1->I2->I3",
       "I0->I1->I2->I3" or "I0&I1->I2, I2->I3".  For other cases like
       "I0->I1, I1&I2->I3" or "I1&I2->I3", newi2pat won't set i1dest or
       i0dest anyway.  */
    rtx local_elim_i1 = (i1 == 0 || i1dest_in_i1src || i1dest_in_i0src
			 || !i1dest_killed
			 ? 0 : i1dest);
    rtx elim_i1 = (local_elim_i1 == 0
		   || (newi2pat && reg_set_p (i1dest, newi2pat))
		   ? 0 : i1dest);
    /* Same case as i1.  */
    rtx local_elim_i0 = (i0 == 0 || i0dest_in_i0src || !i0dest_killed
			 ? 0 : i0dest);
    rtx elim_i0 = (local_elim_i0 == 0
		   || (newi2pat && reg_set_p (i0dest, newi2pat))
		   ? 0 : i0dest);

    /* Get the old REG_NOTES and LOG_LINKS from all our insns and
       clear them.  */
    i3notes = REG_NOTES (i3), i3links = LOG_LINKS (i3);
    i2notes = REG_NOTES (i2), i2links = LOG_LINKS (i2);
    if (i1)
      i1notes = REG_NOTES (i1), i1links = LOG_LINKS (i1);
    if (i0)
      i0notes = REG_NOTES (i0), i0links = LOG_LINKS (i0);

    /* Ensure that we do not have something that should not be shared but
       occurs multiple times in the new insns.  Check this by first
       resetting all the `used' flags and then copying anything is shared.  */

    reset_used_flags (i3notes);
    reset_used_flags (i2notes);
    reset_used_flags (i1notes);
    reset_used_flags (i0notes);
    reset_used_flags (newpat);
    reset_used_flags (newi2pat);
    if (undobuf.other_insn)
      reset_used_flags (PATTERN (undobuf.other_insn));

    i3notes = copy_rtx_if_shared (i3notes);
    i2notes = copy_rtx_if_shared (i2notes);
    i1notes = copy_rtx_if_shared (i1notes);
    i0notes = copy_rtx_if_shared (i0notes);
    newpat = copy_rtx_if_shared (newpat);
    newi2pat = copy_rtx_if_shared (newi2pat);
    if (undobuf.other_insn)
      reset_used_flags (PATTERN (undobuf.other_insn));

    INSN_CODE (i3) = insn_code_number;
    PATTERN (i3) = newpat;

    if (CALL_P (i3) && CALL_INSN_FUNCTION_USAGE (i3))
      {
	for (rtx link = CALL_INSN_FUNCTION_USAGE (i3); link;
	     link = XEXP (link, 1))
	  {
	    if (substed_i2)
	      {
		/* I2SRC must still be meaningful at this point.  Some
		   splitting operations can invalidate I2SRC, but those
		   operations do not apply to calls.  */
		gcc_assert (i2src);
		XEXP (link, 0) = simplify_replace_rtx (XEXP (link, 0),
						       i2dest, i2src);
	      }
	    if (substed_i1)
	      XEXP (link, 0) = simplify_replace_rtx (XEXP (link, 0),
						     i1dest, i1src);
	    if (substed_i0)
	      XEXP (link, 0) = simplify_replace_rtx (XEXP (link, 0),
						     i0dest, i0src);
	  }
      }

    if (undobuf.other_insn)
      INSN_CODE (undobuf.other_insn) = other_code_number;

    /* We had one special case above where I2 had more than one set and
       we replaced a destination of one of those sets with the destination
       of I3.  In that case, we have to update LOG_LINKS of insns later
       in this basic block.  Note that this (expensive) case is rare.

       Also, in this case, we must pretend that all REG_NOTEs for I2
       actually came from I3, so that REG_UNUSED notes from I2 will be
       properly handled.  */

    if (i3_subst_into_i2)
      {
	for (i = 0; i < XVECLEN (PATTERN (i2), 0); i++)
	  if ((GET_CODE (XVECEXP (PATTERN (i2), 0, i)) == SET
	       || GET_CODE (XVECEXP (PATTERN (i2), 0, i)) == CLOBBER)
	      && REG_P (SET_DEST (XVECEXP (PATTERN (i2), 0, i)))
	      && SET_DEST (XVECEXP (PATTERN (i2), 0, i)) != i2dest
	      && ! find_reg_note (i2, REG_UNUSED,
				  SET_DEST (XVECEXP (PATTERN (i2), 0, i))))
	    for (temp_insn = NEXT_INSN (i2);
		 temp_insn
		 && (this_basic_block->next_bb == EXIT_BLOCK_PTR_FOR_FN (cfun)
		     || BB_HEAD (this_basic_block) != temp_insn);
		 temp_insn = NEXT_INSN (temp_insn))
	      if (temp_insn != i3 && NONDEBUG_INSN_P (temp_insn))
		FOR_EACH_LOG_LINK (link, temp_insn)
		  if (link->insn == i2)
		    link->insn = i3;

	if (i3notes)
	  {
	    rtx link = i3notes;
	    while (XEXP (link, 1))
	      link = XEXP (link, 1);
	    XEXP (link, 1) = i2notes;
	  }
	else
	  i3notes = i2notes;
	i2notes = 0;
      }

    LOG_LINKS (i3) = NULL;
    REG_NOTES (i3) = 0;
    LOG_LINKS (i2) = NULL;
    REG_NOTES (i2) = 0;

    if (newi2pat)
      {
	if (MAY_HAVE_DEBUG_BIND_INSNS && i2scratch)
	  propagate_for_debug (i2, last_combined_insn, i2dest, i2src,
			       this_basic_block);
	INSN_CODE (i2) = i2_code_number;
	PATTERN (i2) = newi2pat;
      }
    else
      {
	if (MAY_HAVE_DEBUG_BIND_INSNS && i2src)
	  propagate_for_debug (i2, last_combined_insn, i2dest, i2src,
			       this_basic_block);
	SET_INSN_DELETED (i2);
      }

    if (i1)
      {
	LOG_LINKS (i1) = NULL;
	REG_NOTES (i1) = 0;
	if (MAY_HAVE_DEBUG_BIND_INSNS)
	  propagate_for_debug (i1, last_combined_insn, i1dest, i1src,
			       this_basic_block);
	SET_INSN_DELETED (i1);
      }

    if (i0)
      {
	LOG_LINKS (i0) = NULL;
	REG_NOTES (i0) = 0;
	if (MAY_HAVE_DEBUG_BIND_INSNS)
	  propagate_for_debug (i0, last_combined_insn, i0dest, i0src,
			       this_basic_block);
	SET_INSN_DELETED (i0);
      }

    /* Get death notes for everything that is now used in either I3 or
       I2 and used to die in a previous insn.  If we built two new
       patterns, move from I1 to I2 then I2 to I3 so that we get the
       proper movement on registers that I2 modifies.  */

    if (i0)
      from_luid = DF_INSN_LUID (i0);
    else if (i1)
      from_luid = DF_INSN_LUID (i1);
    else
      from_luid = DF_INSN_LUID (i2);
    if (newi2pat)
      move_deaths (newi2pat, NULL_RTX, from_luid, i2, &midnotes);
    move_deaths (newpat, newi2pat, from_luid, i3, &midnotes);

    /* Distribute all the LOG_LINKS and REG_NOTES from I1, I2, and I3.  */
    if (i3notes)
      distribute_notes (i3notes, i3, i3, newi2pat ? i2 : NULL,
			elim_i2, elim_i1, elim_i0);
    if (i2notes)
      distribute_notes (i2notes, i2, i3, newi2pat ? i2 : NULL,
			elim_i2, elim_i1, elim_i0);
    if (i1notes)
      distribute_notes (i1notes, i1, i3, newi2pat ? i2 : NULL,
			elim_i2, local_elim_i1, local_elim_i0);
    if (i0notes)
      distribute_notes (i0notes, i0, i3, newi2pat ? i2 : NULL,
			elim_i2, elim_i1, local_elim_i0);
    if (midnotes)
      distribute_notes (midnotes, NULL, i3, newi2pat ? i2 : NULL,
			elim_i2, elim_i1, elim_i0);

    /* Distribute any notes added to I2 or I3 by recog_for_combine.  We
       know these are REG_UNUSED and want them to go to the desired insn,
       so we always pass it as i3.  */

    if (newi2pat && new_i2_notes)
      distribute_notes (new_i2_notes, i2, i2, NULL, NULL_RTX, NULL_RTX,
			NULL_RTX);

    if (new_i3_notes)
      distribute_notes (new_i3_notes, i3, i3, NULL, NULL_RTX, NULL_RTX,
			NULL_RTX);

    /* If I3DEST was used in I3SRC, it really died in I3.  We may need to
       put a REG_DEAD note for it somewhere.  If NEWI2PAT exists and sets
       I3DEST, the death must be somewhere before I2, not I3.  If we passed I3
       in that case, it might delete I2.  Similarly for I2 and I1.
       Show an additional death due to the REG_DEAD note we make here.  If
       we discard it in distribute_notes, we will decrement it again.  */

    if (i3dest_killed)
      {
	rtx new_note = alloc_reg_note (REG_DEAD, i3dest_killed, NULL_RTX);
	if (newi2pat && reg_set_p (i3dest_killed, newi2pat))
	  distribute_notes (new_note, NULL, i2, NULL, elim_i2,
			    elim_i1, elim_i0);
	else
	  distribute_notes (new_note, NULL, i3, newi2pat ? i2 : NULL,
			    elim_i2, elim_i1, elim_i0);
      }

    if (i2dest_in_i2src)
      {
	rtx new_note = alloc_reg_note (REG_DEAD, i2dest, NULL_RTX);
	if (newi2pat && reg_set_p (i2dest, newi2pat))
	  distribute_notes (new_note,  NULL, i2, NULL, NULL_RTX,
			    NULL_RTX, NULL_RTX);
	else
	  distribute_notes (new_note, NULL, i3, newi2pat ? i2 : NULL,
			    NULL_RTX, NULL_RTX, NULL_RTX);
      }

    if (i1dest_in_i1src)
      {
	rtx new_note = alloc_reg_note (REG_DEAD, i1dest, NULL_RTX);
	if (newi2pat && reg_set_p (i1dest, newi2pat))
	  distribute_notes (new_note, NULL, i2, NULL, NULL_RTX,
			    NULL_RTX, NULL_RTX);
	else
	  distribute_notes (new_note, NULL, i3, newi2pat ? i2 : NULL,
			    NULL_RTX, NULL_RTX, NULL_RTX);
      }

    if (i0dest_in_i0src)
      {
	rtx new_note = alloc_reg_note (REG_DEAD, i0dest, NULL_RTX);
	if (newi2pat && reg_set_p (i0dest, newi2pat))
	  distribute_notes (new_note, NULL, i2, NULL, NULL_RTX,
			    NULL_RTX, NULL_RTX);
	else
	  distribute_notes (new_note, NULL, i3, newi2pat ? i2 : NULL,
			    NULL_RTX, NULL_RTX, NULL_RTX);
      }

    distribute_links (i3links);
    distribute_links (i2links);
    distribute_links (i1links);
    distribute_links (i0links);

    if (REG_P (i2dest))
      {
	struct insn_link *link;
	rtx_insn *i2_insn = 0;
	rtx i2_val = 0, set;

	/* The insn that used to set this register doesn't exist, and
	   this life of the register may not exist either.  See if one of
	   I3's links points to an insn that sets I2DEST.  If it does,
	   that is now the last known value for I2DEST. If we don't update
	   this and I2 set the register to a value that depended on its old
	   contents, we will get confused.  If this insn is used, thing
	   will be set correctly in combine_instructions.  */
	FOR_EACH_LOG_LINK (link, i3)
	  if ((set = single_set (link->insn)) != 0
	      && rtx_equal_p (i2dest, SET_DEST (set)))
	    i2_insn = link->insn, i2_val = SET_SRC (set);

	record_value_for_reg (i2dest, i2_insn, i2_val);

	/* If the reg formerly set in I2 died only once and that was in I3,
	   zero its use count so it won't make `reload' do any work.  */
	if (! added_sets_2
	    && (newi2pat == 0 || ! reg_mentioned_p (i2dest, newi2pat))
	    && ! i2dest_in_i2src
	    && REGNO (i2dest) < reg_n_sets_max)
	  INC_REG_N_SETS (REGNO (i2dest), -1);
      }

    if (i1 && REG_P (i1dest))
      {
	struct insn_link *link;
	rtx_insn *i1_insn = 0;
	rtx i1_val = 0, set;

	FOR_EACH_LOG_LINK (link, i3)
	  if ((set = single_set (link->insn)) != 0
	      && rtx_equal_p (i1dest, SET_DEST (set)))
	    i1_insn = link->insn, i1_val = SET_SRC (set);

	record_value_for_reg (i1dest, i1_insn, i1_val);

	if (! added_sets_1
	    && ! i1dest_in_i1src
	    && REGNO (i1dest) < reg_n_sets_max)
	  INC_REG_N_SETS (REGNO (i1dest), -1);
      }

    if (i0 && REG_P (i0dest))
      {
	struct insn_link *link;
	rtx_insn *i0_insn = 0;
	rtx i0_val = 0, set;

	FOR_EACH_LOG_LINK (link, i3)
	  if ((set = single_set (link->insn)) != 0
	      && rtx_equal_p (i0dest, SET_DEST (set)))
	    i0_insn = link->insn, i0_val = SET_SRC (set);

	record_value_for_reg (i0dest, i0_insn, i0_val);

	if (! added_sets_0
	    && ! i0dest_in_i0src
	    && REGNO (i0dest) < reg_n_sets_max)
	  INC_REG_N_SETS (REGNO (i0dest), -1);
      }

    /* Update reg_stat[].nonzero_bits et al for any changes that may have
       been made to this insn.  The order is important, because newi2pat
       can affect nonzero_bits of newpat.  */
    if (newi2pat)
      note_stores (newi2pat, set_nonzero_bits_and_sign_copies, NULL);
    note_stores (newpat, set_nonzero_bits_and_sign_copies, NULL);
  }

  if (undobuf.other_insn != NULL_RTX)
    {
      if (dump_file)
	{
	  fprintf (dump_file, "modifying other_insn ");
	  dump_insn_slim (dump_file, undobuf.other_insn);
	}
      df_insn_rescan (undobuf.other_insn);
    }

  if (i0 && !(NOTE_P (i0) && (NOTE_KIND (i0) == NOTE_INSN_DELETED)))
    {
      if (dump_file)
	{
	  fprintf (dump_file, "modifying insn i0 ");
	  dump_insn_slim (dump_file, i0);
	}
      df_insn_rescan (i0);
    }

  if (i1 && !(NOTE_P (i1) && (NOTE_KIND (i1) == NOTE_INSN_DELETED)))
    {
      if (dump_file)
	{
	  fprintf (dump_file, "modifying insn i1 ");
	  dump_insn_slim (dump_file, i1);
	}
      df_insn_rescan (i1);
    }

  if (i2 && !(NOTE_P (i2) && (NOTE_KIND (i2) == NOTE_INSN_DELETED)))
    {
      if (dump_file)
	{
	  fprintf (dump_file, "modifying insn i2 ");
	  dump_insn_slim (dump_file, i2);
	}
      df_insn_rescan (i2);
    }

  if (i3 && !(NOTE_P (i3) && (NOTE_KIND (i3) == NOTE_INSN_DELETED)))
    {
      if (dump_file)
	{
	  fprintf (dump_file, "modifying insn i3 ");
	  dump_insn_slim (dump_file, i3);
	}
      df_insn_rescan (i3);
    }

  /* Set new_direct_jump_p if a new return or simple jump instruction
     has been created.  Adjust the CFG accordingly.  */
  if (returnjump_p (i3) || any_uncondjump_p (i3))
    {
      *new_direct_jump_p = 1;
      mark_jump_label (PATTERN (i3), i3, 0);
      update_cfg_for_uncondjump (i3);
    }

  if (undobuf.other_insn != NULL_RTX
      && (returnjump_p (undobuf.other_insn)
	  || any_uncondjump_p (undobuf.other_insn)))
    {
      *new_direct_jump_p = 1;
      update_cfg_for_uncondjump (undobuf.other_insn);
    }

  if (GET_CODE (PATTERN (i3)) == TRAP_IF
      && XEXP (PATTERN (i3), 0) == const1_rtx)
    {
      basic_block bb = BLOCK_FOR_INSN (i3);
      gcc_assert (bb);
      remove_edge (split_block (bb, i3));
      emit_barrier_after_bb (bb);
      *new_direct_jump_p = 1;
    }

  if (undobuf.other_insn
      && GET_CODE (PATTERN (undobuf.other_insn)) == TRAP_IF
      && XEXP (PATTERN (undobuf.other_insn), 0) == const1_rtx)
    {
      basic_block bb = BLOCK_FOR_INSN (undobuf.other_insn);
      gcc_assert (bb);
      remove_edge (split_block (bb, undobuf.other_insn));
      emit_barrier_after_bb (bb);
      *new_direct_jump_p = 1;
    }

  /* A noop might also need cleaning up of CFG, if it comes from the
     simplification of a jump.  */
  if (JUMP_P (i3)
      && GET_CODE (newpat) == SET
      && SET_SRC (newpat) == pc_rtx
      && SET_DEST (newpat) == pc_rtx)
    {
      *new_direct_jump_p = 1;
      update_cfg_for_uncondjump (i3);
    }

  if (undobuf.other_insn != NULL_RTX
      && JUMP_P (undobuf.other_insn)
      && GET_CODE (PATTERN (undobuf.other_insn)) == SET
      && SET_SRC (PATTERN (undobuf.other_insn)) == pc_rtx
      && SET_DEST (PATTERN (undobuf.other_insn)) == pc_rtx)
    {
      *new_direct_jump_p = 1;
      update_cfg_for_uncondjump (undobuf.other_insn);
    }

  combine_successes++;
  undo_commit ();

  rtx_insn *ret = newi2pat ? i2 : i3;
  if (added_links_insn && DF_INSN_LUID (added_links_insn) < DF_INSN_LUID (ret))
    ret = added_links_insn;
  if (added_notes_insn && DF_INSN_LUID (added_notes_insn) < DF_INSN_LUID (ret))
    ret = added_notes_insn;

  return ret;
}

/* Get a marker for undoing to the current state.  */

static void *
get_undo_marker (void)
{
  return undobuf.undos;
}

/* Undo the modifications up to the marker.  */

static void
undo_to_marker (void *marker)
{
  struct undo *undo, *next;

  for (undo = undobuf.undos; undo != marker; undo = next)
    {
      gcc_assert (undo);

      next = undo->next;
      switch (undo->kind)
	{
	case UNDO_RTX:
	  *undo->where.r = undo->old_contents.r;
	  break;
	case UNDO_INT:
	  *undo->where.i = undo->old_contents.i;
	  break;
	case UNDO_MODE:
	  adjust_reg_mode (*undo->where.r, undo->old_contents.m);
	  break;
	case UNDO_LINKS:
	  *undo->where.l = undo->old_contents.l;
	  break;
	default:
	  gcc_unreachable ();
	}

      undo->next = undobuf.frees;
      undobuf.frees = undo;
    }

  undobuf.undos = (struct undo *) marker;
}

/* Undo all the modifications recorded in undobuf.  */

static void
undo_all (void)
{
  undo_to_marker (0);
}

/* We've committed to accepting the changes we made.  Move all
   of the undos to the free list.  */

static void
undo_commit (void)
{
  struct undo *undo, *next;

  for (undo = undobuf.undos; undo; undo = next)
    {
      next = undo->next;
      undo->next = undobuf.frees;
      undobuf.frees = undo;
    }
  undobuf.undos = 0;
}

/* Find the innermost point within the rtx at LOC, possibly LOC itself,
   where we have an arithmetic expression and return that point.  LOC will
   be inside INSN.

   try_combine will call this function to see if an insn can be split into
   two insns.  */

static rtx *
find_split_point (rtx *loc, rtx_insn *insn, bool set_src)
{
  rtx x = *loc;
  enum rtx_code code = GET_CODE (x);
  rtx *split;
  unsigned HOST_WIDE_INT len = 0;
  HOST_WIDE_INT pos = 0;
  int unsignedp = 0;
  rtx inner = NULL_RTX;
  scalar_int_mode mode, inner_mode;

  /* First special-case some codes.  */
  switch (code)
    {
    case SUBREG:
#ifdef INSN_SCHEDULING
      /* If we are making a paradoxical SUBREG invalid, it becomes a split
	 point.  */
      if (MEM_P (SUBREG_REG (x)))
	return loc;
#endif
      return find_split_point (&SUBREG_REG (x), insn, false);

    case MEM:
      /* If we have (mem (const ..)) or (mem (symbol_ref ...)), split it
	 using LO_SUM and HIGH.  */
      if (HAVE_lo_sum && (GET_CODE (XEXP (x, 0)) == CONST
			  || GET_CODE (XEXP (x, 0)) == SYMBOL_REF))
	{
	  machine_mode address_mode = get_address_mode (x);

	  SUBST (XEXP (x, 0),
		 gen_rtx_LO_SUM (address_mode,
				 gen_rtx_HIGH (address_mode, XEXP (x, 0)),
				 XEXP (x, 0)));
	  return &XEXP (XEXP (x, 0), 0);
	}

      /* If we have a PLUS whose second operand is a constant and the
	 address is not valid, perhaps will can split it up using
	 the machine-specific way to split large constants.  We use
	 the first pseudo-reg (one of the virtual regs) as a placeholder;
	 it will not remain in the result.  */
      if (GET_CODE (XEXP (x, 0)) == PLUS
	  && CONST_INT_P (XEXP (XEXP (x, 0), 1))
	  && ! memory_address_addr_space_p (GET_MODE (x), XEXP (x, 0),
					    MEM_ADDR_SPACE (x)))
	{
	  rtx reg = regno_reg_rtx[FIRST_PSEUDO_REGISTER];
	  rtx_insn *seq = combine_split_insns (gen_rtx_SET (reg, XEXP (x, 0)),
					       subst_insn);

	  /* This should have produced two insns, each of which sets our
	     placeholder.  If the source of the second is a valid address,
	     we can make put both sources together and make a split point
	     in the middle.  */

	  if (seq
	      && NEXT_INSN (seq) != NULL_RTX
	      && NEXT_INSN (NEXT_INSN (seq)) == NULL_RTX
	      && NONJUMP_INSN_P (seq)
	      && GET_CODE (PATTERN (seq)) == SET
	      && SET_DEST (PATTERN (seq)) == reg
	      && ! reg_mentioned_p (reg,
				    SET_SRC (PATTERN (seq)))
	      && NONJUMP_INSN_P (NEXT_INSN (seq))
	      && GET_CODE (PATTERN (NEXT_INSN (seq))) == SET
	      && SET_DEST (PATTERN (NEXT_INSN (seq))) == reg
	      && memory_address_addr_space_p
		   (GET_MODE (x), SET_SRC (PATTERN (NEXT_INSN (seq))),
		    MEM_ADDR_SPACE (x)))
	    {
	      rtx src1 = SET_SRC (PATTERN (seq));
	      rtx src2 = SET_SRC (PATTERN (NEXT_INSN (seq)));

	      /* Replace the placeholder in SRC2 with SRC1.  If we can
		 find where in SRC2 it was placed, that can become our
		 split point and we can replace this address with SRC2.
		 Just try two obvious places.  */

	      src2 = replace_rtx (src2, reg, src1);
	      split = 0;
	      if (XEXP (src2, 0) == src1)
		split = &XEXP (src2, 0);
	      else if (GET_RTX_FORMAT (GET_CODE (XEXP (src2, 0)))[0] == 'e'
		       && XEXP (XEXP (src2, 0), 0) == src1)
		split = &XEXP (XEXP (src2, 0), 0);

	      if (split)
		{
		  SUBST (XEXP (x, 0), src2);
		  return split;
		}
	    }

	  /* If that didn't work, perhaps the first operand is complex and
	     needs to be computed separately, so make a split point there.
	     This will occur on machines that just support REG + CONST
	     and have a constant moved through some previous computation.  */

	  else if (!OBJECT_P (XEXP (XEXP (x, 0), 0))
		   && ! (GET_CODE (XEXP (XEXP (x, 0), 0)) == SUBREG
			 && OBJECT_P (SUBREG_REG (XEXP (XEXP (x, 0), 0)))))
	    return &XEXP (XEXP (x, 0), 0);
	}

      /* If we have a PLUS whose first operand is complex, try computing it
         separately by making a split there.  */
      if (GET_CODE (XEXP (x, 0)) == PLUS
          && ! memory_address_addr_space_p (GET_MODE (x), XEXP (x, 0),
					    MEM_ADDR_SPACE (x))
          && ! OBJECT_P (XEXP (XEXP (x, 0), 0))
          && ! (GET_CODE (XEXP (XEXP (x, 0), 0)) == SUBREG
                && OBJECT_P (SUBREG_REG (XEXP (XEXP (x, 0), 0)))))
        return &XEXP (XEXP (x, 0), 0);
      break;

    case SET:
      /* If SET_DEST is CC0 and SET_SRC is not an operand, a COMPARE, or a
	 ZERO_EXTRACT, the most likely reason why this doesn't match is that
	 we need to put the operand into a register.  So split at that
	 point.  */

      if (SET_DEST (x) == cc0_rtx
	  && GET_CODE (SET_SRC (x)) != COMPARE
	  && GET_CODE (SET_SRC (x)) != ZERO_EXTRACT
	  && !OBJECT_P (SET_SRC (x))
	  && ! (GET_CODE (SET_SRC (x)) == SUBREG
		&& OBJECT_P (SUBREG_REG (SET_SRC (x)))))
	return &SET_SRC (x);

      /* See if we can split SET_SRC as it stands.  */
      split = find_split_point (&SET_SRC (x), insn, true);
      if (split && split != &SET_SRC (x))
	return split;

      /* See if we can split SET_DEST as it stands.  */
      split = find_split_point (&SET_DEST (x), insn, false);
      if (split && split != &SET_DEST (x))
	return split;

      /* See if this is a bitfield assignment with everything constant.  If
	 so, this is an IOR of an AND, so split it into that.  */
      if (GET_CODE (SET_DEST (x)) == ZERO_EXTRACT
	  && is_a <scalar_int_mode> (GET_MODE (XEXP (SET_DEST (x), 0)),
				     &inner_mode)
	  && HWI_COMPUTABLE_MODE_P (inner_mode)
	  && CONST_INT_P (XEXP (SET_DEST (x), 1))
	  && CONST_INT_P (XEXP (SET_DEST (x), 2))
	  && CONST_INT_P (SET_SRC (x))
	  && ((INTVAL (XEXP (SET_DEST (x), 1))
	       + INTVAL (XEXP (SET_DEST (x), 2)))
	      <= GET_MODE_PRECISION (inner_mode))
	  && ! side_effects_p (XEXP (SET_DEST (x), 0)))
	{
	  HOST_WIDE_INT pos = INTVAL (XEXP (SET_DEST (x), 2));
	  unsigned HOST_WIDE_INT len = INTVAL (XEXP (SET_DEST (x), 1));
	  unsigned HOST_WIDE_INT src = INTVAL (SET_SRC (x));
	  rtx dest = XEXP (SET_DEST (x), 0);
	  unsigned HOST_WIDE_INT mask
	    = (HOST_WIDE_INT_1U << len) - 1;
	  rtx or_mask;

	  if (BITS_BIG_ENDIAN)
	    pos = GET_MODE_PRECISION (inner_mode) - len - pos;

	  or_mask = gen_int_mode (src << pos, inner_mode);
	  if (src == mask)
	    SUBST (SET_SRC (x),
		   simplify_gen_binary (IOR, inner_mode, dest, or_mask));
	  else
	    {
	      rtx negmask = gen_int_mode (~(mask << pos), inner_mode);
	      SUBST (SET_SRC (x),
		     simplify_gen_binary (IOR, inner_mode,
					  simplify_gen_binary (AND, inner_mode,
							       dest, negmask),
					  or_mask));
	    }

	  SUBST (SET_DEST (x), dest);

	  split = find_split_point (&SET_SRC (x), insn, true);
	  if (split && split != &SET_SRC (x))
	    return split;
	}

      /* Otherwise, see if this is an operation that we can split into two.
	 If so, try to split that.  */
      code = GET_CODE (SET_SRC (x));

      switch (code)
	{
	case AND:
	  /* If we are AND'ing with a large constant that is only a single
	     bit and the result is only being used in a context where we
	     need to know if it is zero or nonzero, replace it with a bit
	     extraction.  This will avoid the large constant, which might
	     have taken more than one insn to make.  If the constant were
	     not a valid argument to the AND but took only one insn to make,
	     this is no worse, but if it took more than one insn, it will
	     be better.  */

	  if (CONST_INT_P (XEXP (SET_SRC (x), 1))
	      && REG_P (XEXP (SET_SRC (x), 0))
	      && (pos = exact_log2 (UINTVAL (XEXP (SET_SRC (x), 1)))) >= 7
	      && REG_P (SET_DEST (x))
	      && (split = find_single_use (SET_DEST (x), insn, NULL)) != 0
	      && (GET_CODE (*split) == EQ || GET_CODE (*split) == NE)
	      && XEXP (*split, 0) == SET_DEST (x)
	      && XEXP (*split, 1) == const0_rtx)
	    {
	      rtx extraction = make_extraction (GET_MODE (SET_DEST (x)),
						XEXP (SET_SRC (x), 0),
						pos, NULL_RTX, 1, 1, 0, 0);
	      if (extraction != 0)
		{
		  SUBST (SET_SRC (x), extraction);
		  return find_split_point (loc, insn, false);
		}
	    }
	  break;

	case NE:
	  /* If STORE_FLAG_VALUE is -1, this is (NE X 0) and only one bit of X
	     is known to be on, this can be converted into a NEG of a shift.  */
	  if (STORE_FLAG_VALUE == -1 && XEXP (SET_SRC (x), 1) == const0_rtx
	      && GET_MODE (SET_SRC (x)) == GET_MODE (XEXP (SET_SRC (x), 0))
	      && ((pos = exact_log2 (nonzero_bits (XEXP (SET_SRC (x), 0),
						   GET_MODE (XEXP (SET_SRC (x),
							     0))))) >= 1))
	    {
	      machine_mode mode = GET_MODE (XEXP (SET_SRC (x), 0));
	      rtx pos_rtx = gen_int_shift_amount (mode, pos);
	      SUBST (SET_SRC (x),
		     gen_rtx_NEG (mode,
				  gen_rtx_LSHIFTRT (mode,
						    XEXP (SET_SRC (x), 0),
						    pos_rtx)));

	      split = find_split_point (&SET_SRC (x), insn, true);
	      if (split && split != &SET_SRC (x))
		return split;
	    }
	  break;

	case SIGN_EXTEND:
	  inner = XEXP (SET_SRC (x), 0);

	  /* We can't optimize if either mode is a partial integer
	     mode as we don't know how many bits are significant
	     in those modes.  */
	  if (!is_int_mode (GET_MODE (inner), &inner_mode)
	      || GET_MODE_CLASS (GET_MODE (SET_SRC (x))) == MODE_PARTIAL_INT)
	    break;

	  pos = 0;
	  len = GET_MODE_PRECISION (inner_mode);
	  unsignedp = 0;
	  break;

	case SIGN_EXTRACT:
	case ZERO_EXTRACT:
	  if (is_a <scalar_int_mode> (GET_MODE (XEXP (SET_SRC (x), 0)),
				      &inner_mode)
	      && CONST_INT_P (XEXP (SET_SRC (x), 1))
	      && CONST_INT_P (XEXP (SET_SRC (x), 2)))
	    {
	      inner = XEXP (SET_SRC (x), 0);
	      len = INTVAL (XEXP (SET_SRC (x), 1));
	      pos = INTVAL (XEXP (SET_SRC (x), 2));

	      if (BITS_BIG_ENDIAN)
		pos = GET_MODE_PRECISION (inner_mode) - len - pos;
	      unsignedp = (code == ZERO_EXTRACT);
	    }
	  break;

	default:
	  break;
	}

      if (len
	  && known_subrange_p (pos, len,
			       0, GET_MODE_PRECISION (GET_MODE (inner)))
	  && is_a <scalar_int_mode> (GET_MODE (SET_SRC (x)), &mode))
	{
	  /* For unsigned, we have a choice of a shift followed by an
	     AND or two shifts.  Use two shifts for field sizes where the
	     constant might be too large.  We assume here that we can
	     always at least get 8-bit constants in an AND insn, which is
	     true for every current RISC.  */

	  if (unsignedp && len <= 8)
	    {
	      unsigned HOST_WIDE_INT mask
		= (HOST_WIDE_INT_1U << len) - 1;
	      rtx pos_rtx = gen_int_shift_amount (mode, pos);
	      SUBST (SET_SRC (x),
		     gen_rtx_AND (mode,
				  gen_rtx_LSHIFTRT
				  (mode, gen_lowpart (mode, inner), pos_rtx),
				  gen_int_mode (mask, mode)));

	      split = find_split_point (&SET_SRC (x), insn, true);
	      if (split && split != &SET_SRC (x))
		return split;
	    }
	  else
	    {
	      int left_bits = GET_MODE_PRECISION (mode) - len - pos;
	      int right_bits = GET_MODE_PRECISION (mode) - len;
	      SUBST (SET_SRC (x),
		     gen_rtx_fmt_ee
		     (unsignedp ? LSHIFTRT : ASHIFTRT, mode,
		      gen_rtx_ASHIFT (mode,
				      gen_lowpart (mode, inner),
				      gen_int_shift_amount (mode, left_bits)),
		      gen_int_shift_amount (mode, right_bits)));

	      split = find_split_point (&SET_SRC (x), insn, true);
	      if (split && split != &SET_SRC (x))
		return split;
	    }
	}

      /* See if this is a simple operation with a constant as the second
	 operand.  It might be that this constant is out of range and hence
	 could be used as a split point.  */
      if (BINARY_P (SET_SRC (x))
	  && CONSTANT_P (XEXP (SET_SRC (x), 1))
	  && (OBJECT_P (XEXP (SET_SRC (x), 0))
	      || (GET_CODE (XEXP (SET_SRC (x), 0)) == SUBREG
		  && OBJECT_P (SUBREG_REG (XEXP (SET_SRC (x), 0))))))
	return &XEXP (SET_SRC (x), 1);

      /* Finally, see if this is a simple operation with its first operand
	 not in a register.  The operation might require this operand in a
	 register, so return it as a split point.  We can always do this
	 because if the first operand were another operation, we would have
	 already found it as a split point.  */
      if ((BINARY_P (SET_SRC (x)) || UNARY_P (SET_SRC (x)))
	  && ! register_operand (XEXP (SET_SRC (x), 0), VOIDmode))
	return &XEXP (SET_SRC (x), 0);

      return 0;

    case AND:
    case IOR:
      /* We write NOR as (and (not A) (not B)), but if we don't have a NOR,
	 it is better to write this as (not (ior A B)) so we can split it.
	 Similarly for IOR.  */
      if (GET_CODE (XEXP (x, 0)) == NOT && GET_CODE (XEXP (x, 1)) == NOT)
	{
	  SUBST (*loc,
		 gen_rtx_NOT (GET_MODE (x),
			      gen_rtx_fmt_ee (code == IOR ? AND : IOR,
					      GET_MODE (x),
					      XEXP (XEXP (x, 0), 0),
					      XEXP (XEXP (x, 1), 0))));
	  return find_split_point (loc, insn, set_src);
	}

      /* Many RISC machines have a large set of logical insns.  If the
	 second operand is a NOT, put it first so we will try to split the
	 other operand first.  */
      if (GET_CODE (XEXP (x, 1)) == NOT)
	{
	  rtx tem = XEXP (x, 0);
	  SUBST (XEXP (x, 0), XEXP (x, 1));
	  SUBST (XEXP (x, 1), tem);
	}
      break;

    case PLUS:
    case MINUS:
      /* Canonicalization can produce (minus A (mult B C)), where C is a
	 constant.  It may be better to try splitting (plus (mult B -C) A)
	 instead if this isn't a multiply by a power of two.  */
      if (set_src && code == MINUS && GET_CODE (XEXP (x, 1)) == MULT
	  && GET_CODE (XEXP (XEXP (x, 1), 1)) == CONST_INT
	  && !pow2p_hwi (INTVAL (XEXP (XEXP (x, 1), 1))))
	{
	  machine_mode mode = GET_MODE (x);
	  unsigned HOST_WIDE_INT this_int = INTVAL (XEXP (XEXP (x, 1), 1));
	  HOST_WIDE_INT other_int = trunc_int_for_mode (-this_int, mode);
	  SUBST (*loc, gen_rtx_PLUS (mode,
				     gen_rtx_MULT (mode,
						   XEXP (XEXP (x, 1), 0),
						   gen_int_mode (other_int,
								 mode)),
				     XEXP (x, 0)));
	  return find_split_point (loc, insn, set_src);
	}

      /* Split at a multiply-accumulate instruction.  However if this is
         the SET_SRC, we likely do not have such an instruction and it's
         worthless to try this split.  */
      if (!set_src
	  && (GET_CODE (XEXP (x, 0)) == MULT
	      || (GET_CODE (XEXP (x, 0)) == ASHIFT
		  && GET_CODE (XEXP (XEXP (x, 0), 1)) == CONST_INT)))
        return loc;

    default:
      break;
    }

  /* Otherwise, select our actions depending on our rtx class.  */
  switch (GET_RTX_CLASS (code))
    {
    case RTX_BITFIELD_OPS:		/* This is ZERO_EXTRACT and SIGN_EXTRACT.  */
    case RTX_TERNARY:
      split = find_split_point (&XEXP (x, 2), insn, false);
      if (split)
	return split;
      /* fall through */
    case RTX_BIN_ARITH:
    case RTX_COMM_ARITH:
    case RTX_COMPARE:
    case RTX_COMM_COMPARE:
      split = find_split_point (&XEXP (x, 1), insn, false);
      if (split)
	return split;
      /* fall through */
    case RTX_UNARY:
      /* Some machines have (and (shift ...) ...) insns.  If X is not
	 an AND, but XEXP (X, 0) is, use it as our split point.  */
      if (GET_CODE (x) != AND && GET_CODE (XEXP (x, 0)) == AND)
	return &XEXP (x, 0);

      split = find_split_point (&XEXP (x, 0), insn, false);
      if (split)
	return split;
      return loc;

    default:
      /* Otherwise, we don't have a split point.  */
      return 0;
    }
}

/* Throughout X, replace FROM with TO, and return the result.
   The result is TO if X is FROM;
   otherwise the result is X, but its contents may have been modified.
   If they were modified, a record was made in undobuf so that
   undo_all will (among other things) return X to its original state.

   If the number of changes necessary is too much to record to undo,
   the excess changes are not made, so the result is invalid.
   The changes already made can still be undone.
   undobuf.num_undo is incremented for such changes, so by testing that
   the caller can tell whether the result is valid.

   `n_occurrences' is incremented each time FROM is replaced.

   IN_DEST is nonzero if we are processing the SET_DEST of a SET.

   IN_COND is nonzero if we are at the top level of a condition.

   UNIQUE_COPY is nonzero if each substitution must be unique.  We do this
   by copying if `n_occurrences' is nonzero.  */

static rtx
subst (rtx x, rtx from, rtx to, int in_dest, int in_cond, int unique_copy)
{
  enum rtx_code code = GET_CODE (x);
  machine_mode op0_mode = VOIDmode;
  const char *fmt;
  int len, i;
  rtx new_rtx;

/* Two expressions are equal if they are identical copies of a shared
   RTX or if they are both registers with the same register number
   and mode.  */

#define COMBINE_RTX_EQUAL_P(X,Y)			\
  ((X) == (Y)						\
   || (REG_P (X) && REG_P (Y)	\
       && REGNO (X) == REGNO (Y) && GET_MODE (X) == GET_MODE (Y)))

  /* Do not substitute into clobbers of regs -- this will never result in
     valid RTL.  */
  if (GET_CODE (x) == CLOBBER && REG_P (XEXP (x, 0)))
    return x;

  if (! in_dest && COMBINE_RTX_EQUAL_P (x, from))
    {
      n_occurrences++;
      return (unique_copy && n_occurrences > 1 ? copy_rtx (to) : to);
    }

  /* If X and FROM are the same register but different modes, they
     will not have been seen as equal above.  However, the log links code
     will make a LOG_LINKS entry for that case.  If we do nothing, we
     will try to rerecognize our original insn and, when it succeeds,
     we will delete the feeding insn, which is incorrect.

     So force this insn not to match in this (rare) case.  */
  if (! in_dest && code == REG && REG_P (from)
      && reg_overlap_mentioned_p (x, from))
    return gen_rtx_CLOBBER (GET_MODE (x), const0_rtx);

  /* If this is an object, we are done unless it is a MEM or LO_SUM, both
     of which may contain things that can be combined.  */
  if (code != MEM && code != LO_SUM && OBJECT_P (x))
    return x;

  /* It is possible to have a subexpression appear twice in the insn.
     Suppose that FROM is a register that appears within TO.
     Then, after that subexpression has been scanned once by `subst',
     the second time it is scanned, TO may be found.  If we were
     to scan TO here, we would find FROM within it and create a
     self-referent rtl structure which is completely wrong.  */
  if (COMBINE_RTX_EQUAL_P (x, to))
    return to;

  /* Parallel asm_operands need special attention because all of the
     inputs are shared across the arms.  Furthermore, unsharing the
     rtl results in recognition failures.  Failure to handle this case
     specially can result in circular rtl.

     Solve this by doing a normal pass across the first entry of the
     parallel, and only processing the SET_DESTs of the subsequent
     entries.  Ug.  */

  if (code == PARALLEL
      && GET_CODE (XVECEXP (x, 0, 0)) == SET
      && GET_CODE (SET_SRC (XVECEXP (x, 0, 0))) == ASM_OPERANDS)
    {
      new_rtx = subst (XVECEXP (x, 0, 0), from, to, 0, 0, unique_copy);

      /* If this substitution failed, this whole thing fails.  */
      if (GET_CODE (new_rtx) == CLOBBER
	  && XEXP (new_rtx, 0) == const0_rtx)
	return new_rtx;

      SUBST (XVECEXP (x, 0, 0), new_rtx);

      for (i = XVECLEN (x, 0) - 1; i >= 1; i--)
	{
	  rtx dest = SET_DEST (XVECEXP (x, 0, i));

	  if (!REG_P (dest)
	      && GET_CODE (dest) != CC0
	      && GET_CODE (dest) != PC)
	    {
	      new_rtx = subst (dest, from, to, 0, 0, unique_copy);

	      /* If this substitution failed, this whole thing fails.  */
	      if (GET_CODE (new_rtx) == CLOBBER
		  && XEXP (new_rtx, 0) == const0_rtx)
		return new_rtx;

	      SUBST (SET_DEST (XVECEXP (x, 0, i)), new_rtx);
	    }
	}
    }
  else
    {
      len = GET_RTX_LENGTH (code);
      fmt = GET_RTX_FORMAT (code);

      /* We don't need to process a SET_DEST that is a register, CC0,
	 or PC, so set up to skip this common case.  All other cases
	 where we want to suppress replacing something inside a
	 SET_SRC are handled via the IN_DEST operand.  */
      if (code == SET
	  && (REG_P (SET_DEST (x))
	      || GET_CODE (SET_DEST (x)) == CC0
	      || GET_CODE (SET_DEST (x)) == PC))
	fmt = "ie";

      /* Trying to simplify the operands of a widening MULT is not likely
	 to create RTL matching a machine insn.  */
      if (code == MULT
	  && (GET_CODE (XEXP (x, 0)) == ZERO_EXTEND
	      || GET_CODE (XEXP (x, 0)) == SIGN_EXTEND)
	  && (GET_CODE (XEXP (x, 1)) == ZERO_EXTEND
	      || GET_CODE (XEXP (x, 1)) == SIGN_EXTEND)
	  && REG_P (XEXP (XEXP (x, 0), 0))
	  && REG_P (XEXP (XEXP (x, 1), 0))
	  && from == to)
	return x;


      /* Get the mode of operand 0 in case X is now a SIGN_EXTEND of a
	 constant.  */
      if (fmt[0] == 'e')
	op0_mode = GET_MODE (XEXP (x, 0));

      for (i = 0; i < len; i++)
	{
	  if (fmt[i] == 'E')
	    {
	      int j;
	      for (j = XVECLEN (x, i) - 1; j >= 0; j--)
		{
		  if (COMBINE_RTX_EQUAL_P (XVECEXP (x, i, j), from))
		    {
		      new_rtx = (unique_copy && n_occurrences
			     ? copy_rtx (to) : to);
		      n_occurrences++;
		    }
		  else
		    {
		      new_rtx = subst (XVECEXP (x, i, j), from, to, 0, 0,
				       unique_copy);

		      /* If this substitution failed, this whole thing
			 fails.  */
		      if (GET_CODE (new_rtx) == CLOBBER
			  && XEXP (new_rtx, 0) == const0_rtx)
			return new_rtx;
		    }

		  SUBST (XVECEXP (x, i, j), new_rtx);
		}
	    }
	  else if (fmt[i] == 'e')
	    {
	      /* If this is a register being set, ignore it.  */
	      new_rtx = XEXP (x, i);
	      if (in_dest
		  && i == 0
		  && (((code == SUBREG || code == ZERO_EXTRACT)
		       && REG_P (new_rtx))
		      || code == STRICT_LOW_PART))
		;

	      else if (COMBINE_RTX_EQUAL_P (XEXP (x, i), from))
		{
		  /* In general, don't install a subreg involving two
		     modes not tieable.  It can worsen register
		     allocation, and can even make invalid reload
		     insns, since the reg inside may need to be copied
		     from in the outside mode, and that may be invalid
		     if it is an fp reg copied in integer mode.

		     We allow two exceptions to this: It is valid if
		     it is inside another SUBREG and the mode of that
		     SUBREG and the mode of the inside of TO is
		     tieable and it is valid if X is a SET that copies
		     FROM to CC0.  */

		  if (GET_CODE (to) == SUBREG
		      && !targetm.modes_tieable_p (GET_MODE (to),
						   GET_MODE (SUBREG_REG (to)))
		      && ! (code == SUBREG
			    && (targetm.modes_tieable_p
				(GET_MODE (x), GET_MODE (SUBREG_REG (to)))))
		      && (!HAVE_cc0
			  || (! (code == SET
				 && i == 1
				 && XEXP (x, 0) == cc0_rtx))))
		    return gen_rtx_CLOBBER (VOIDmode, const0_rtx);

		  if (code == SUBREG
		      && REG_P (to)
		      && REGNO (to) < FIRST_PSEUDO_REGISTER
		      && simplify_subreg_regno (REGNO (to), GET_MODE (to),
						SUBREG_BYTE (x),
						GET_MODE (x)) < 0)
		    return gen_rtx_CLOBBER (VOIDmode, const0_rtx);

		  new_rtx = (unique_copy && n_occurrences ? copy_rtx (to) : to);
		  n_occurrences++;
		}
	      else
		/* If we are in a SET_DEST, suppress most cases unless we
		   have gone inside a MEM, in which case we want to
		   simplify the address.  We assume here that things that
		   are actually part of the destination have their inner
		   parts in the first expression.  This is true for SUBREG,
		   STRICT_LOW_PART, and ZERO_EXTRACT, which are the only
		   things aside from REG and MEM that should appear in a
		   SET_DEST.  */
		new_rtx = subst (XEXP (x, i), from, to,
			     (((in_dest
				&& (code == SUBREG || code == STRICT_LOW_PART
				    || code == ZERO_EXTRACT))
			       || code == SET)
			      && i == 0),
				 code == IF_THEN_ELSE && i == 0,
				 unique_copy);

	      /* If we found that we will have to reject this combination,
		 indicate that by returning the CLOBBER ourselves, rather than
		 an expression containing it.  This will speed things up as
		 well as prevent accidents where two CLOBBERs are considered
		 to be equal, thus producing an incorrect simplification.  */

	      if (GET_CODE (new_rtx) == CLOBBER && XEXP (new_rtx, 0) == const0_rtx)
		return new_rtx;

	      if (GET_CODE (x) == SUBREG && CONST_SCALAR_INT_P (new_rtx))
		{
		  machine_mode mode = GET_MODE (x);

		  x = simplify_subreg (GET_MODE (x), new_rtx,
				       GET_MODE (SUBREG_REG (x)),
				       SUBREG_BYTE (x));
		  if (! x)
		    x = gen_rtx_CLOBBER (mode, const0_rtx);
		}
	      else if (CONST_SCALAR_INT_P (new_rtx)
		       && (GET_CODE (x) == ZERO_EXTEND
			   || GET_CODE (x) == FLOAT
			   || GET_CODE (x) == UNSIGNED_FLOAT))
		{
		  x = simplify_unary_operation (GET_CODE (x), GET_MODE (x),
						new_rtx,
						GET_MODE (XEXP (x, 0)));
		  if (!x)
		    return gen_rtx_CLOBBER (VOIDmode, const0_rtx);
		}
	      else
		SUBST (XEXP (x, i), new_rtx);
	    }
	}
    }

  /* Check if we are loading something from the constant pool via float
     extension; in this case we would undo compress_float_constant
     optimization and degenerate constant load to an immediate value.  */
  if (GET_CODE (x) == FLOAT_EXTEND
      && MEM_P (XEXP (x, 0))
      && MEM_READONLY_P (XEXP (x, 0)))
    {
      rtx tmp = avoid_constant_pool_reference (x);
      if (x != tmp)
        return x;
    }

  /* Try to simplify X.  If the simplification changed the code, it is likely
     that further simplification will help, so loop, but limit the number
     of repetitions that will be performed.  */

  for (i = 0; i < 4; i++)
    {
      /* If X is sufficiently simple, don't bother trying to do anything
	 with it.  */
      if (code != CONST_INT && code != REG && code != CLOBBER)
	x = combine_simplify_rtx (x, op0_mode, in_dest, in_cond);

      if (GET_CODE (x) == code)
	break;

      code = GET_CODE (x);

      /* We no longer know the original mode of operand 0 since we
	 have changed the form of X)  */
      op0_mode = VOIDmode;
    }

  return x;
}

/* If X is a commutative operation whose operands are not in the canonical
   order, use substitutions to swap them.  */

static void
maybe_swap_commutative_operands (rtx x)
{
  if (COMMUTATIVE_ARITH_P (x)
      && swap_commutative_operands_p (XEXP (x, 0), XEXP (x, 1)))
    {
      rtx temp = XEXP (x, 0);
      SUBST (XEXP (x, 0), XEXP (x, 1));
      SUBST (XEXP (x, 1), temp);
    }
}

/* Simplify X, a piece of RTL.  We just operate on the expression at the
   outer level; call `subst' to simplify recursively.  Return the new
   expression.

   OP0_MODE is the original mode of XEXP (x, 0).  IN_DEST is nonzero
   if we are inside a SET_DEST.  IN_COND is nonzero if we are at the top level
   of a condition.  */

static rtx
combine_simplify_rtx (rtx x, machine_mode op0_mode, int in_dest,
		      int in_cond)
{
  enum rtx_code code = GET_CODE (x);
  machine_mode mode = GET_MODE (x);
  scalar_int_mode int_mode;
  rtx temp;
  int i;

  /* If this is a commutative operation, put a constant last and a complex
     expression first.  We don't need to do this for comparisons here.  */
  maybe_swap_commutative_operands (x);

  /* Try to fold this expression in case we have constants that weren't
     present before.  */
  temp = 0;
  switch (GET_RTX_CLASS (code))
    {
    case RTX_UNARY:
      if (op0_mode == VOIDmode)
	op0_mode = GET_MODE (XEXP (x, 0));
      temp = simplify_unary_operation (code, mode, XEXP (x, 0), op0_mode);
      break;
    case RTX_COMPARE:
    case RTX_COMM_COMPARE:
      {
	machine_mode cmp_mode = GET_MODE (XEXP (x, 0));
	if (cmp_mode == VOIDmode)
	  {
	    cmp_mode = GET_MODE (XEXP (x, 1));
	    if (cmp_mode == VOIDmode)
	      cmp_mode = op0_mode;
	  }
	temp = simplify_relational_operation (code, mode, cmp_mode,
					      XEXP (x, 0), XEXP (x, 1));
      }
      break;
    case RTX_COMM_ARITH:
    case RTX_BIN_ARITH:
      temp = simplify_binary_operation (code, mode, XEXP (x, 0), XEXP (x, 1));
      break;
    case RTX_BITFIELD_OPS:
    case RTX_TERNARY:
      temp = simplify_ternary_operation (code, mode, op0_mode, XEXP (x, 0),
					 XEXP (x, 1), XEXP (x, 2));
      break;
    default:
      break;
    }

  if (temp)
    {
      x = temp;
      code = GET_CODE (temp);
      op0_mode = VOIDmode;
      mode = GET_MODE (temp);
    }

  /* If this is a simple operation applied to an IF_THEN_ELSE, try
     applying it to the arms of the IF_THEN_ELSE.  This often simplifies
     things.  Check for cases where both arms are testing the same
     condition.

     Don't do anything if all operands are very simple.  */

  if ((BINARY_P (x)
       && ((!OBJECT_P (XEXP (x, 0))
	    && ! (GET_CODE (XEXP (x, 0)) == SUBREG
		  && OBJECT_P (SUBREG_REG (XEXP (x, 0)))))
	   || (!OBJECT_P (XEXP (x, 1))
	       && ! (GET_CODE (XEXP (x, 1)) == SUBREG
		     && OBJECT_P (SUBREG_REG (XEXP (x, 1)))))))
      || (UNARY_P (x)
	  && (!OBJECT_P (XEXP (x, 0))
	       && ! (GET_CODE (XEXP (x, 0)) == SUBREG
		     && OBJECT_P (SUBREG_REG (XEXP (x, 0)))))))
    {
      rtx cond, true_rtx, false_rtx;

      cond = if_then_else_cond (x, &true_rtx, &false_rtx);
      if (cond != 0
	  /* If everything is a comparison, what we have is highly unlikely
	     to be simpler, so don't use it.  */
	  && ! (COMPARISON_P (x)
		&& (COMPARISON_P (true_rtx) || COMPARISON_P (false_rtx)))
	  /* Similarly, if we end up with one of the expressions the same
	     as the original, it is certainly not simpler.  */
	  && ! rtx_equal_p (x, true_rtx)
	  && ! rtx_equal_p (x, false_rtx))
	{
	  rtx cop1 = const0_rtx;
	  enum rtx_code cond_code = simplify_comparison (NE, &cond, &cop1);

	  if (cond_code == NE && COMPARISON_P (cond))
	    return x;

	  /* Simplify the alternative arms; this may collapse the true and
	     false arms to store-flag values.  Be careful to use copy_rtx
	     here since true_rtx or false_rtx might share RTL with x as a
	     result of the if_then_else_cond call above.  */
	  true_rtx = subst (copy_rtx (true_rtx), pc_rtx, pc_rtx, 0, 0, 0);
	  false_rtx = subst (copy_rtx (false_rtx), pc_rtx, pc_rtx, 0, 0, 0);

	  /* If true_rtx and false_rtx are not general_operands, an if_then_else
	     is unlikely to be simpler.  */
	  if (general_operand (true_rtx, VOIDmode)
	      && general_operand (false_rtx, VOIDmode))
	    {
	      enum rtx_code reversed;

	      /* Restarting if we generate a store-flag expression will cause
		 us to loop.  Just drop through in this case.  */

	      /* If the result values are STORE_FLAG_VALUE and zero, we can
		 just make the comparison operation.  */
	      if (true_rtx == const_true_rtx && false_rtx == const0_rtx)
		x = simplify_gen_relational (cond_code, mode, VOIDmode,
					     cond, cop1);
	      else if (true_rtx == const0_rtx && false_rtx == const_true_rtx
		       && ((reversed = reversed_comparison_code_parts
					(cond_code, cond, cop1, NULL))
			   != UNKNOWN))
		x = simplify_gen_relational (reversed, mode, VOIDmode,
					     cond, cop1);

	      /* Likewise, we can make the negate of a comparison operation
		 if the result values are - STORE_FLAG_VALUE and zero.  */
	      else if (CONST_INT_P (true_rtx)
		       && INTVAL (true_rtx) == - STORE_FLAG_VALUE
		       && false_rtx == const0_rtx)
		x = simplify_gen_unary (NEG, mode,
					simplify_gen_relational (cond_code,
								 mode, VOIDmode,
								 cond, cop1),
					mode);
	      else if (CONST_INT_P (false_rtx)
		       && INTVAL (false_rtx) == - STORE_FLAG_VALUE
		       && true_rtx == const0_rtx
		       && ((reversed = reversed_comparison_code_parts
					(cond_code, cond, cop1, NULL))
			   != UNKNOWN))
		x = simplify_gen_unary (NEG, mode,
					simplify_gen_relational (reversed,
								 mode, VOIDmode,
								 cond, cop1),
					mode);
	      else
		return gen_rtx_IF_THEN_ELSE (mode,
					     simplify_gen_relational (cond_code,
								      mode,
								      VOIDmode,
								      cond,
								      cop1),
					     true_rtx, false_rtx);

	      code = GET_CODE (x);
	      op0_mode = VOIDmode;
	    }
	}
    }

  /* First see if we can apply the inverse distributive law.  */
  if (code == PLUS || code == MINUS
      || code == AND || code == IOR || code == XOR)
    {
      x = apply_distributive_law (x);
      code = GET_CODE (x);
      op0_mode = VOIDmode;
    }

  /* If CODE is an associative operation not otherwise handled, see if we
     can associate some operands.  This can win if they are constants or
     if they are logically related (i.e. (a & b) & a).  */
  if ((code == PLUS || code == MINUS || code == MULT || code == DIV
       || code == AND || code == IOR || code == XOR
       || code == SMAX || code == SMIN || code == UMAX || code == UMIN)
      && ((INTEGRAL_MODE_P (mode) && code != DIV)
	  || (flag_associative_math && FLOAT_MODE_P (mode))))
    {
      if (GET_CODE (XEXP (x, 0)) == code)
	{
	  rtx other = XEXP (XEXP (x, 0), 0);
	  rtx inner_op0 = XEXP (XEXP (x, 0), 1);
	  rtx inner_op1 = XEXP (x, 1);
	  rtx inner;

	  /* Make sure we pass the constant operand if any as the second
	     one if this is a commutative operation.  */
	  if (CONSTANT_P (inner_op0) && COMMUTATIVE_ARITH_P (x))
	    std::swap (inner_op0, inner_op1);
	  inner = simplify_binary_operation (code == MINUS ? PLUS
					     : code == DIV ? MULT
					     : code,
					     mode, inner_op0, inner_op1);

	  /* For commutative operations, try the other pair if that one
	     didn't simplify.  */
	  if (inner == 0 && COMMUTATIVE_ARITH_P (x))
	    {
	      other = XEXP (XEXP (x, 0), 1);
	      inner = simplify_binary_operation (code, mode,
						 XEXP (XEXP (x, 0), 0),
						 XEXP (x, 1));
	    }

	  if (inner)
	    return simplify_gen_binary (code, mode, other, inner);
	}
    }

  /* A little bit of algebraic simplification here.  */
  switch (code)
    {
    case MEM:
      /* Ensure that our address has any ASHIFTs converted to MULT in case
	 address-recognizing predicates are called later.  */
      temp = make_compound_operation (XEXP (x, 0), MEM);
      SUBST (XEXP (x, 0), temp);
      break;

    case SUBREG:
      if (op0_mode == VOIDmode)
	op0_mode = GET_MODE (SUBREG_REG (x));

      /* See if this can be moved to simplify_subreg.  */
      if (CONSTANT_P (SUBREG_REG (x))
	  && known_eq (subreg_lowpart_offset (mode, op0_mode), SUBREG_BYTE (x))
	     /* Don't call gen_lowpart if the inner mode
		is VOIDmode and we cannot simplify it, as SUBREG without
		inner mode is invalid.  */
	  && (GET_MODE (SUBREG_REG (x)) != VOIDmode
	      || gen_lowpart_common (mode, SUBREG_REG (x))))
	return gen_lowpart (mode, SUBREG_REG (x));

      if (GET_MODE_CLASS (GET_MODE (SUBREG_REG (x))) == MODE_CC)
	break;
      {
	rtx temp;
	temp = simplify_subreg (mode, SUBREG_REG (x), op0_mode,
				SUBREG_BYTE (x));
	if (temp)
	  return temp;

	/* If op is known to have all lower bits zero, the result is zero.  */
	scalar_int_mode int_mode, int_op0_mode;
	if (!in_dest
	    && is_a <scalar_int_mode> (mode, &int_mode)
	    && is_a <scalar_int_mode> (op0_mode, &int_op0_mode)
	    && (GET_MODE_PRECISION (int_mode)
		< GET_MODE_PRECISION (int_op0_mode))
	    && known_eq (subreg_lowpart_offset (int_mode, int_op0_mode),
			 SUBREG_BYTE (x))
	    && HWI_COMPUTABLE_MODE_P (int_op0_mode)
	    && (nonzero_bits (SUBREG_REG (x), int_op0_mode)
		& GET_MODE_MASK (int_mode)) == 0)
	  return CONST0_RTX (int_mode);
      }

      /* Don't change the mode of the MEM if that would change the meaning
	 of the address.  */
      if (MEM_P (SUBREG_REG (x))
	  && (MEM_VOLATILE_P (SUBREG_REG (x))
	      || mode_dependent_address_p (XEXP (SUBREG_REG (x), 0),
					   MEM_ADDR_SPACE (SUBREG_REG (x)))))
	return gen_rtx_CLOBBER (mode, const0_rtx);

      /* Note that we cannot do any narrowing for non-constants since
	 we might have been counting on using the fact that some bits were
	 zero.  We now do this in the SET.  */

      break;

    case NEG:
      temp = expand_compound_operation (XEXP (x, 0));

      /* For C equal to the width of MODE minus 1, (neg (ashiftrt X C)) can be
	 replaced by (lshiftrt X C).  This will convert
	 (neg (sign_extract X 1 Y)) to (zero_extract X 1 Y).  */

      if (GET_CODE (temp) == ASHIFTRT
	  && CONST_INT_P (XEXP (temp, 1))
	  && INTVAL (XEXP (temp, 1)) == GET_MODE_UNIT_PRECISION (mode) - 1)
	return simplify_shift_const (NULL_RTX, LSHIFTRT, mode, XEXP (temp, 0),
				     INTVAL (XEXP (temp, 1)));

      /* If X has only a single bit that might be nonzero, say, bit I, convert
	 (neg X) to (ashiftrt (ashift X C-I) C-I) where C is the bitsize of
	 MODE minus 1.  This will convert (neg (zero_extract X 1 Y)) to
	 (sign_extract X 1 Y).  But only do this if TEMP isn't a register
	 or a SUBREG of one since we'd be making the expression more
	 complex if it was just a register.  */

      if (!REG_P (temp)
	  && ! (GET_CODE (temp) == SUBREG
		&& REG_P (SUBREG_REG (temp)))
	  && is_a <scalar_int_mode> (mode, &int_mode)
	  && (i = exact_log2 (nonzero_bits (temp, int_mode))) >= 0)
	{
	  rtx temp1 = simplify_shift_const
	    (NULL_RTX, ASHIFTRT, int_mode,
	     simplify_shift_const (NULL_RTX, ASHIFT, int_mode, temp,
				   GET_MODE_PRECISION (int_mode) - 1 - i),
	     GET_MODE_PRECISION (int_mode) - 1 - i);

	  /* If all we did was surround TEMP with the two shifts, we
	     haven't improved anything, so don't use it.  Otherwise,
	     we are better off with TEMP1.  */
	  if (GET_CODE (temp1) != ASHIFTRT
	      || GET_CODE (XEXP (temp1, 0)) != ASHIFT
	      || XEXP (XEXP (temp1, 0), 0) != temp)
	    return temp1;
	}
      break;

    case TRUNCATE:
      /* We can't handle truncation to a partial integer mode here
	 because we don't know the real bitsize of the partial
	 integer mode.  */
      if (GET_MODE_CLASS (mode) == MODE_PARTIAL_INT)
	break;

      if (HWI_COMPUTABLE_MODE_P (mode))
	SUBST (XEXP (x, 0),
	       force_to_mode (XEXP (x, 0), GET_MODE (XEXP (x, 0)),
			      GET_MODE_MASK (mode), 0));

      /* We can truncate a constant value and return it.  */
      if (CONST_INT_P (XEXP (x, 0)))
	return gen_int_mode (INTVAL (XEXP (x, 0)), mode);

      /* Similarly to what we do in simplify-rtx.c, a truncate of a register
	 whose value is a comparison can be replaced with a subreg if
	 STORE_FLAG_VALUE permits.  */
      if (HWI_COMPUTABLE_MODE_P (mode)
	  && (STORE_FLAG_VALUE & ~GET_MODE_MASK (mode)) == 0
	  && (temp = get_last_value (XEXP (x, 0)))
	  && COMPARISON_P (temp))
	return gen_lowpart (mode, XEXP (x, 0));
      break;

    case CONST:
      /* (const (const X)) can become (const X).  Do it this way rather than
	 returning the inner CONST since CONST can be shared with a
	 REG_EQUAL note.  */
      if (GET_CODE (XEXP (x, 0)) == CONST)
	SUBST (XEXP (x, 0), XEXP (XEXP (x, 0), 0));
      break;

    case LO_SUM:
      /* Convert (lo_sum (high FOO) FOO) to FOO.  This is necessary so we
	 can add in an offset.  find_split_point will split this address up
	 again if it doesn't match.  */
      if (HAVE_lo_sum && GET_CODE (XEXP (x, 0)) == HIGH
	  && rtx_equal_p (XEXP (XEXP (x, 0), 0), XEXP (x, 1)))
	return XEXP (x, 1);
      break;

    case PLUS:
      /* (plus (xor (and <foo> (const_int pow2 - 1)) <c>) <-c>)
	 when c is (const_int (pow2 + 1) / 2) is a sign extension of a
	 bit-field and can be replaced by either a sign_extend or a
	 sign_extract.  The `and' may be a zero_extend and the two
	 <c>, -<c> constants may be reversed.  */
      if (GET_CODE (XEXP (x, 0)) == XOR
	  && is_a <scalar_int_mode> (mode, &int_mode)
	  && CONST_INT_P (XEXP (x, 1))
	  && CONST_INT_P (XEXP (XEXP (x, 0), 1))
	  && INTVAL (XEXP (x, 1)) == -INTVAL (XEXP (XEXP (x, 0), 1))
	  && ((i = exact_log2 (UINTVAL (XEXP (XEXP (x, 0), 1)))) >= 0
	      || (i = exact_log2 (UINTVAL (XEXP (x, 1)))) >= 0)
	  && HWI_COMPUTABLE_MODE_P (int_mode)
	  && ((GET_CODE (XEXP (XEXP (x, 0), 0)) == AND
	       && CONST_INT_P (XEXP (XEXP (XEXP (x, 0), 0), 1))
	       && (UINTVAL (XEXP (XEXP (XEXP (x, 0), 0), 1))
		   == (HOST_WIDE_INT_1U << (i + 1)) - 1))
	      || (GET_CODE (XEXP (XEXP (x, 0), 0)) == ZERO_EXTEND
		  && known_eq ((GET_MODE_PRECISION
				(GET_MODE (XEXP (XEXP (XEXP (x, 0), 0), 0)))),
			       (unsigned int) i + 1))))
	return simplify_shift_const
	  (NULL_RTX, ASHIFTRT, int_mode,
	   simplify_shift_const (NULL_RTX, ASHIFT, int_mode,
				 XEXP (XEXP (XEXP (x, 0), 0), 0),
				 GET_MODE_PRECISION (int_mode) - (i + 1)),
	   GET_MODE_PRECISION (int_mode) - (i + 1));

      /* If only the low-order bit of X is possibly nonzero, (plus x -1)
	 can become (ashiftrt (ashift (xor x 1) C) C) where C is
	 the bitsize of the mode - 1.  This allows simplification of
	 "a = (b & 8) == 0;"  */
      if (XEXP (x, 1) == constm1_rtx
	  && !REG_P (XEXP (x, 0))
	  && ! (GET_CODE (XEXP (x, 0)) == SUBREG
		&& REG_P (SUBREG_REG (XEXP (x, 0))))
	  && is_a <scalar_int_mode> (mode, &int_mode)
	  && nonzero_bits (XEXP (x, 0), int_mode) == 1)
	return simplify_shift_const
	  (NULL_RTX, ASHIFTRT, int_mode,
	   simplify_shift_const (NULL_RTX, ASHIFT, int_mode,
				 gen_rtx_XOR (int_mode, XEXP (x, 0),
					      const1_rtx),
				 GET_MODE_PRECISION (int_mode) - 1),
	   GET_MODE_PRECISION (int_mode) - 1);

      /* If we are adding two things that have no bits in common, convert
	 the addition into an IOR.  This will often be further simplified,
	 for example in cases like ((a & 1) + (a & 2)), which can
	 become a & 3.  */

      if (HWI_COMPUTABLE_MODE_P (mode)
	  && (nonzero_bits (XEXP (x, 0), mode)
	      & nonzero_bits (XEXP (x, 1), mode)) == 0)
	{
	  /* Try to simplify the expression further.  */
	  rtx tor = simplify_gen_binary (IOR, mode, XEXP (x, 0), XEXP (x, 1));
	  temp = combine_simplify_rtx (tor, VOIDmode, in_dest, 0);

	  /* If we could, great.  If not, do not go ahead with the IOR
	     replacement, since PLUS appears in many special purpose
	     address arithmetic instructions.  */
	  if (GET_CODE (temp) != CLOBBER
	      && (GET_CODE (temp) != IOR
		  || ((XEXP (temp, 0) != XEXP (x, 0)
		       || XEXP (temp, 1) != XEXP (x, 1))
		      && (XEXP (temp, 0) != XEXP (x, 1)
			  || XEXP (temp, 1) != XEXP (x, 0)))))
	    return temp;
	}

      /* Canonicalize x + x into x << 1.  */
      if (GET_MODE_CLASS (mode) == MODE_INT
	  && rtx_equal_p (XEXP (x, 0), XEXP (x, 1))
	  && !side_effects_p (XEXP (x, 0)))
	return simplify_gen_binary (ASHIFT, mode, XEXP (x, 0), const1_rtx);

      break;

    case MINUS:
      /* (minus <foo> (and <foo> (const_int -pow2))) becomes
	 (and <foo> (const_int pow2-1))  */
      if (is_a <scalar_int_mode> (mode, &int_mode)
	  && GET_CODE (XEXP (x, 1)) == AND
	  && CONST_INT_P (XEXP (XEXP (x, 1), 1))
	  && pow2p_hwi (-UINTVAL (XEXP (XEXP (x, 1), 1)))
	  && rtx_equal_p (XEXP (XEXP (x, 1), 0), XEXP (x, 0)))
	return simplify_and_const_int (NULL_RTX, int_mode, XEXP (x, 0),
				       -INTVAL (XEXP (XEXP (x, 1), 1)) - 1);
      break;

    case MULT:
      /* If we have (mult (plus A B) C), apply the distributive law and then
	 the inverse distributive law to see if things simplify.  This
	 occurs mostly in addresses, often when unrolling loops.  */

      if (GET_CODE (XEXP (x, 0)) == PLUS)
	{
	  rtx result = distribute_and_simplify_rtx (x, 0);
	  if (result)
	    return result;
	}

      /* Try simplify a*(b/c) as (a*b)/c.  */
      if (FLOAT_MODE_P (mode) && flag_associative_math
	  && GET_CODE (XEXP (x, 0)) == DIV)
	{
	  rtx tem = simplify_binary_operation (MULT, mode,
					       XEXP (XEXP (x, 0), 0),
					       XEXP (x, 1));
	  if (tem)
	    return simplify_gen_binary (DIV, mode, tem, XEXP (XEXP (x, 0), 1));
	}
      break;

    case UDIV:
      /* If this is a divide by a power of two, treat it as a shift if
	 its first operand is a shift.  */
      if (is_a <scalar_int_mode> (mode, &int_mode)
	  && CONST_INT_P (XEXP (x, 1))
	  && (i = exact_log2 (UINTVAL (XEXP (x, 1)))) >= 0
	  && (GET_CODE (XEXP (x, 0)) == ASHIFT
	      || GET_CODE (XEXP (x, 0)) == LSHIFTRT
	      || GET_CODE (XEXP (x, 0)) == ASHIFTRT
	      || GET_CODE (XEXP (x, 0)) == ROTATE
	      || GET_CODE (XEXP (x, 0)) == ROTATERT))
	return simplify_shift_const (NULL_RTX, LSHIFTRT, int_mode,
				     XEXP (x, 0), i);
      break;

    case EQ:  case NE:
    case GT:  case GTU:  case GE:  case GEU:
    case LT:  case LTU:  case LE:  case LEU:
    case UNEQ:  case LTGT:
    case UNGT:  case UNGE:
    case UNLT:  case UNLE:
    case UNORDERED: case ORDERED:
      /* If the first operand is a condition code, we can't do anything
	 with it.  */
      if (GET_CODE (XEXP (x, 0)) == COMPARE
	  || (GET_MODE_CLASS (GET_MODE (XEXP (x, 0))) != MODE_CC
	      && ! CC0_P (XEXP (x, 0))))
	{
	  rtx op0 = XEXP (x, 0);
	  rtx op1 = XEXP (x, 1);
	  enum rtx_code new_code;

	  if (GET_CODE (op0) == COMPARE)
	    op1 = XEXP (op0, 1), op0 = XEXP (op0, 0);

	  /* Simplify our comparison, if possible.  */
	  new_code = simplify_comparison (code, &op0, &op1);

	  /* If STORE_FLAG_VALUE is 1, we can convert (ne x 0) to simply X
	     if only the low-order bit is possibly nonzero in X (such as when
	     X is a ZERO_EXTRACT of one bit).  Similarly, we can convert EQ to
	     (xor X 1) or (minus 1 X); we use the former.  Finally, if X is
	     known to be either 0 or -1, NE becomes a NEG and EQ becomes
	     (plus X 1).

	     Remove any ZERO_EXTRACT we made when thinking this was a
	     comparison.  It may now be simpler to use, e.g., an AND.  If a
	     ZERO_EXTRACT is indeed appropriate, it will be placed back by
	     the call to make_compound_operation in the SET case.

	     Don't apply these optimizations if the caller would
	     prefer a comparison rather than a value.
	     E.g., for the condition in an IF_THEN_ELSE most targets need
	     an explicit comparison.  */

	  if (in_cond)
	    ;

	  else if (STORE_FLAG_VALUE == 1
		   && new_code == NE
		   && is_int_mode (mode, &int_mode)
		   && op1 == const0_rtx
		   && int_mode == GET_MODE (op0)
		   && nonzero_bits (op0, int_mode) == 1)
	    return gen_lowpart (int_mode,
				expand_compound_operation (op0));

	  else if (STORE_FLAG_VALUE == 1
		   && new_code == NE
		   && is_int_mode (mode, &int_mode)
		   && op1 == const0_rtx
		   && int_mode == GET_MODE (op0)
		   && (num_sign_bit_copies (op0, int_mode)
		       == GET_MODE_PRECISION (int_mode)))
	    {
	      op0 = expand_compound_operation (op0);
	      return simplify_gen_unary (NEG, int_mode,
					 gen_lowpart (int_mode, op0),
					 int_mode);
	    }

	  else if (STORE_FLAG_VALUE == 1
		   && new_code == EQ
		   && is_int_mode (mode, &int_mode)
		   && op1 == const0_rtx
		   && int_mode == GET_MODE (op0)
		   && nonzero_bits (op0, int_mode) == 1)
	    {
	      op0 = expand_compound_operation (op0);
	      return simplify_gen_binary (XOR, int_mode,
					  gen_lowpart (int_mode, op0),
					  const1_rtx);
	    }

	  else if (STORE_FLAG_VALUE == 1
		   && new_code == EQ
		   && is_int_mode (mode, &int_mode)
		   && op1 == const0_rtx
		   && int_mode == GET_MODE (op0)
		   && (num_sign_bit_copies (op0, int_mode)
		       == GET_MODE_PRECISION (int_mode)))
	    {
	      op0 = expand_compound_operation (op0);
	      return plus_constant (int_mode, gen_lowpart (int_mode, op0), 1);
	    }

	  /* If STORE_FLAG_VALUE is -1, we have cases similar to
	     those above.  */
	  if (in_cond)
	    ;

	  else if (STORE_FLAG_VALUE == -1
		   && new_code == NE
		   && is_int_mode (mode, &int_mode)
		   && op1 == const0_rtx
		   && int_mode == GET_MODE (op0)
		   && (num_sign_bit_copies (op0, int_mode)
		       == GET_MODE_PRECISION (int_mode)))
	    return gen_lowpart (int_mode, expand_compound_operation (op0));

	  else if (STORE_FLAG_VALUE == -1
		   && new_code == NE
		   && is_int_mode (mode, &int_mode)
		   && op1 == const0_rtx
		   && int_mode == GET_MODE (op0)
		   && nonzero_bits (op0, int_mode) == 1)
	    {
	      op0 = expand_compound_operation (op0);
	      return simplify_gen_unary (NEG, int_mode,
					 gen_lowpart (int_mode, op0),
					 int_mode);
	    }

	  else if (STORE_FLAG_VALUE == -1
		   && new_code == EQ
		   && is_int_mode (mode, &int_mode)
		   && op1 == const0_rtx
		   && int_mode == GET_MODE (op0)
		   && (num_sign_bit_copies (op0, int_mode)
		       == GET_MODE_PRECISION (int_mode)))
	    {
	      op0 = expand_compound_operation (op0);
	      return simplify_gen_unary (NOT, int_mode,
					 gen_lowpart (int_mode, op0),
					 int_mode);
	    }

	  /* If X is 0/1, (eq X 0) is X-1.  */
	  else if (STORE_FLAG_VALUE == -1
		   && new_code == EQ
		   && is_int_mode (mode, &int_mode)
		   && op1 == const0_rtx
		   && int_mode == GET_MODE (op0)
		   && nonzero_bits (op0, int_mode) == 1)
	    {
	      op0 = expand_compound_operation (op0);
	      return plus_constant (int_mode, gen_lowpart (int_mode, op0), -1);
	    }

	  /* If STORE_FLAG_VALUE says to just test the sign bit and X has just
	     one bit that might be nonzero, we can convert (ne x 0) to
	     (ashift x c) where C puts the bit in the sign bit.  Remove any
	     AND with STORE_FLAG_VALUE when we are done, since we are only
	     going to test the sign bit.  */
	  if (new_code == NE
	      && is_int_mode (mode, &int_mode)
	      && HWI_COMPUTABLE_MODE_P (int_mode)
	      && val_signbit_p (int_mode, STORE_FLAG_VALUE)
	      && op1 == const0_rtx
	      && int_mode == GET_MODE (op0)
	      && (i = exact_log2 (nonzero_bits (op0, int_mode))) >= 0)
	    {
	      x = simplify_shift_const (NULL_RTX, ASHIFT, int_mode,
					expand_compound_operation (op0),
					GET_MODE_PRECISION (int_mode) - 1 - i);
	      if (GET_CODE (x) == AND && XEXP (x, 1) == const_true_rtx)
		return XEXP (x, 0);
	      else
		return x;
	    }

	  /* If the code changed, return a whole new comparison.
	     We also need to avoid using SUBST in cases where
	     simplify_comparison has widened a comparison with a CONST_INT,
	     since in that case the wider CONST_INT may fail the sanity
	     checks in do_SUBST.  */
	  if (new_code != code
	      || (CONST_INT_P (op1)
		  && GET_MODE (op0) != GET_MODE (XEXP (x, 0))
		  && GET_MODE (op0) != GET_MODE (XEXP (x, 1))))
	    return gen_rtx_fmt_ee (new_code, mode, op0, op1);

	  /* Otherwise, keep this operation, but maybe change its operands.
	     This also converts (ne (compare FOO BAR) 0) to (ne FOO BAR).  */
	  SUBST (XEXP (x, 0), op0);
	  SUBST (XEXP (x, 1), op1);
	}
      break;

    case IF_THEN_ELSE:
      return simplify_if_then_else (x);

    case ZERO_EXTRACT:
    case SIGN_EXTRACT:
    case ZERO_EXTEND:
    case SIGN_EXTEND:
      /* If we are processing SET_DEST, we are done.  */
      if (in_dest)
	return x;

      return expand_compound_operation (x);

    case SET:
      return simplify_set (x);

    case AND:
    case IOR:
      return simplify_logical (x);

    case ASHIFT:
    case LSHIFTRT:
    case ASHIFTRT:
    case ROTATE:
    case ROTATERT:
      /* If this is a shift by a constant amount, simplify it.  */
      if (CONST_INT_P (XEXP (x, 1)))
	return simplify_shift_const (x, code, mode, XEXP (x, 0),
				     INTVAL (XEXP (x, 1)));

      else if (SHIFT_COUNT_TRUNCATED && !REG_P (XEXP (x, 1)))
	SUBST (XEXP (x, 1),
	       force_to_mode (XEXP (x, 1), GET_MODE (XEXP (x, 1)),
			      (HOST_WIDE_INT_1U
			       << exact_log2 (GET_MODE_UNIT_BITSIZE
					      (GET_MODE (x))))
			      - 1,
			      0));
      break;

    default:
      break;
    }

  return x;
}

/* Simplify X, an IF_THEN_ELSE expression.  Return the new expression.  */

static rtx
simplify_if_then_else (rtx x)
{
  machine_mode mode = GET_MODE (x);
  rtx cond = XEXP (x, 0);
  rtx true_rtx = XEXP (x, 1);
  rtx false_rtx = XEXP (x, 2);
  enum rtx_code true_code = GET_CODE (cond);
  int comparison_p = COMPARISON_P (cond);
  rtx temp;
  int i;
  enum rtx_code false_code;
  rtx reversed;
  scalar_int_mode int_mode, inner_mode;

  /* Simplify storing of the truth value.  */
  if (comparison_p && true_rtx == const_true_rtx && false_rtx == const0_rtx)
    return simplify_gen_relational (true_code, mode, VOIDmode,
				    XEXP (cond, 0), XEXP (cond, 1));

  /* Also when the truth value has to be reversed.  */
  if (comparison_p
      && true_rtx == const0_rtx && false_rtx == const_true_rtx
      && (reversed = reversed_comparison (cond, mode)))
    return reversed;

  /* Sometimes we can simplify the arm of an IF_THEN_ELSE if a register used
     in it is being compared against certain values.  Get the true and false
     comparisons and see if that says anything about the value of each arm.  */

  if (comparison_p
      && ((false_code = reversed_comparison_code (cond, NULL))
	  != UNKNOWN)
      && REG_P (XEXP (cond, 0)))
    {
      HOST_WIDE_INT nzb;
      rtx from = XEXP (cond, 0);
      rtx true_val = XEXP (cond, 1);
      rtx false_val = true_val;
      int swapped = 0;

      /* If FALSE_CODE is EQ, swap the codes and arms.  */

      if (false_code == EQ)
	{
	  swapped = 1, true_code = EQ, false_code = NE;
	  std::swap (true_rtx, false_rtx);
	}

      scalar_int_mode from_mode;
      if (is_a <scalar_int_mode> (GET_MODE (from), &from_mode))
	{
	  /* If we are comparing against zero and the expression being
	     tested has only a single bit that might be nonzero, that is
	     its value when it is not equal to zero.  Similarly if it is
	     known to be -1 or 0.  */
	  if (true_code == EQ
	      && true_val == const0_rtx
	      && pow2p_hwi (nzb = nonzero_bits (from, from_mode)))
	    {
	      false_code = EQ;
	      false_val = gen_int_mode (nzb, from_mode);
	    }
	  else if (true_code == EQ
		   && true_val == const0_rtx
		   && (num_sign_bit_copies (from, from_mode)
		       == GET_MODE_PRECISION (from_mode)))
	    {
	      false_code = EQ;
	      false_val = constm1_rtx;
	    }
	}

      /* Now simplify an arm if we know the value of the register in the
	 branch and it is used in the arm.  Be careful due to the potential
	 of locally-shared RTL.  */

      if (reg_mentioned_p (from, true_rtx))
	true_rtx = subst (known_cond (copy_rtx (true_rtx), true_code,
				      from, true_val),
			  pc_rtx, pc_rtx, 0, 0, 0);
      if (reg_mentioned_p (from, false_rtx))
	false_rtx = subst (known_cond (copy_rtx (false_rtx), false_code,
				   from, false_val),
			   pc_rtx, pc_rtx, 0, 0, 0);

      SUBST (XEXP (x, 1), swapped ? false_rtx : true_rtx);
      SUBST (XEXP (x, 2), swapped ? true_rtx : false_rtx);

      true_rtx = XEXP (x, 1);
      false_rtx = XEXP (x, 2);
      true_code = GET_CODE (cond);
    }

  /* If we have (if_then_else FOO (pc) (label_ref BAR)) and FOO can be
     reversed, do so to avoid needing two sets of patterns for
     subtract-and-branch insns.  Similarly if we have a constant in the true
     arm, the false arm is the same as the first operand of the comparison, or
     the false arm is more complicated than the true arm.  */

  if (comparison_p
      && reversed_comparison_code (cond, NULL) != UNKNOWN
      && (true_rtx == pc_rtx
	  || (CONSTANT_P (true_rtx)
	      && !CONST_INT_P (false_rtx) && false_rtx != pc_rtx)
	  || true_rtx == const0_rtx
	  || (OBJECT_P (true_rtx) && !OBJECT_P (false_rtx))
	  || (GET_CODE (true_rtx) == SUBREG && OBJECT_P (SUBREG_REG (true_rtx))
	      && !OBJECT_P (false_rtx))
	  || reg_mentioned_p (true_rtx, false_rtx)
	  || rtx_equal_p (false_rtx, XEXP (cond, 0))))
    {
      true_code = reversed_comparison_code (cond, NULL);
      SUBST (XEXP (x, 0), reversed_comparison (cond, GET_MODE (cond)));
      SUBST (XEXP (x, 1), false_rtx);
      SUBST (XEXP (x, 2), true_rtx);

      std::swap (true_rtx, false_rtx);
      cond = XEXP (x, 0);

      /* It is possible that the conditional has been simplified out.  */
      true_code = GET_CODE (cond);
      comparison_p = COMPARISON_P (cond);
    }

  /* If the two arms are identical, we don't need the comparison.  */

  if (rtx_equal_p (true_rtx, false_rtx) && ! side_effects_p (cond))
    return true_rtx;

  /* Convert a == b ? b : a to "a".  */
  if (true_code == EQ && ! side_effects_p (cond)
      && !HONOR_NANS (mode)
      && rtx_equal_p (XEXP (cond, 0), false_rtx)
      && rtx_equal_p (XEXP (cond, 1), true_rtx))
    return false_rtx;
  else if (true_code == NE && ! side_effects_p (cond)
	   && !HONOR_NANS (mode)
	   && rtx_equal_p (XEXP (cond, 0), true_rtx)
	   && rtx_equal_p (XEXP (cond, 1), false_rtx))
    return true_rtx;

  /* Look for cases where we have (abs x) or (neg (abs X)).  */

  if (GET_MODE_CLASS (mode) == MODE_INT
      && comparison_p
      && XEXP (cond, 1) == const0_rtx
      && GET_CODE (false_rtx) == NEG
      && rtx_equal_p (true_rtx, XEXP (false_rtx, 0))
      && rtx_equal_p (true_rtx, XEXP (cond, 0))
      && ! side_effects_p (true_rtx))
    switch (true_code)
      {
      case GT:
      case GE:
	return simplify_gen_unary (ABS, mode, true_rtx, mode);
      case LT:
      case LE:
	return
	  simplify_gen_unary (NEG, mode,
			      simplify_gen_unary (ABS, mode, true_rtx, mode),
			      mode);
      default:
	break;
      }

  /* Look for MIN or MAX.  */

  if ((! FLOAT_MODE_P (mode) || flag_unsafe_math_optimizations)
      && comparison_p
      && rtx_equal_p (XEXP (cond, 0), true_rtx)
      && rtx_equal_p (XEXP (cond, 1), false_rtx)
      && ! side_effects_p (cond))
    switch (true_code)
      {
      case GE:
      case GT:
	return simplify_gen_binary (SMAX, mode, true_rtx, false_rtx);
      case LE:
      case LT:
	return simplify_gen_binary (SMIN, mode, true_rtx, false_rtx);
      case GEU:
      case GTU:
	return simplify_gen_binary (UMAX, mode, true_rtx, false_rtx);
      case LEU:
      case LTU:
	return simplify_gen_binary (UMIN, mode, true_rtx, false_rtx);
      default:
	break;
      }

  /* If we have (if_then_else COND (OP Z C1) Z) and OP is an identity when its
     second operand is zero, this can be done as (OP Z (mult COND C2)) where
     C2 = C1 * STORE_FLAG_VALUE. Similarly if OP has an outer ZERO_EXTEND or
     SIGN_EXTEND as long as Z is already extended (so we don't destroy it).
     We can do this kind of thing in some cases when STORE_FLAG_VALUE is
     neither 1 or -1, but it isn't worth checking for.  */

  if ((STORE_FLAG_VALUE == 1 || STORE_FLAG_VALUE == -1)
      && comparison_p
      && is_int_mode (mode, &int_mode)
      && ! side_effects_p (x))
    {
      rtx t = make_compound_operation (true_rtx, SET);
      rtx f = make_compound_operation (false_rtx, SET);
      rtx cond_op0 = XEXP (cond, 0);
      rtx cond_op1 = XEXP (cond, 1);
      enum rtx_code op = UNKNOWN, extend_op = UNKNOWN;
      scalar_int_mode m = int_mode;
      rtx z = 0, c1 = NULL_RTX;

      if ((GET_CODE (t) == PLUS || GET_CODE (t) == MINUS
	   || GET_CODE (t) == IOR || GET_CODE (t) == XOR
	   || GET_CODE (t) == ASHIFT
	   || GET_CODE (t) == LSHIFTRT || GET_CODE (t) == ASHIFTRT)
	  && rtx_equal_p (XEXP (t, 0), f))
	c1 = XEXP (t, 1), op = GET_CODE (t), z = f;

      /* If an identity-zero op is commutative, check whether there
	 would be a match if we swapped the operands.  */
      else if ((GET_CODE (t) == PLUS || GET_CODE (t) == IOR
		|| GET_CODE (t) == XOR)
	       && rtx_equal_p (XEXP (t, 1), f))
	c1 = XEXP (t, 0), op = GET_CODE (t), z = f;
      else if (GET_CODE (t) == SIGN_EXTEND
	       && is_a <scalar_int_mode> (GET_MODE (XEXP (t, 0)), &inner_mode)
	       && (GET_CODE (XEXP (t, 0)) == PLUS
		   || GET_CODE (XEXP (t, 0)) == MINUS
		   || GET_CODE (XEXP (t, 0)) == IOR
		   || GET_CODE (XEXP (t, 0)) == XOR
		   || GET_CODE (XEXP (t, 0)) == ASHIFT
		   || GET_CODE (XEXP (t, 0)) == LSHIFTRT
		   || GET_CODE (XEXP (t, 0)) == ASHIFTRT)
	       && GET_CODE (XEXP (XEXP (t, 0), 0)) == SUBREG
	       && subreg_lowpart_p (XEXP (XEXP (t, 0), 0))
	       && rtx_equal_p (SUBREG_REG (XEXP (XEXP (t, 0), 0)), f)
	       && (num_sign_bit_copies (f, GET_MODE (f))
		   > (unsigned int)
		     (GET_MODE_PRECISION (int_mode)
		      - GET_MODE_PRECISION (inner_mode))))
	{
	  c1 = XEXP (XEXP (t, 0), 1); z = f; op = GET_CODE (XEXP (t, 0));
	  extend_op = SIGN_EXTEND;
	  m = inner_mode;
	}
      else if (GET_CODE (t) == SIGN_EXTEND
	       && is_a <scalar_int_mode> (GET_MODE (XEXP (t, 0)), &inner_mode)
	       && (GET_CODE (XEXP (t, 0)) == PLUS
		   || GET_CODE (XEXP (t, 0)) == IOR
		   || GET_CODE (XEXP (t, 0)) == XOR)
	       && GET_CODE (XEXP (XEXP (t, 0), 1)) == SUBREG
	       && subreg_lowpart_p (XEXP (XEXP (t, 0), 1))
	       && rtx_equal_p (SUBREG_REG (XEXP (XEXP (t, 0), 1)), f)
	       && (num_sign_bit_copies (f, GET_MODE (f))
		   > (unsigned int)
		     (GET_MODE_PRECISION (int_mode)
		      - GET_MODE_PRECISION (inner_mode))))
	{
	  c1 = XEXP (XEXP (t, 0), 0); z = f; op = GET_CODE (XEXP (t, 0));
	  extend_op = SIGN_EXTEND;
	  m = inner_mode;
	}
      else if (GET_CODE (t) == ZERO_EXTEND
	       && is_a <scalar_int_mode> (GET_MODE (XEXP (t, 0)), &inner_mode)
	       && (GET_CODE (XEXP (t, 0)) == PLUS
		   || GET_CODE (XEXP (t, 0)) == MINUS
		   || GET_CODE (XEXP (t, 0)) == IOR
		   || GET_CODE (XEXP (t, 0)) == XOR
		   || GET_CODE (XEXP (t, 0)) == ASHIFT
		   || GET_CODE (XEXP (t, 0)) == LSHIFTRT
		   || GET_CODE (XEXP (t, 0)) == ASHIFTRT)
	       && GET_CODE (XEXP (XEXP (t, 0), 0)) == SUBREG
	       && HWI_COMPUTABLE_MODE_P (int_mode)
	       && subreg_lowpart_p (XEXP (XEXP (t, 0), 0))
	       && rtx_equal_p (SUBREG_REG (XEXP (XEXP (t, 0), 0)), f)
	       && ((nonzero_bits (f, GET_MODE (f))
		    & ~GET_MODE_MASK (inner_mode))
		   == 0))
	{
	  c1 = XEXP (XEXP (t, 0), 1); z = f; op = GET_CODE (XEXP (t, 0));
	  extend_op = ZERO_EXTEND;
	  m = inner_mode;
	}
      else if (GET_CODE (t) == ZERO_EXTEND
	       && is_a <scalar_int_mode> (GET_MODE (XEXP (t, 0)), &inner_mode)
	       && (GET_CODE (XEXP (t, 0)) == PLUS
		   || GET_CODE (XEXP (t, 0)) == IOR
		   || GET_CODE (XEXP (t, 0)) == XOR)
	       && GET_CODE (XEXP (XEXP (t, 0), 1)) == SUBREG
	       && HWI_COMPUTABLE_MODE_P (int_mode)
	       && subreg_lowpart_p (XEXP (XEXP (t, 0), 1))
	       && rtx_equal_p (SUBREG_REG (XEXP (XEXP (t, 0), 1)), f)
	       && ((nonzero_bits (f, GET_MODE (f))
		    & ~GET_MODE_MASK (inner_mode))
		   == 0))
	{
	  c1 = XEXP (XEXP (t, 0), 0); z = f; op = GET_CODE (XEXP (t, 0));
	  extend_op = ZERO_EXTEND;
	  m = inner_mode;
	}

      if (z)
	{
	  machine_mode cm = m;
	  if ((op == ASHIFT || op == LSHIFTRT || op == ASHIFTRT)
	      && GET_MODE (c1) != VOIDmode)
	    cm = GET_MODE (c1);
	  temp = subst (simplify_gen_relational (true_code, cm, VOIDmode,
						 cond_op0, cond_op1),
			pc_rtx, pc_rtx, 0, 0, 0);
	  temp = simplify_gen_binary (MULT, cm, temp,
				      simplify_gen_binary (MULT, cm, c1,
							   const_true_rtx));
	  temp = subst (temp, pc_rtx, pc_rtx, 0, 0, 0);
	  temp = simplify_gen_binary (op, m, gen_lowpart (m, z), temp);

	  if (extend_op != UNKNOWN)
	    temp = simplify_gen_unary (extend_op, int_mode, temp, m);

	  return temp;
	}
    }

  /* If we have (if_then_else (ne A 0) C1 0) and either A is known to be 0 or
     1 and C1 is a single bit or A is known to be 0 or -1 and C1 is the
     negation of a single bit, we can convert this operation to a shift.  We
     can actually do this more generally, but it doesn't seem worth it.  */

  if (true_code == NE
      && is_a <scalar_int_mode> (mode, &int_mode)
      && XEXP (cond, 1) == const0_rtx
      && false_rtx == const0_rtx
      && CONST_INT_P (true_rtx)
      && ((nonzero_bits (XEXP (cond, 0), int_mode) == 1
	   && (i = exact_log2 (UINTVAL (true_rtx))) >= 0)
	  || ((num_sign_bit_copies (XEXP (cond, 0), int_mode)
	       == GET_MODE_PRECISION (int_mode))
	      && (i = exact_log2 (-UINTVAL (true_rtx))) >= 0)))
    return
      simplify_shift_const (NULL_RTX, ASHIFT, int_mode,
			    gen_lowpart (int_mode, XEXP (cond, 0)), i);

  /* (IF_THEN_ELSE (NE A 0) C1 0) is A or a zero-extend of A if the only
     non-zero bit in A is C1.  */
  if (true_code == NE && XEXP (cond, 1) == const0_rtx
      && false_rtx == const0_rtx && CONST_INT_P (true_rtx)
      && is_a <scalar_int_mode> (mode, &int_mode)
      && is_a <scalar_int_mode> (GET_MODE (XEXP (cond, 0)), &inner_mode)
      && (UINTVAL (true_rtx) & GET_MODE_MASK (int_mode))
	  == nonzero_bits (XEXP (cond, 0), inner_mode)
      && (i = exact_log2 (UINTVAL (true_rtx) & GET_MODE_MASK (int_mode))) >= 0)
    {
      rtx val = XEXP (cond, 0);
      if (inner_mode == int_mode)
        return val;
      else if (GET_MODE_PRECISION (inner_mode) < GET_MODE_PRECISION (int_mode))
        return simplify_gen_unary (ZERO_EXTEND, int_mode, val, inner_mode);
    }

  return x;
}

/* Simplify X, a SET expression.  Return the new expression.  */

static rtx
simplify_set (rtx x)
{
  rtx src = SET_SRC (x);
  rtx dest = SET_DEST (x);
  machine_mode mode
    = GET_MODE (src) != VOIDmode ? GET_MODE (src) : GET_MODE (dest);
  rtx_insn *other_insn;
  rtx *cc_use;
  scalar_int_mode int_mode;

  /* (set (pc) (return)) gets written as (return).  */
  if (GET_CODE (dest) == PC && ANY_RETURN_P (src))
    return src;

  /* Now that we know for sure which bits of SRC we are using, see if we can
     simplify the expression for the object knowing that we only need the
     low-order bits.  */

  if (GET_MODE_CLASS (mode) == MODE_INT && HWI_COMPUTABLE_MODE_P (mode))
    {
      src = force_to_mode (src, mode, HOST_WIDE_INT_M1U, 0);
      SUBST (SET_SRC (x), src);
    }

  /* If we are setting CC0 or if the source is a COMPARE, look for the use of
     the comparison result and try to simplify it unless we already have used
     undobuf.other_insn.  */
  if ((GET_MODE_CLASS (mode) == MODE_CC
       || GET_CODE (src) == COMPARE
       || CC0_P (dest))
      && (cc_use = find_single_use (dest, subst_insn, &other_insn)) != 0
      && (undobuf.other_insn == 0 || other_insn == undobuf.other_insn)
      && COMPARISON_P (*cc_use)
      && rtx_equal_p (XEXP (*cc_use, 0), dest))
    {
      enum rtx_code old_code = GET_CODE (*cc_use);
      enum rtx_code new_code;
      rtx op0, op1, tmp;
      int other_changed = 0;
      rtx inner_compare = NULL_RTX;
      machine_mode compare_mode = GET_MODE (dest);

      if (GET_CODE (src) == COMPARE)
	{
	  op0 = XEXP (src, 0), op1 = XEXP (src, 1);
	  if (GET_CODE (op0) == COMPARE && op1 == const0_rtx)
	    {
	      inner_compare = op0;
	      op0 = XEXP (inner_compare, 0), op1 = XEXP (inner_compare, 1);
	    }
	}
      else
	op0 = src, op1 = CONST0_RTX (GET_MODE (src));

      tmp = simplify_relational_operation (old_code, compare_mode, VOIDmode,
					   op0, op1);
      if (!tmp)
	new_code = old_code;
      else if (!CONSTANT_P (tmp))
	{
	  new_code = GET_CODE (tmp);
	  op0 = XEXP (tmp, 0);
	  op1 = XEXP (tmp, 1);
	}
      else
	{
	  rtx pat = PATTERN (other_insn);
	  undobuf.other_insn = other_insn;
	  SUBST (*cc_use, tmp);

	  /* Attempt to simplify CC user.  */
	  if (GET_CODE (pat) == SET)
	    {
	      rtx new_rtx = simplify_rtx (SET_SRC (pat));
	      if (new_rtx != NULL_RTX)
		SUBST (SET_SRC (pat), new_rtx);
	    }

	  /* Convert X into a no-op move.  */
	  SUBST (SET_DEST (x), pc_rtx);
	  SUBST (SET_SRC (x), pc_rtx);
	  return x;
	}

      /* Simplify our comparison, if possible.  */
      new_code = simplify_comparison (new_code, &op0, &op1);

#ifdef SELECT_CC_MODE
      /* If this machine has CC modes other than CCmode, check to see if we
	 need to use a different CC mode here.  */
      if (GET_MODE_CLASS (GET_MODE (op0)) == MODE_CC)
	compare_mode = GET_MODE (op0);
      else if (inner_compare
	       && GET_MODE_CLASS (GET_MODE (inner_compare)) == MODE_CC
	       && new_code == old_code
	       && op0 == XEXP (inner_compare, 0)
	       && op1 == XEXP (inner_compare, 1))
	compare_mode = GET_MODE (inner_compare);
      else
	compare_mode = SELECT_CC_MODE (new_code, op0, op1);

      /* If the mode changed, we have to change SET_DEST, the mode in the
	 compare, and the mode in the place SET_DEST is used.  If SET_DEST is
	 a hard register, just build new versions with the proper mode.  If it
	 is a pseudo, we lose unless it is only time we set the pseudo, in
	 which case we can safely change its mode.  */
      if (!HAVE_cc0 && compare_mode != GET_MODE (dest))
	{
	  if (can_change_dest_mode (dest, 0, compare_mode))
	    {
	      unsigned int regno = REGNO (dest);
	      rtx new_dest;

	      if (regno < FIRST_PSEUDO_REGISTER)
		new_dest = gen_rtx_REG (compare_mode, regno);
	      else
		{
		  SUBST_MODE (regno_reg_rtx[regno], compare_mode);
		  new_dest = regno_reg_rtx[regno];
		}

	      SUBST (SET_DEST (x), new_dest);
	      SUBST (XEXP (*cc_use, 0), new_dest);
	      other_changed = 1;

	      dest = new_dest;
	    }
	}
#endif  /* SELECT_CC_MODE */

      /* If the code changed, we have to build a new comparison in
	 undobuf.other_insn.  */
      if (new_code != old_code)
	{
	  int other_changed_previously = other_changed;
	  unsigned HOST_WIDE_INT mask;
	  rtx old_cc_use = *cc_use;

	  SUBST (*cc_use, gen_rtx_fmt_ee (new_code, GET_MODE (*cc_use),
					  dest, const0_rtx));
	  other_changed = 1;

	  /* If the only change we made was to change an EQ into an NE or
	     vice versa, OP0 has only one bit that might be nonzero, and OP1
	     is zero, check if changing the user of the condition code will
	     produce a valid insn.  If it won't, we can keep the original code
	     in that insn by surrounding our operation with an XOR.  */

	  if (((old_code == NE && new_code == EQ)
	       || (old_code == EQ && new_code == NE))
	      && ! other_changed_previously && op1 == const0_rtx
	      && HWI_COMPUTABLE_MODE_P (GET_MODE (op0))
	      && pow2p_hwi (mask = nonzero_bits (op0, GET_MODE (op0))))
	    {
	      rtx pat = PATTERN (other_insn), note = 0;

	      if ((recog_for_combine (&pat, other_insn, &note) < 0
		   && ! check_asm_operands (pat)))
		{
		  *cc_use = old_cc_use;
		  other_changed = 0;

		  op0 = simplify_gen_binary (XOR, GET_MODE (op0), op0,
					     gen_int_mode (mask,
							   GET_MODE (op0)));
		}
	    }
	}

      if (other_changed)
	undobuf.other_insn = other_insn;

      /* Don't generate a compare of a CC with 0, just use that CC.  */
      if (GET_MODE (op0) == compare_mode && op1 == const0_rtx)
	{
	  SUBST (SET_SRC (x), op0);
	  src = SET_SRC (x);
	}
      /* Otherwise, if we didn't previously have the same COMPARE we
	 want, create it from scratch.  */
      else if (GET_CODE (src) != COMPARE || GET_MODE (src) != compare_mode
	       || XEXP (src, 0) != op0 || XEXP (src, 1) != op1)
	{
	  SUBST (SET_SRC (x), gen_rtx_COMPARE (compare_mode, op0, op1));
	  src = SET_SRC (x);
	}
    }
  else
    {
      /* Get SET_SRC in a form where we have placed back any
	 compound expressions.  Then do the checks below.  */
      src = make_compound_operation (src, SET);
      SUBST (SET_SRC (x), src);
    }

  /* If we have (set x (subreg:m1 (op:m2 ...) 0)) with OP being some operation,
     and X being a REG or (subreg (reg)), we may be able to convert this to
     (set (subreg:m2 x) (op)).

     We can always do this if M1 is narrower than M2 because that means that
     we only care about the low bits of the result.

     However, on machines without WORD_REGISTER_OPERATIONS defined, we cannot
     perform a narrower operation than requested since the high-order bits will
     be undefined.  On machine where it is defined, this transformation is safe
     as long as M1 and M2 have the same number of words.  */

  if (GET_CODE (src) == SUBREG && subreg_lowpart_p (src)
      && !OBJECT_P (SUBREG_REG (src))
      && (known_equal_after_align_up
	  (GET_MODE_SIZE (GET_MODE (src)),
	   GET_MODE_SIZE (GET_MODE (SUBREG_REG (src))),
	   UNITS_PER_WORD))
      && (WORD_REGISTER_OPERATIONS || !paradoxical_subreg_p (src))
      && ! (REG_P (dest) && REGNO (dest) < FIRST_PSEUDO_REGISTER
	    && !REG_CAN_CHANGE_MODE_P (REGNO (dest),
				       GET_MODE (SUBREG_REG (src)),
				       GET_MODE (src)))
      && (REG_P (dest)
	  || (GET_CODE (dest) == SUBREG
	      && REG_P (SUBREG_REG (dest)))))
    {
      SUBST (SET_DEST (x),
	     gen_lowpart (GET_MODE (SUBREG_REG (src)),
				      dest));
      SUBST (SET_SRC (x), SUBREG_REG (src));

      src = SET_SRC (x), dest = SET_DEST (x);
    }

  /* If we have (set (cc0) (subreg ...)), we try to remove the subreg
     in SRC.  */
  if (dest == cc0_rtx
      && partial_subreg_p (src)
      && subreg_lowpart_p (src))
    {
      rtx inner = SUBREG_REG (src);
      machine_mode inner_mode = GET_MODE (inner);

      /* Here we make sure that we don't have a sign bit on.  */
      if (val_signbit_known_clear_p (GET_MODE (src),
				     nonzero_bits (inner, inner_mode)))
	{
	  SUBST (SET_SRC (x), inner);
	  src = SET_SRC (x);
	}
    }

  /* If we have (set FOO (subreg:M (mem:N BAR) 0)) with M wider than N, this
     would require a paradoxical subreg.  Replace the subreg with a
     zero_extend to avoid the reload that would otherwise be required.
     Don't do this unless we have a scalar integer mode, otherwise the
     transformation is incorrect.  */

  enum rtx_code extend_op;
  if (paradoxical_subreg_p (src)
      && MEM_P (SUBREG_REG (src))
      && SCALAR_INT_MODE_P (GET_MODE (src))
      && (extend_op = load_extend_op (GET_MODE (SUBREG_REG (src)))) != UNKNOWN)
    {
      SUBST (SET_SRC (x),
	     gen_rtx_fmt_e (extend_op, GET_MODE (src), SUBREG_REG (src)));

      src = SET_SRC (x);
    }

  /* If we don't have a conditional move, SET_SRC is an IF_THEN_ELSE, and we
     are comparing an item known to be 0 or -1 against 0, use a logical
     operation instead. Check for one of the arms being an IOR of the other
     arm with some value.  We compute three terms to be IOR'ed together.  In
     practice, at most two will be nonzero.  Then we do the IOR's.  */

  if (GET_CODE (dest) != PC
      && GET_CODE (src) == IF_THEN_ELSE
      && is_int_mode (GET_MODE (src), &int_mode)
      && (GET_CODE (XEXP (src, 0)) == EQ || GET_CODE (XEXP (src, 0)) == NE)
      && XEXP (XEXP (src, 0), 1) == const0_rtx
      && int_mode == GET_MODE (XEXP (XEXP (src, 0), 0))
      && (!HAVE_conditional_move
	  || ! can_conditionally_move_p (int_mode))
      && (num_sign_bit_copies (XEXP (XEXP (src, 0), 0), int_mode)
	  == GET_MODE_PRECISION (int_mode))
      && ! side_effects_p (src))
    {
      rtx true_rtx = (GET_CODE (XEXP (src, 0)) == NE
		      ? XEXP (src, 1) : XEXP (src, 2));
      rtx false_rtx = (GET_CODE (XEXP (src, 0)) == NE
		   ? XEXP (src, 2) : XEXP (src, 1));
      rtx term1 = const0_rtx, term2, term3;

      if (GET_CODE (true_rtx) == IOR
	  && rtx_equal_p (XEXP (true_rtx, 0), false_rtx))
	term1 = false_rtx, true_rtx = XEXP (true_rtx, 1), false_rtx = const0_rtx;
      else if (GET_CODE (true_rtx) == IOR
	       && rtx_equal_p (XEXP (true_rtx, 1), false_rtx))
	term1 = false_rtx, true_rtx = XEXP (true_rtx, 0), false_rtx = const0_rtx;
      else if (GET_CODE (false_rtx) == IOR
	       && rtx_equal_p (XEXP (false_rtx, 0), true_rtx))
	term1 = true_rtx, false_rtx = XEXP (false_rtx, 1), true_rtx = const0_rtx;
      else if (GET_CODE (false_rtx) == IOR
	       && rtx_equal_p (XEXP (false_rtx, 1), true_rtx))
	term1 = true_rtx, false_rtx = XEXP (false_rtx, 0), true_rtx = const0_rtx;

      term2 = simplify_gen_binary (AND, int_mode,
				   XEXP (XEXP (src, 0), 0), true_rtx);
      term3 = simplify_gen_binary (AND, int_mode,
				   simplify_gen_unary (NOT, int_mode,
						       XEXP (XEXP (src, 0), 0),
						       int_mode),
				   false_rtx);

      SUBST (SET_SRC (x),
	     simplify_gen_binary (IOR, int_mode,
				  simplify_gen_binary (IOR, int_mode,
						       term1, term2),
				  term3));

      src = SET_SRC (x);
    }

  /* If either SRC or DEST is a CLOBBER of (const_int 0), make this
     whole thing fail.  */
  if (GET_CODE (src) == CLOBBER && XEXP (src, 0) == const0_rtx)
    return src;
  else if (GET_CODE (dest) == CLOBBER && XEXP (dest, 0) == const0_rtx)
    return dest;
  else
    /* Convert this into a field assignment operation, if possible.  */
    return make_field_assignment (x);
}

/* Simplify, X, and AND, IOR, or XOR operation, and return the simplified
   result.  */

static rtx
simplify_logical (rtx x)
{
  rtx op0 = XEXP (x, 0);
  rtx op1 = XEXP (x, 1);
  scalar_int_mode mode;

  switch (GET_CODE (x))
    {
    case AND:
      /* We can call simplify_and_const_int only if we don't lose
	 any (sign) bits when converting INTVAL (op1) to
	 "unsigned HOST_WIDE_INT".  */
      if (is_a <scalar_int_mode> (GET_MODE (x), &mode)
	  && CONST_INT_P (op1)
	  && (HWI_COMPUTABLE_MODE_P (mode)
	      || INTVAL (op1) > 0))
	{
	  x = simplify_and_const_int (x, mode, op0, INTVAL (op1));
	  if (GET_CODE (x) != AND)
	    return x;

	  op0 = XEXP (x, 0);
	  op1 = XEXP (x, 1);
	}

      /* If we have any of (and (ior A B) C) or (and (xor A B) C),
	 apply the distributive law and then the inverse distributive
	 law to see if things simplify.  */
      if (GET_CODE (op0) == IOR || GET_CODE (op0) == XOR)
	{
	  rtx result = distribute_and_simplify_rtx (x, 0);
	  if (result)
	    return result;
	}
      if (GET_CODE (op1) == IOR || GET_CODE (op1) == XOR)
	{
	  rtx result = distribute_and_simplify_rtx (x, 1);
	  if (result)
	    return result;
	}
      break;

    case IOR:
      /* If we have (ior (and A B) C), apply the distributive law and then
	 the inverse distributive law to see if things simplify.  */

      if (GET_CODE (op0) == AND)
	{
	  rtx result = distribute_and_simplify_rtx (x, 0);
	  if (result)
	    return result;
	}

      if (GET_CODE (op1) == AND)
	{
	  rtx result = distribute_and_simplify_rtx (x, 1);
	  if (result)
	    return result;
	}
      break;

    default:
      gcc_unreachable ();
    }

  return x;
}

/* We consider ZERO_EXTRACT, SIGN_EXTRACT, and SIGN_EXTEND as "compound
   operations" because they can be replaced with two more basic operations.
   ZERO_EXTEND is also considered "compound" because it can be replaced with
   an AND operation, which is simpler, though only one operation.

   The function expand_compound_operation is called with an rtx expression
   and will convert it to the appropriate shifts and AND operations,
   simplifying at each stage.

   The function make_compound_operation is called to convert an expression
   consisting of shifts and ANDs into the equivalent compound expression.
   It is the inverse of this function, loosely speaking.  */

static rtx
expand_compound_operation (rtx x)
{
  unsigned HOST_WIDE_INT pos = 0, len;
  int unsignedp = 0;
  unsigned int modewidth;
  rtx tem;
  scalar_int_mode inner_mode;

  switch (GET_CODE (x))
    {
    case ZERO_EXTEND:
      unsignedp = 1;
      /* FALLTHRU */
    case SIGN_EXTEND:
      /* We can't necessarily use a const_int for a multiword mode;
	 it depends on implicitly extending the value.
	 Since we don't know the right way to extend it,
	 we can't tell whether the implicit way is right.

	 Even for a mode that is no wider than a const_int,
	 we can't win, because we need to sign extend one of its bits through
	 the rest of it, and we don't know which bit.  */
      if (CONST_INT_P (XEXP (x, 0)))
	return x;

      /* Reject modes that aren't scalar integers because turning vector
	 or complex modes into shifts causes problems.  */
      if (!is_a <scalar_int_mode> (GET_MODE (XEXP (x, 0)), &inner_mode))
	return x;

      /* Return if (subreg:MODE FROM 0) is not a safe replacement for
	 (zero_extend:MODE FROM) or (sign_extend:MODE FROM).  It is for any MEM
	 because (SUBREG (MEM...)) is guaranteed to cause the MEM to be
	 reloaded. If not for that, MEM's would very rarely be safe.

	 Reject modes bigger than a word, because we might not be able
	 to reference a two-register group starting with an arbitrary register
	 (and currently gen_lowpart might crash for a SUBREG).  */

      if (GET_MODE_SIZE (inner_mode) > UNITS_PER_WORD)
	return x;

      len = GET_MODE_PRECISION (inner_mode);
      /* If the inner object has VOIDmode (the only way this can happen
	 is if it is an ASM_OPERANDS), we can't do anything since we don't
	 know how much masking to do.  */
      if (len == 0)
	return x;

      break;

    case ZERO_EXTRACT:
      unsignedp = 1;

      /* fall through */

    case SIGN_EXTRACT:
      /* If the operand is a CLOBBER, just return it.  */
      if (GET_CODE (XEXP (x, 0)) == CLOBBER)
	return XEXP (x, 0);

      if (!CONST_INT_P (XEXP (x, 1))
	  || !CONST_INT_P (XEXP (x, 2)))
	return x;

      /* Reject modes that aren't scalar integers because turning vector
	 or complex modes into shifts causes problems.  */
      if (!is_a <scalar_int_mode> (GET_MODE (XEXP (x, 0)), &inner_mode))
	return x;

      len = INTVAL (XEXP (x, 1));
      pos = INTVAL (XEXP (x, 2));

      /* This should stay within the object being extracted, fail otherwise.  */
      if (len + pos > GET_MODE_PRECISION (inner_mode))
	return x;

      if (BITS_BIG_ENDIAN)
	pos = GET_MODE_PRECISION (inner_mode) - len - pos;

      break;

    default:
      return x;
    }

  /* We've rejected non-scalar operations by now.  */
  scalar_int_mode mode = as_a <scalar_int_mode> (GET_MODE (x));

  /* Convert sign extension to zero extension, if we know that the high
     bit is not set, as this is easier to optimize.  It will be converted
     back to cheaper alternative in make_extraction.  */
  if (GET_CODE (x) == SIGN_EXTEND
      && HWI_COMPUTABLE_MODE_P (mode)
      && ((nonzero_bits (XEXP (x, 0), inner_mode)
	   & ~(((unsigned HOST_WIDE_INT) GET_MODE_MASK (inner_mode)) >> 1))
	  == 0))
    {
      rtx temp = gen_rtx_ZERO_EXTEND (mode, XEXP (x, 0));
      rtx temp2 = expand_compound_operation (temp);

      /* Make sure this is a profitable operation.  */
      if (set_src_cost (x, mode, optimize_this_for_speed_p)
          > set_src_cost (temp2, mode, optimize_this_for_speed_p))
       return temp2;
      else if (set_src_cost (x, mode, optimize_this_for_speed_p)
               > set_src_cost (temp, mode, optimize_this_for_speed_p))
       return temp;
      else
       return x;
    }

  /* We can optimize some special cases of ZERO_EXTEND.  */
  if (GET_CODE (x) == ZERO_EXTEND)
    {
      /* (zero_extend:DI (truncate:SI foo:DI)) is just foo:DI if we
	 know that the last value didn't have any inappropriate bits
	 set.  */
      if (GET_CODE (XEXP (x, 0)) == TRUNCATE
	  && GET_MODE (XEXP (XEXP (x, 0), 0)) == mode
	  && HWI_COMPUTABLE_MODE_P (mode)
	  && (nonzero_bits (XEXP (XEXP (x, 0), 0), mode)
	      & ~GET_MODE_MASK (inner_mode)) == 0)
	return XEXP (XEXP (x, 0), 0);

      /* Likewise for (zero_extend:DI (subreg:SI foo:DI 0)).  */
      if (GET_CODE (XEXP (x, 0)) == SUBREG
	  && GET_MODE (SUBREG_REG (XEXP (x, 0))) == mode
	  && subreg_lowpart_p (XEXP (x, 0))
	  && HWI_COMPUTABLE_MODE_P (mode)
	  && (nonzero_bits (SUBREG_REG (XEXP (x, 0)), mode)
	      & ~GET_MODE_MASK (inner_mode)) == 0)
	return SUBREG_REG (XEXP (x, 0));

      /* (zero_extend:DI (truncate:SI foo:DI)) is just foo:DI when foo
	 is a comparison and STORE_FLAG_VALUE permits.  This is like
	 the first case, but it works even when MODE is larger
	 than HOST_WIDE_INT.  */
      if (GET_CODE (XEXP (x, 0)) == TRUNCATE
	  && GET_MODE (XEXP (XEXP (x, 0), 0)) == mode
	  && COMPARISON_P (XEXP (XEXP (x, 0), 0))
	  && GET_MODE_PRECISION (inner_mode) <= HOST_BITS_PER_WIDE_INT
	  && (STORE_FLAG_VALUE & ~GET_MODE_MASK (inner_mode)) == 0)
	return XEXP (XEXP (x, 0), 0);

      /* Likewise for (zero_extend:DI (subreg:SI foo:DI 0)).  */
      if (GET_CODE (XEXP (x, 0)) == SUBREG
	  && GET_MODE (SUBREG_REG (XEXP (x, 0))) == mode
	  && subreg_lowpart_p (XEXP (x, 0))
	  && COMPARISON_P (SUBREG_REG (XEXP (x, 0)))
	  && GET_MODE_PRECISION (inner_mode) <= HOST_BITS_PER_WIDE_INT
	  && (STORE_FLAG_VALUE & ~GET_MODE_MASK (inner_mode)) == 0)
	return SUBREG_REG (XEXP (x, 0));

    }

  /* If we reach here, we want to return a pair of shifts.  The inner
     shift is a left shift of BITSIZE - POS - LEN bits.  The outer
     shift is a right shift of BITSIZE - LEN bits.  It is arithmetic or
     logical depending on the value of UNSIGNEDP.

     If this was a ZERO_EXTEND or ZERO_EXTRACT, this pair of shifts will be
     converted into an AND of a shift.

     We must check for the case where the left shift would have a negative
     count.  This can happen in a case like (x >> 31) & 255 on machines
     that can't shift by a constant.  On those machines, we would first
     combine the shift with the AND to produce a variable-position
     extraction.  Then the constant of 31 would be substituted in
     to produce such a position.  */

  modewidth = GET_MODE_PRECISION (mode);
  if (modewidth >= pos + len)
    {
      tem = gen_lowpart (mode, XEXP (x, 0));
      if (!tem || GET_CODE (tem) == CLOBBER)
	return x;
      tem = simplify_shift_const (NULL_RTX, ASHIFT, mode,
				  tem, modewidth - pos - len);
      tem = simplify_shift_const (NULL_RTX, unsignedp ? LSHIFTRT : ASHIFTRT,
				  mode, tem, modewidth - len);
    }
  else if (unsignedp && len < HOST_BITS_PER_WIDE_INT)
    tem = simplify_and_const_int (NULL_RTX, mode,
				  simplify_shift_const (NULL_RTX, LSHIFTRT,
							mode, XEXP (x, 0),
							pos),
				  (HOST_WIDE_INT_1U << len) - 1);
  else
    /* Any other cases we can't handle.  */
    return x;

  /* If we couldn't do this for some reason, return the original
     expression.  */
  if (GET_CODE (tem) == CLOBBER)
    return x;

  return tem;
}

/* X is a SET which contains an assignment of one object into
   a part of another (such as a bit-field assignment, STRICT_LOW_PART,
   or certain SUBREGS). If possible, convert it into a series of
   logical operations.

   We half-heartedly support variable positions, but do not at all
   support variable lengths.  */

static const_rtx
expand_field_assignment (const_rtx x)
{
  rtx inner;
  rtx pos;			/* Always counts from low bit.  */
  int len, inner_len;
  rtx mask, cleared, masked;
  scalar_int_mode compute_mode;

  /* Loop until we find something we can't simplify.  */
  while (1)
    {
      if (GET_CODE (SET_DEST (x)) == STRICT_LOW_PART
	  && GET_CODE (XEXP (SET_DEST (x), 0)) == SUBREG)
	{
	  rtx x0 = XEXP (SET_DEST (x), 0);
	  if (!GET_MODE_PRECISION (GET_MODE (x0)).is_constant (&len))
	    break;
	  inner = SUBREG_REG (XEXP (SET_DEST (x), 0));
	  pos = gen_int_mode (subreg_lsb (XEXP (SET_DEST (x), 0)),
			      MAX_MODE_INT);
	}
      else if (GET_CODE (SET_DEST (x)) == ZERO_EXTRACT
	       && CONST_INT_P (XEXP (SET_DEST (x), 1)))
	{
	  inner = XEXP (SET_DEST (x), 0);
	  if (!GET_MODE_PRECISION (GET_MODE (inner)).is_constant (&inner_len))
	    break;

	  len = INTVAL (XEXP (SET_DEST (x), 1));
	  pos = XEXP (SET_DEST (x), 2);

	  /* A constant position should stay within the width of INNER.  */
	  if (CONST_INT_P (pos) && INTVAL (pos) + len > inner_len)
	    break;

	  if (BITS_BIG_ENDIAN)
	    {
	      if (CONST_INT_P (pos))
		pos = GEN_INT (inner_len - len - INTVAL (pos));
	      else if (GET_CODE (pos) == MINUS
		       && CONST_INT_P (XEXP (pos, 1))
		       && INTVAL (XEXP (pos, 1)) == inner_len - len)
		/* If position is ADJUST - X, new position is X.  */
		pos = XEXP (pos, 0);
	      else
		pos = simplify_gen_binary (MINUS, GET_MODE (pos),
					   gen_int_mode (inner_len - len,
							 GET_MODE (pos)),
					   pos);
	    }
	}

      /* If the destination is a subreg that overwrites the whole of the inner
	 register, we can move the subreg to the source.  */
      else if (GET_CODE (SET_DEST (x)) == SUBREG
	       /* We need SUBREGs to compute nonzero_bits properly.  */
	       && nonzero_sign_valid
	       && !read_modify_subreg_p (SET_DEST (x)))
	{
	  x = gen_rtx_SET (SUBREG_REG (SET_DEST (x)),
			   gen_lowpart
			   (GET_MODE (SUBREG_REG (SET_DEST (x))),
			    SET_SRC (x)));
	  continue;
	}
      else
	break;

      while (GET_CODE (inner) == SUBREG && subreg_lowpart_p (inner))
	inner = SUBREG_REG (inner);

      /* Don't attempt bitwise arithmetic on non scalar integer modes.  */
      if (!is_a <scalar_int_mode> (GET_MODE (inner), &compute_mode))
	{
	  /* Don't do anything for vector or complex integral types.  */
	  if (! FLOAT_MODE_P (GET_MODE (inner)))
	    break;

	  /* Try to find an integral mode to pun with.  */
	  if (!int_mode_for_size (GET_MODE_BITSIZE (GET_MODE (inner)), 0)
	      .exists (&compute_mode))
	    break;

	  inner = gen_lowpart (compute_mode, inner);
	}

      /* Compute a mask of LEN bits, if we can do this on the host machine.  */
      if (len >= HOST_BITS_PER_WIDE_INT)
	break;

      /* Don't try to compute in too wide unsupported modes.  */
      if (!targetm.scalar_mode_supported_p (compute_mode))
	break;

      /* Now compute the equivalent expression.  Make a copy of INNER
	 for the SET_DEST in case it is a MEM into which we will substitute;
	 we don't want shared RTL in that case.  */
      mask = gen_int_mode ((HOST_WIDE_INT_1U << len) - 1,
			   compute_mode);
      cleared = simplify_gen_binary (AND, compute_mode,
				     simplify_gen_unary (NOT, compute_mode,
				       simplify_gen_binary (ASHIFT,
							    compute_mode,
							    mask, pos),
				       compute_mode),
				     inner);
      masked = simplify_gen_binary (ASHIFT, compute_mode,
				    simplify_gen_binary (
				      AND, compute_mode,
				      gen_lowpart (compute_mode, SET_SRC (x)),
				      mask),
				    pos);

      x = gen_rtx_SET (copy_rtx (inner),
		       simplify_gen_binary (IOR, compute_mode,
					    cleared, masked));
    }

  return x;
}

/* Return an RTX for a reference to LEN bits of INNER.  If POS_RTX is nonzero,
   it is an RTX that represents the (variable) starting position; otherwise,
   POS is the (constant) starting bit position.  Both are counted from the LSB.

   UNSIGNEDP is nonzero for an unsigned reference and zero for a signed one.

   IN_DEST is nonzero if this is a reference in the destination of a SET.
   This is used when a ZERO_ or SIGN_EXTRACT isn't needed.  If nonzero,
   a STRICT_LOW_PART will be used, if zero, ZERO_EXTEND or SIGN_EXTEND will
   be used.

   IN_COMPARE is nonzero if we are in a COMPARE.  This means that a
   ZERO_EXTRACT should be built even for bits starting at bit 0.

   MODE is the desired mode of the result (if IN_DEST == 0).

   The result is an RTX for the extraction or NULL_RTX if the target
   can't handle it.  */

static rtx
make_extraction (machine_mode mode, rtx inner, HOST_WIDE_INT pos,
		 rtx pos_rtx, unsigned HOST_WIDE_INT len, int unsignedp,
		 int in_dest, int in_compare)
{
  /* This mode describes the size of the storage area
     to fetch the overall value from.  Within that, we
     ignore the POS lowest bits, etc.  */
  machine_mode is_mode = GET_MODE (inner);
  machine_mode inner_mode;
  scalar_int_mode wanted_inner_mode;
  scalar_int_mode wanted_inner_reg_mode = word_mode;
  scalar_int_mode pos_mode = word_mode;
  machine_mode extraction_mode = word_mode;
  rtx new_rtx = 0;
  rtx orig_pos_rtx = pos_rtx;
  HOST_WIDE_INT orig_pos;

  if (pos_rtx && CONST_INT_P (pos_rtx))
    pos = INTVAL (pos_rtx), pos_rtx = 0;

  if (GET_CODE (inner) == SUBREG
      && subreg_lowpart_p (inner)
      && (paradoxical_subreg_p (inner)
	  /* If trying or potentionally trying to extract
	     bits outside of is_mode, don't look through
	     non-paradoxical SUBREGs.  See PR82192.  */
	  || (pos_rtx == NULL_RTX
	      && known_le (pos + len, GET_MODE_PRECISION (is_mode)))))
    {
      /* If going from (subreg:SI (mem:QI ...)) to (mem:QI ...),
	 consider just the QI as the memory to extract from.
	 The subreg adds or removes high bits; its mode is
	 irrelevant to the meaning of this extraction,
	 since POS and LEN count from the lsb.  */
      if (MEM_P (SUBREG_REG (inner)))
	is_mode = GET_MODE (SUBREG_REG (inner));
      inner = SUBREG_REG (inner);
    }
  else if (GET_CODE (inner) == ASHIFT
	   && CONST_INT_P (XEXP (inner, 1))
	   && pos_rtx == 0 && pos == 0
	   && len > UINTVAL (XEXP (inner, 1)))
    {
      /* We're extracting the least significant bits of an rtx
	 (ashift X (const_int C)), where LEN > C.  Extract the
	 least significant (LEN - C) bits of X, giving an rtx
	 whose mode is MODE, then shift it left C times.  */
      new_rtx = make_extraction (mode, XEXP (inner, 0),
			     0, 0, len - INTVAL (XEXP (inner, 1)),
			     unsignedp, in_dest, in_compare);
      if (new_rtx != 0)
	return gen_rtx_ASHIFT (mode, new_rtx, XEXP (inner, 1));
    }
  else if (GET_CODE (inner) == TRUNCATE
	   /* If trying or potentionally trying to extract
	      bits outside of is_mode, don't look through
	      TRUNCATE.  See PR82192.  */
	   && pos_rtx == NULL_RTX
	   && known_le (pos + len, GET_MODE_PRECISION (is_mode)))
    inner = XEXP (inner, 0);

  inner_mode = GET_MODE (inner);

  /* See if this can be done without an extraction.  We never can if the
     width of the field is not the same as that of some integer mode. For
     registers, we can only avoid the extraction if the position is at the
     low-order bit and this is either not in the destination or we have the
     appropriate STRICT_LOW_PART operation available.

     For MEM, we can avoid an extract if the field starts on an appropriate
     boundary and we can change the mode of the memory reference.  */

  scalar_int_mode tmode;
  if (int_mode_for_size (len, 1).exists (&tmode)
      && ((pos_rtx == 0 && (pos % BITS_PER_WORD) == 0
	   && !MEM_P (inner)
	   && (pos == 0 || REG_P (inner))
	   && (inner_mode == tmode
	       || !REG_P (inner)
	       || TRULY_NOOP_TRUNCATION_MODES_P (tmode, inner_mode)
	       || reg_truncated_to_mode (tmode, inner))
	   && (! in_dest
	       || (REG_P (inner)
		   && have_insn_for (STRICT_LOW_PART, tmode))))
	  || (MEM_P (inner) && pos_rtx == 0
	      && (pos
		  % (STRICT_ALIGNMENT ? GET_MODE_ALIGNMENT (tmode)
		     : BITS_PER_UNIT)) == 0
	      /* We can't do this if we are widening INNER_MODE (it
		 may not be aligned, for one thing).  */
	      && !paradoxical_subreg_p (tmode, inner_mode)
	      && (inner_mode == tmode
		  || (! mode_dependent_address_p (XEXP (inner, 0),
						  MEM_ADDR_SPACE (inner))
		      && ! MEM_VOLATILE_P (inner))))))
    {
      /* If INNER is a MEM, make a new MEM that encompasses just the desired
	 field.  If the original and current mode are the same, we need not
	 adjust the offset.  Otherwise, we do if bytes big endian.

	 If INNER is not a MEM, get a piece consisting of just the field
	 of interest (in this case POS % BITS_PER_WORD must be 0).  */

      if (MEM_P (inner))
	{
	  poly_int64 offset;

	  /* POS counts from lsb, but make OFFSET count in memory order.  */
	  if (BYTES_BIG_ENDIAN)
	    offset = bits_to_bytes_round_down (GET_MODE_PRECISION (is_mode)
					       - len - pos);
	  else
	    offset = pos / BITS_PER_UNIT;

	  new_rtx = adjust_address_nv (inner, tmode, offset);
	}
      else if (REG_P (inner))
	{
	  if (tmode != inner_mode)
	    {
	      /* We can't call gen_lowpart in a DEST since we
		 always want a SUBREG (see below) and it would sometimes
		 return a new hard register.  */
	      if (pos || in_dest)
		{
		  poly_uint64 offset
		    = subreg_offset_from_lsb (tmode, inner_mode, pos);

		  /* Avoid creating invalid subregs, for example when
		     simplifying (x>>32)&255.  */
		  if (!validate_subreg (tmode, inner_mode, inner, offset))
		    return NULL_RTX;

		  new_rtx = gen_rtx_SUBREG (tmode, inner, offset);
		}
	      else
		new_rtx = gen_lowpart (tmode, inner);
	    }
	  else
	    new_rtx = inner;
	}
      else
	new_rtx = force_to_mode (inner, tmode,
				 len >= HOST_BITS_PER_WIDE_INT
				 ? HOST_WIDE_INT_M1U
				 : (HOST_WIDE_INT_1U << len) - 1, 0);

      /* If this extraction is going into the destination of a SET,
	 make a STRICT_LOW_PART unless we made a MEM.  */

      if (in_dest)
	return (MEM_P (new_rtx) ? new_rtx
		: (GET_CODE (new_rtx) != SUBREG
		   ? gen_rtx_CLOBBER (tmode, const0_rtx)
		   : gen_rtx_STRICT_LOW_PART (VOIDmode, new_rtx)));

      if (mode == tmode)
	return new_rtx;

      if (CONST_SCALAR_INT_P (new_rtx))
	return simplify_unary_operation (unsignedp ? ZERO_EXTEND : SIGN_EXTEND,
					 mode, new_rtx, tmode);

      /* If we know that no extraneous bits are set, and that the high
	 bit is not set, convert the extraction to the cheaper of
	 sign and zero extension, that are equivalent in these cases.  */
      if (flag_expensive_optimizations
	  && (HWI_COMPUTABLE_MODE_P (tmode)
	      && ((nonzero_bits (new_rtx, tmode)
		   & ~(((unsigned HOST_WIDE_INT)GET_MODE_MASK (tmode)) >> 1))
		  == 0)))
	{
	  rtx temp = gen_rtx_ZERO_EXTEND (mode, new_rtx);
	  rtx temp1 = gen_rtx_SIGN_EXTEND (mode, new_rtx);

	  /* Prefer ZERO_EXTENSION, since it gives more information to
	     backends.  */
	  if (set_src_cost (temp, mode, optimize_this_for_speed_p)
	      <= set_src_cost (temp1, mode, optimize_this_for_speed_p))
	    return temp;
	  return temp1;
	}

      /* Otherwise, sign- or zero-extend unless we already are in the
	 proper mode.  */

      return (gen_rtx_fmt_e (unsignedp ? ZERO_EXTEND : SIGN_EXTEND,
			     mode, new_rtx));
    }

  /* Unless this is a COMPARE or we have a funny memory reference,
     don't do anything with zero-extending field extracts starting at
     the low-order bit since they are simple AND operations.  */
  if (pos_rtx == 0 && pos == 0 && ! in_dest
      && ! in_compare && unsignedp)
    return 0;

  /* Unless INNER is not MEM, reject this if we would be spanning bytes or
     if the position is not a constant and the length is not 1.  In all
     other cases, we would only be going outside our object in cases when
     an original shift would have been undefined.  */
  if (MEM_P (inner)
      && ((pos_rtx == 0 && maybe_gt (pos + len, GET_MODE_PRECISION (is_mode)))
	  || (pos_rtx != 0 && len != 1)))
    return 0;

  enum extraction_pattern pattern = (in_dest ? EP_insv
				     : unsignedp ? EP_extzv : EP_extv);

  /* If INNER is not from memory, we want it to have the mode of a register
     extraction pattern's structure operand, or word_mode if there is no
     such pattern.  The same applies to extraction_mode and pos_mode
     and their respective operands.

     For memory, assume that the desired extraction_mode and pos_mode
     are the same as for a register operation, since at present we don't
     have named patterns for aligned memory structures.  */
  struct extraction_insn insn;
  unsigned int inner_size;
  if (GET_MODE_BITSIZE (inner_mode).is_constant (&inner_size)
      && get_best_reg_extraction_insn (&insn, pattern, inner_size, mode))
    {
      wanted_inner_reg_mode = insn.struct_mode.require ();
      pos_mode = insn.pos_mode;
      extraction_mode = insn.field_mode;
    }

  /* Never narrow an object, since that might not be safe.  */

  if (mode != VOIDmode
      && partial_subreg_p (extraction_mode, mode))
    extraction_mode = mode;

  if (!MEM_P (inner))
    wanted_inner_mode = wanted_inner_reg_mode;
  else
    {
      /* Be careful not to go beyond the extracted object and maintain the
	 natural alignment of the memory.  */
      wanted_inner_mode = smallest_int_mode_for_size (len);
      while (pos % GET_MODE_BITSIZE (wanted_inner_mode) + len
	     > GET_MODE_BITSIZE (wanted_inner_mode))
	wanted_inner_mode = GET_MODE_WIDER_MODE (wanted_inner_mode).require ();
    }

  orig_pos = pos;

  if (BITS_BIG_ENDIAN)
    {
      /* POS is passed as if BITS_BIG_ENDIAN == 0, so we need to convert it to
	 BITS_BIG_ENDIAN style.  If position is constant, compute new
	 position.  Otherwise, build subtraction.
	 Note that POS is relative to the mode of the original argument.
	 If it's a MEM we need to recompute POS relative to that.
	 However, if we're extracting from (or inserting into) a register,
	 we want to recompute POS relative to wanted_inner_mode.  */
      int width;
      if (!MEM_P (inner))
	width = GET_MODE_BITSIZE (wanted_inner_mode);
      else if (!GET_MODE_BITSIZE (is_mode).is_constant (&width))
	return NULL_RTX;

      if (pos_rtx == 0)
	pos = width - len - pos;
      else
	pos_rtx
	  = gen_rtx_MINUS (GET_MODE (pos_rtx),
			   gen_int_mode (width - len, GET_MODE (pos_rtx)),
			   pos_rtx);
      /* POS may be less than 0 now, but we check for that below.
	 Note that it can only be less than 0 if !MEM_P (inner).  */
    }

  /* If INNER has a wider mode, and this is a constant extraction, try to
     make it smaller and adjust the byte to point to the byte containing
     the value.  */
  if (wanted_inner_mode != VOIDmode
      && inner_mode != wanted_inner_mode
      && ! pos_rtx
      && partial_subreg_p (wanted_inner_mode, is_mode)
      && MEM_P (inner)
      && ! mode_dependent_address_p (XEXP (inner, 0), MEM_ADDR_SPACE (inner))
      && ! MEM_VOLATILE_P (inner))
    {
      poly_int64 offset = 0;

      /* The computations below will be correct if the machine is big
	 endian in both bits and bytes or little endian in bits and bytes.
	 If it is mixed, we must adjust.  */

      /* If bytes are big endian and we had a paradoxical SUBREG, we must
	 adjust OFFSET to compensate.  */
      if (BYTES_BIG_ENDIAN
	  && paradoxical_subreg_p (is_mode, inner_mode))
	offset -= GET_MODE_SIZE (is_mode) - GET_MODE_SIZE (inner_mode);

      /* We can now move to the desired byte.  */
      offset += (pos / GET_MODE_BITSIZE (wanted_inner_mode))
		* GET_MODE_SIZE (wanted_inner_mode);
      pos %= GET_MODE_BITSIZE (wanted_inner_mode);

      if (BYTES_BIG_ENDIAN != BITS_BIG_ENDIAN
	  && is_mode != wanted_inner_mode)
	offset = (GET_MODE_SIZE (is_mode)
		  - GET_MODE_SIZE (wanted_inner_mode) - offset);

      inner = adjust_address_nv (inner, wanted_inner_mode, offset);
    }

  /* If INNER is not memory, get it into the proper mode.  If we are changing
     its mode, POS must be a constant and smaller than the size of the new
     mode.  */
  else if (!MEM_P (inner))
    {
      /* On the LHS, don't create paradoxical subregs implicitely truncating
	 the register unless TARGET_TRULY_NOOP_TRUNCATION.  */
      if (in_dest
	  && !TRULY_NOOP_TRUNCATION_MODES_P (GET_MODE (inner),
					     wanted_inner_mode))
	return NULL_RTX;

      if (GET_MODE (inner) != wanted_inner_mode
	  && (pos_rtx != 0
	      || orig_pos + len > GET_MODE_BITSIZE (wanted_inner_mode)))
	return NULL_RTX;

      if (orig_pos < 0)
	return NULL_RTX;

      inner = force_to_mode (inner, wanted_inner_mode,
			     pos_rtx
			     || len + orig_pos >= HOST_BITS_PER_WIDE_INT
			     ? HOST_WIDE_INT_M1U
			     : (((HOST_WIDE_INT_1U << len) - 1)
				<< orig_pos),
			     0);
    }

  /* Adjust mode of POS_RTX, if needed.  If we want a wider mode, we
     have to zero extend.  Otherwise, we can just use a SUBREG.

     We dealt with constant rtxes earlier, so pos_rtx cannot
     have VOIDmode at this point.  */
  if (pos_rtx != 0
      && (GET_MODE_SIZE (pos_mode)
	  > GET_MODE_SIZE (as_a <scalar_int_mode> (GET_MODE (pos_rtx)))))
    {
      rtx temp = simplify_gen_unary (ZERO_EXTEND, pos_mode, pos_rtx,
				     GET_MODE (pos_rtx));

      /* If we know that no extraneous bits are set, and that the high
	 bit is not set, convert extraction to cheaper one - either
	 SIGN_EXTENSION or ZERO_EXTENSION, that are equivalent in these
	 cases.  */
      if (flag_expensive_optimizations
	  && (HWI_COMPUTABLE_MODE_P (GET_MODE (pos_rtx))
	      && ((nonzero_bits (pos_rtx, GET_MODE (pos_rtx))
		   & ~(((unsigned HOST_WIDE_INT)
			GET_MODE_MASK (GET_MODE (pos_rtx)))
		       >> 1))
		  == 0)))
	{
	  rtx temp1 = simplify_gen_unary (SIGN_EXTEND, pos_mode, pos_rtx,
					  GET_MODE (pos_rtx));

	  /* Prefer ZERO_EXTENSION, since it gives more information to
	     backends.  */
	  if (set_src_cost (temp1, pos_mode, optimize_this_for_speed_p)
	      < set_src_cost (temp, pos_mode, optimize_this_for_speed_p))
	    temp = temp1;
	}
      pos_rtx = temp;
    }

  /* Make POS_RTX unless we already have it and it is correct.  If we don't
     have a POS_RTX but we do have an ORIG_POS_RTX, the latter must
     be a CONST_INT.  */
  if (pos_rtx == 0 && orig_pos_rtx != 0 && INTVAL (orig_pos_rtx) == pos)
    pos_rtx = orig_pos_rtx;

  else if (pos_rtx == 0)
    pos_rtx = GEN_INT (pos);

  /* Make the required operation.  See if we can use existing rtx.  */
  new_rtx = gen_rtx_fmt_eee (unsignedp ? ZERO_EXTRACT : SIGN_EXTRACT,
			 extraction_mode, inner, GEN_INT (len), pos_rtx);
  if (! in_dest)
    new_rtx = gen_lowpart (mode, new_rtx);

  return new_rtx;
}

/* See if X (of mode MODE) contains an ASHIFT of COUNT or more bits that
   can be commuted with any other operations in X.  Return X without
   that shift if so.  */

static rtx
extract_left_shift (scalar_int_mode mode, rtx x, int count)
{
  enum rtx_code code = GET_CODE (x);
  rtx tem;

  switch (code)
    {
    case ASHIFT:
      /* This is the shift itself.  If it is wide enough, we will return
	 either the value being shifted if the shift count is equal to
	 COUNT or a shift for the difference.  */
      if (CONST_INT_P (XEXP (x, 1))
	  && INTVAL (XEXP (x, 1)) >= count)
	return simplify_shift_const (NULL_RTX, ASHIFT, mode, XEXP (x, 0),
				     INTVAL (XEXP (x, 1)) - count);
      break;

    case NEG:  case NOT:
      if ((tem = extract_left_shift (mode, XEXP (x, 0), count)) != 0)
	return simplify_gen_unary (code, mode, tem, mode);

      break;

    case PLUS:  case IOR:  case XOR:  case AND:
      /* If we can safely shift this constant and we find the inner shift,
	 make a new operation.  */
      if (CONST_INT_P (XEXP (x, 1))
	  && (UINTVAL (XEXP (x, 1))
	      & (((HOST_WIDE_INT_1U << count)) - 1)) == 0
	  && (tem = extract_left_shift (mode, XEXP (x, 0), count)) != 0)
	{
	  HOST_WIDE_INT val = INTVAL (XEXP (x, 1)) >> count;
	  return simplify_gen_binary (code, mode, tem,
				      gen_int_mode (val, mode));
	}
      break;

    default:
      break;
    }

  return 0;
}

/* Subroutine of make_compound_operation.  *X_PTR is the rtx at the current
   level of the expression and MODE is its mode.  IN_CODE is as for
   make_compound_operation.  *NEXT_CODE_PTR is the value of IN_CODE
   that should be used when recursing on operands of *X_PTR.

   There are two possible actions:

   - Return null.  This tells the caller to recurse on *X_PTR with IN_CODE
     equal to *NEXT_CODE_PTR, after which *X_PTR holds the final value.

   - Return a new rtx, which the caller returns directly.  */

static rtx
make_compound_operation_int (scalar_int_mode mode, rtx *x_ptr,
			     enum rtx_code in_code,
			     enum rtx_code *next_code_ptr)
{
  rtx x = *x_ptr;
  enum rtx_code next_code = *next_code_ptr;
  enum rtx_code code = GET_CODE (x);
  int mode_width = GET_MODE_PRECISION (mode);
  rtx rhs, lhs;
  rtx new_rtx = 0;
  int i;
  rtx tem;
  scalar_int_mode inner_mode;
  bool equality_comparison = false;

  if (in_code == EQ)
    {
      equality_comparison = true;
      in_code = COMPARE;
    }

  /* Process depending on the code of this operation.  If NEW is set
     nonzero, it will be returned.  */

  switch (code)
    {
    case ASHIFT:
      /* Convert shifts by constants into multiplications if inside
	 an address.  */
      if (in_code == MEM && CONST_INT_P (XEXP (x, 1))
	  && INTVAL (XEXP (x, 1)) < HOST_BITS_PER_WIDE_INT
	  && INTVAL (XEXP (x, 1)) >= 0)
	{
	  HOST_WIDE_INT count = INTVAL (XEXP (x, 1));
	  HOST_WIDE_INT multval = HOST_WIDE_INT_1 << count;

	  new_rtx = make_compound_operation (XEXP (x, 0), next_code);
	  if (GET_CODE (new_rtx) == NEG)
	    {
	      new_rtx = XEXP (new_rtx, 0);
	      multval = -multval;
	    }
	  multval = trunc_int_for_mode (multval, mode);
	  new_rtx = gen_rtx_MULT (mode, new_rtx, gen_int_mode (multval, mode));
	}
      break;

    case PLUS:
      lhs = XEXP (x, 0);
      rhs = XEXP (x, 1);
      lhs = make_compound_operation (lhs, next_code);
      rhs = make_compound_operation (rhs, next_code);
      if (GET_CODE (lhs) == MULT && GET_CODE (XEXP (lhs, 0)) == NEG)
	{
	  tem = simplify_gen_binary (MULT, mode, XEXP (XEXP (lhs, 0), 0),
				     XEXP (lhs, 1));
	  new_rtx = simplify_gen_binary (MINUS, mode, rhs, tem);
	}
      else if (GET_CODE (lhs) == MULT
	       && (CONST_INT_P (XEXP (lhs, 1)) && INTVAL (XEXP (lhs, 1)) < 0))
	{
	  tem = simplify_gen_binary (MULT, mode, XEXP (lhs, 0),
				     simplify_gen_unary (NEG, mode,
							 XEXP (lhs, 1),
							 mode));
	  new_rtx = simplify_gen_binary (MINUS, mode, rhs, tem);
	}
      else
	{
	  SUBST (XEXP (x, 0), lhs);
	  SUBST (XEXP (x, 1), rhs);
	}
      maybe_swap_commutative_operands (x);
      return x;

    case MINUS:
      lhs = XEXP (x, 0);
      rhs = XEXP (x, 1);
      lhs = make_compound_operation (lhs, next_code);
      rhs = make_compound_operation (rhs, next_code);
      if (GET_CODE (rhs) == MULT && GET_CODE (XEXP (rhs, 0)) == NEG)
	{
	  tem = simplify_gen_binary (MULT, mode, XEXP (XEXP (rhs, 0), 0),
				     XEXP (rhs, 1));
	  return simplify_gen_binary (PLUS, mode, tem, lhs);
	}
      else if (GET_CODE (rhs) == MULT
	       && (CONST_INT_P (XEXP (rhs, 1)) && INTVAL (XEXP (rhs, 1)) < 0))
	{
	  tem = simplify_gen_binary (MULT, mode, XEXP (rhs, 0),
				     simplify_gen_unary (NEG, mode,
							 XEXP (rhs, 1),
							 mode));
	  return simplify_gen_binary (PLUS, mode, tem, lhs);
	}
      else
	{
	  SUBST (XEXP (x, 0), lhs);
	  SUBST (XEXP (x, 1), rhs);
	  return x;
	}

    case AND:
      /* If the second operand is not a constant, we can't do anything
	 with it.  */
      if (!CONST_INT_P (XEXP (x, 1)))
	break;

      /* If the constant is a power of two minus one and the first operand
	 is a logical right shift, make an extraction.  */
      if (GET_CODE (XEXP (x, 0)) == LSHIFTRT
	  && (i = exact_log2 (UINTVAL (XEXP (x, 1)) + 1)) >= 0)
	{
	  new_rtx = make_compound_operation (XEXP (XEXP (x, 0), 0), next_code);
	  new_rtx = make_extraction (mode, new_rtx, 0, XEXP (XEXP (x, 0), 1),
				     i, 1, 0, in_code == COMPARE);
	}

      /* Same as previous, but for (subreg (lshiftrt ...)) in first op.  */
      else if (GET_CODE (XEXP (x, 0)) == SUBREG
	       && subreg_lowpart_p (XEXP (x, 0))
	       && is_a <scalar_int_mode> (GET_MODE (SUBREG_REG (XEXP (x, 0))),
					  &inner_mode)
	       && GET_CODE (SUBREG_REG (XEXP (x, 0))) == LSHIFTRT
	       && (i = exact_log2 (UINTVAL (XEXP (x, 1)) + 1)) >= 0)
	{
	  rtx inner_x0 = SUBREG_REG (XEXP (x, 0));
	  new_rtx = make_compound_operation (XEXP (inner_x0, 0), next_code);
	  new_rtx = make_extraction (inner_mode, new_rtx, 0,
				     XEXP (inner_x0, 1),
				     i, 1, 0, in_code == COMPARE);

	  /* If we narrowed the mode when dropping the subreg, then we lose.  */
	  if (GET_MODE_SIZE (inner_mode) < GET_MODE_SIZE (mode))
	    new_rtx = NULL;

	  /* If that didn't give anything, see if the AND simplifies on
	     its own.  */
	  if (!new_rtx && i >= 0)
	    {
	      new_rtx = make_compound_operation (XEXP (x, 0), next_code);
	      new_rtx = make_extraction (mode, new_rtx, 0, NULL_RTX, i, 1,
					 0, in_code == COMPARE);
	    }
	}
      /* Same as previous, but for (xor/ior (lshiftrt...) (lshiftrt...)).  */
      else if ((GET_CODE (XEXP (x, 0)) == XOR
		|| GET_CODE (XEXP (x, 0)) == IOR)
	       && GET_CODE (XEXP (XEXP (x, 0), 0)) == LSHIFTRT
	       && GET_CODE (XEXP (XEXP (x, 0), 1)) == LSHIFTRT
	       && (i = exact_log2 (UINTVAL (XEXP (x, 1)) + 1)) >= 0)
	{
	  /* Apply the distributive law, and then try to make extractions.  */
	  new_rtx = gen_rtx_fmt_ee (GET_CODE (XEXP (x, 0)), mode,
				    gen_rtx_AND (mode, XEXP (XEXP (x, 0), 0),
						 XEXP (x, 1)),
				    gen_rtx_AND (mode, XEXP (XEXP (x, 0), 1),
						 XEXP (x, 1)));
	  new_rtx = make_compound_operation (new_rtx, in_code);
	}

      /* If we are have (and (rotate X C) M) and C is larger than the number
	 of bits in M, this is an extraction.  */

      else if (GET_CODE (XEXP (x, 0)) == ROTATE
	       && CONST_INT_P (XEXP (XEXP (x, 0), 1))
	       && (i = exact_log2 (UINTVAL (XEXP (x, 1)) + 1)) >= 0
	       && i <= INTVAL (XEXP (XEXP (x, 0), 1)))
	{
	  new_rtx = make_compound_operation (XEXP (XEXP (x, 0), 0), next_code);
	  new_rtx = make_extraction (mode, new_rtx,
				     (GET_MODE_PRECISION (mode)
				      - INTVAL (XEXP (XEXP (x, 0), 1))),
				     NULL_RTX, i, 1, 0, in_code == COMPARE);
	}

      /* On machines without logical shifts, if the operand of the AND is
	 a logical shift and our mask turns off all the propagated sign
	 bits, we can replace the logical shift with an arithmetic shift.  */
      else if (GET_CODE (XEXP (x, 0)) == LSHIFTRT
	       && !have_insn_for (LSHIFTRT, mode)
	       && have_insn_for (ASHIFTRT, mode)
	       && CONST_INT_P (XEXP (XEXP (x, 0), 1))
	       && INTVAL (XEXP (XEXP (x, 0), 1)) >= 0
	       && INTVAL (XEXP (XEXP (x, 0), 1)) < HOST_BITS_PER_WIDE_INT
	       && mode_width <= HOST_BITS_PER_WIDE_INT)
	{
	  unsigned HOST_WIDE_INT mask = GET_MODE_MASK (mode);

	  mask >>= INTVAL (XEXP (XEXP (x, 0), 1));
	  if ((INTVAL (XEXP (x, 1)) & ~mask) == 0)
	    SUBST (XEXP (x, 0),
		   gen_rtx_ASHIFTRT (mode,
				     make_compound_operation (XEXP (XEXP (x,
									  0),
								    0),
							      next_code),
				     XEXP (XEXP (x, 0), 1)));
	}

      /* If the constant is one less than a power of two, this might be
	 representable by an extraction even if no shift is present.
	 If it doesn't end up being a ZERO_EXTEND, we will ignore it unless
	 we are in a COMPARE.  */
      else if ((i = exact_log2 (UINTVAL (XEXP (x, 1)) + 1)) >= 0)
	new_rtx = make_extraction (mode,
				   make_compound_operation (XEXP (x, 0),
							    next_code),
				   0, NULL_RTX, i, 1, 0, in_code == COMPARE);

      /* If we are in a comparison and this is an AND with a power of two,
	 convert this into the appropriate bit extract.  */
      else if (in_code == COMPARE
	       && (i = exact_log2 (UINTVAL (XEXP (x, 1)))) >= 0
	       && (equality_comparison || i < GET_MODE_PRECISION (mode) - 1))
	new_rtx = make_extraction (mode,
				   make_compound_operation (XEXP (x, 0),
							    next_code),
				   i, NULL_RTX, 1, 1, 0, 1);

      /* If the one operand is a paradoxical subreg of a register or memory and
	 the constant (limited to the smaller mode) has only zero bits where
	 the sub expression has known zero bits, this can be expressed as
	 a zero_extend.  */
      else if (GET_CODE (XEXP (x, 0)) == SUBREG)
	{
	  rtx sub;

	  sub = XEXP (XEXP (x, 0), 0);
	  machine_mode sub_mode = GET_MODE (sub);
	  int sub_width;
	  if ((REG_P (sub) || MEM_P (sub))
	      && GET_MODE_PRECISION (sub_mode).is_constant (&sub_width)
	      && sub_width < mode_width)
	    {
	      unsigned HOST_WIDE_INT mode_mask = GET_MODE_MASK (sub_mode);
	      unsigned HOST_WIDE_INT mask;

	      /* original AND constant with all the known zero bits set */
	      mask = UINTVAL (XEXP (x, 1)) | (~nonzero_bits (sub, sub_mode));
	      if ((mask & mode_mask) == mode_mask)
		{
		  new_rtx = make_compound_operation (sub, next_code);
		  new_rtx = make_extraction (mode, new_rtx, 0, 0, sub_width,
					     1, 0, in_code == COMPARE);
		}
	    }
	}

      break;

    case LSHIFTRT:
      /* If the sign bit is known to be zero, replace this with an
	 arithmetic shift.  */
      if (have_insn_for (ASHIFTRT, mode)
	  && ! have_insn_for (LSHIFTRT, mode)
	  && mode_width <= HOST_BITS_PER_WIDE_INT
	  && (nonzero_bits (XEXP (x, 0), mode) & (1 << (mode_width - 1))) == 0)
	{
	  new_rtx = gen_rtx_ASHIFTRT (mode,
				      make_compound_operation (XEXP (x, 0),
							       next_code),
				      XEXP (x, 1));
	  break;
	}

      /* fall through */

    case ASHIFTRT:
      lhs = XEXP (x, 0);
      rhs = XEXP (x, 1);

      /* If we have (ashiftrt (ashift foo C1) C2) with C2 >= C1,
	 this is a SIGN_EXTRACT.  */
      if (CONST_INT_P (rhs)
	  && GET_CODE (lhs) == ASHIFT
	  && CONST_INT_P (XEXP (lhs, 1))
	  && INTVAL (rhs) >= INTVAL (XEXP (lhs, 1))
	  && INTVAL (XEXP (lhs, 1)) >= 0
	  && INTVAL (rhs) < mode_width)
	{
	  new_rtx = make_compound_operation (XEXP (lhs, 0), next_code);
	  new_rtx = make_extraction (mode, new_rtx,
				     INTVAL (rhs) - INTVAL (XEXP (lhs, 1)),
				     NULL_RTX, mode_width - INTVAL (rhs),
				     code == LSHIFTRT, 0, in_code == COMPARE);
	  break;
	}

      /* See if we have operations between an ASHIFTRT and an ASHIFT.
	 If so, try to merge the shifts into a SIGN_EXTEND.  We could
	 also do this for some cases of SIGN_EXTRACT, but it doesn't
	 seem worth the effort; the case checked for occurs on Alpha.  */

      if (!OBJECT_P (lhs)
	  && ! (GET_CODE (lhs) == SUBREG
		&& (OBJECT_P (SUBREG_REG (lhs))))
	  && CONST_INT_P (rhs)
	  && INTVAL (rhs) >= 0
	  && INTVAL (rhs) < HOST_BITS_PER_WIDE_INT
	  && INTVAL (rhs) < mode_width
	  && (new_rtx = extract_left_shift (mode, lhs, INTVAL (rhs))) != 0)
	new_rtx = make_extraction (mode, make_compound_operation (new_rtx,
								  next_code),
				   0, NULL_RTX, mode_width - INTVAL (rhs),
				   code == LSHIFTRT, 0, in_code == COMPARE);

      break;

    case SUBREG:
      /* Call ourselves recursively on the inner expression.  If we are
	 narrowing the object and it has a different RTL code from
	 what it originally did, do this SUBREG as a force_to_mode.  */
      {
	rtx inner = SUBREG_REG (x), simplified;
	enum rtx_code subreg_code = in_code;

	/* If the SUBREG is masking of a logical right shift,
	   make an extraction.  */
	if (GET_CODE (inner) == LSHIFTRT
	    && is_a <scalar_int_mode> (GET_MODE (inner), &inner_mode)
	    && GET_MODE_SIZE (mode) < GET_MODE_SIZE (inner_mode)
	    && CONST_INT_P (XEXP (inner, 1))
	    && UINTVAL (XEXP (inner, 1)) < GET_MODE_PRECISION (inner_mode)
	    && subreg_lowpart_p (x))
	  {
	    new_rtx = make_compound_operation (XEXP (inner, 0), next_code);
	    int width = GET_MODE_PRECISION (inner_mode)
			- INTVAL (XEXP (inner, 1));
	    if (width > mode_width)
	      width = mode_width;
	    new_rtx = make_extraction (mode, new_rtx, 0, XEXP (inner, 1),
				       width, 1, 0, in_code == COMPARE);
	    break;
	  }

	/* If in_code is COMPARE, it isn't always safe to pass it through
	   to the recursive make_compound_operation call.  */
	if (subreg_code == COMPARE
	    && (!subreg_lowpart_p (x)
		|| GET_CODE (inner) == SUBREG
		/* (subreg:SI (and:DI (reg:DI) (const_int 0x800000000)) 0)
		   is (const_int 0), rather than
		   (subreg:SI (lshiftrt:DI (reg:DI) (const_int 35)) 0).
		   Similarly (subreg:QI (and:SI (reg:SI) (const_int 0x80)) 0)
		   for non-equality comparisons against 0 is not equivalent
		   to (subreg:QI (lshiftrt:SI (reg:SI) (const_int 7)) 0).  */
		|| (GET_CODE (inner) == AND
		    && CONST_INT_P (XEXP (inner, 1))
		    && partial_subreg_p (x)
		    && exact_log2 (UINTVAL (XEXP (inner, 1)))
		       >= GET_MODE_BITSIZE (mode) - 1)))
	  subreg_code = SET;

	tem = make_compound_operation (inner, subreg_code);

	simplified
	  = simplify_subreg (mode, tem, GET_MODE (inner), SUBREG_BYTE (x));
	if (simplified)
	  tem = simplified;

	if (GET_CODE (tem) != GET_CODE (inner)
	    && partial_subreg_p (x)
	    && subreg_lowpart_p (x))
	  {
	    rtx newer
	      = force_to_mode (tem, mode, HOST_WIDE_INT_M1U, 0);

	    /* If we have something other than a SUBREG, we might have
	       done an expansion, so rerun ourselves.  */
	    if (GET_CODE (newer) != SUBREG)
	      newer = make_compound_operation (newer, in_code);

	    /* force_to_mode can expand compounds.  If it just re-expanded
	       the compound, use gen_lowpart to convert to the desired
	       mode.  */
	    if (rtx_equal_p (newer, x)
		/* Likewise if it re-expanded the compound only partially.
		   This happens for SUBREG of ZERO_EXTRACT if they extract
		   the same number of bits.  */
		|| (GET_CODE (newer) == SUBREG
		    && (GET_CODE (SUBREG_REG (newer)) == LSHIFTRT
			|| GET_CODE (SUBREG_REG (newer)) == ASHIFTRT)
		    && GET_CODE (inner) == AND
		    && rtx_equal_p (SUBREG_REG (newer), XEXP (inner, 0))))
	      return gen_lowpart (GET_MODE (x), tem);

	    return newer;
	  }

	if (simplified)
	  return tem;
      }
      break;

    default:
      break;
    }

  if (new_rtx)
    *x_ptr = gen_lowpart (mode, new_rtx);
  *next_code_ptr = next_code;
  return NULL_RTX;
}

/* Look at the expression rooted at X.  Look for expressions
   equivalent to ZERO_EXTRACT, SIGN_EXTRACT, ZERO_EXTEND, SIGN_EXTEND.
   Form these expressions.

   Return the new rtx, usually just X.

   Also, for machines like the VAX that don't have logical shift insns,
   try to convert logical to arithmetic shift operations in cases where
   they are equivalent.  This undoes the canonicalizations to logical
   shifts done elsewhere.

   We try, as much as possible, to re-use rtl expressions to save memory.

   IN_CODE says what kind of expression we are processing.  Normally, it is
   SET.  In a memory address it is MEM.  When processing the arguments of
   a comparison or a COMPARE against zero, it is COMPARE, or EQ if more
   precisely it is an equality comparison against zero.  */

rtx
make_compound_operation (rtx x, enum rtx_code in_code)
{
  enum rtx_code code = GET_CODE (x);
  const char *fmt;
  int i, j;
  enum rtx_code next_code;
  rtx new_rtx, tem;

  /* Select the code to be used in recursive calls.  Once we are inside an
     address, we stay there.  If we have a comparison, set to COMPARE,
     but once inside, go back to our default of SET.  */

  next_code = (code == MEM ? MEM
	       : ((code == COMPARE || COMPARISON_P (x))
		  && XEXP (x, 1) == const0_rtx) ? COMPARE
	       : in_code == COMPARE || in_code == EQ ? SET : in_code);

  scalar_int_mode mode;
  if (is_a <scalar_int_mode> (GET_MODE (x), &mode))
    {
      rtx new_rtx = make_compound_operation_int (mode, &x, in_code,
						 &next_code);
      if (new_rtx)
	return new_rtx;
      code = GET_CODE (x);
    }

  /* Now recursively process each operand of this operation.  We need to
     handle ZERO_EXTEND specially so that we don't lose track of the
     inner mode.  */
  if (code == ZERO_EXTEND)
    {
      new_rtx = make_compound_operation (XEXP (x, 0), next_code);
      tem = simplify_const_unary_operation (ZERO_EXTEND, GET_MODE (x),
					    new_rtx, GET_MODE (XEXP (x, 0)));
      if (tem)
	return tem;
      SUBST (XEXP (x, 0), new_rtx);
      return x;
    }

  fmt = GET_RTX_FORMAT (code);
  for (i = 0; i < GET_RTX_LENGTH (code); i++)
    if (fmt[i] == 'e')
      {
	new_rtx = make_compound_operation (XEXP (x, i), next_code);
	SUBST (XEXP (x, i), new_rtx);
      }
    else if (fmt[i] == 'E')
      for (j = 0; j < XVECLEN (x, i); j++)
	{
	  new_rtx = make_compound_operation (XVECEXP (x, i, j), next_code);
	  SUBST (XVECEXP (x, i, j), new_rtx);
	}

  maybe_swap_commutative_operands (x);
  return x;
}

/* Given M see if it is a value that would select a field of bits
   within an item, but not the entire word.  Return -1 if not.
   Otherwise, return the starting position of the field, where 0 is the
   low-order bit.

   *PLEN is set to the length of the field.  */

static int
get_pos_from_mask (unsigned HOST_WIDE_INT m, unsigned HOST_WIDE_INT *plen)
{
  /* Get the bit number of the first 1 bit from the right, -1 if none.  */
  int pos = m ? ctz_hwi (m) : -1;
  int len = 0;

  if (pos >= 0)
    /* Now shift off the low-order zero bits and see if we have a
       power of two minus 1.  */
    len = exact_log2 ((m >> pos) + 1);

  if (len <= 0)
    pos = -1;

  *plen = len;
  return pos;
}

/* If X refers to a register that equals REG in value, replace these
   references with REG.  */
static rtx
canon_reg_for_combine (rtx x, rtx reg)
{
  rtx op0, op1, op2;
  const char *fmt;
  int i;
  bool copied;

  enum rtx_code code = GET_CODE (x);
  switch (GET_RTX_CLASS (code))
    {
    case RTX_UNARY:
      op0 = canon_reg_for_combine (XEXP (x, 0), reg);
      if (op0 != XEXP (x, 0))
	return simplify_gen_unary (GET_CODE (x), GET_MODE (x), op0,
				   GET_MODE (reg));
      break;

    case RTX_BIN_ARITH:
    case RTX_COMM_ARITH:
      op0 = canon_reg_for_combine (XEXP (x, 0), reg);
      op1 = canon_reg_for_combine (XEXP (x, 1), reg);
      if (op0 != XEXP (x, 0) || op1 != XEXP (x, 1))
	return simplify_gen_binary (GET_CODE (x), GET_MODE (x), op0, op1);
      break;

    case RTX_COMPARE:
    case RTX_COMM_COMPARE:
      op0 = canon_reg_for_combine (XEXP (x, 0), reg);
      op1 = canon_reg_for_combine (XEXP (x, 1), reg);
      if (op0 != XEXP (x, 0) || op1 != XEXP (x, 1))
	return simplify_gen_relational (GET_CODE (x), GET_MODE (x),
					GET_MODE (op0), op0, op1);
      break;

    case RTX_TERNARY:
    case RTX_BITFIELD_OPS:
      op0 = canon_reg_for_combine (XEXP (x, 0), reg);
      op1 = canon_reg_for_combine (XEXP (x, 1), reg);
      op2 = canon_reg_for_combine (XEXP (x, 2), reg);
      if (op0 != XEXP (x, 0) || op1 != XEXP (x, 1) || op2 != XEXP (x, 2))
	return simplify_gen_ternary (GET_CODE (x), GET_MODE (x),
				     GET_MODE (op0), op0, op1, op2);
      /* FALLTHRU */

    case RTX_OBJ:
      if (REG_P (x))
	{
	  if (rtx_equal_p (get_last_value (reg), x)
	      || rtx_equal_p (reg, get_last_value (x)))
	    return reg;
	  else
	    break;
	}

      /* fall through */

    default:
      fmt = GET_RTX_FORMAT (code);
      copied = false;
      for (i = GET_RTX_LENGTH (code) - 1; i >= 0; i--)
	if (fmt[i] == 'e')
	  {
	    rtx op = canon_reg_for_combine (XEXP (x, i), reg);
	    if (op != XEXP (x, i))
	      {
		if (!copied)
		  {
		    copied = true;
		    x = copy_rtx (x);
		  }
		XEXP (x, i) = op;
	      }
	  }
	else if (fmt[i] == 'E')
	  {
	    int j;
	    for (j = 0; j < XVECLEN (x, i); j++)
	      {
		rtx op = canon_reg_for_combine (XVECEXP (x, i, j), reg);
		if (op != XVECEXP (x, i, j))
		  {
		    if (!copied)
		      {
			copied = true;
			x = copy_rtx (x);
		      }
		    XVECEXP (x, i, j) = op;
		  }
	      }
	  }

      break;
    }

  return x;
}

/* Return X converted to MODE.  If the value is already truncated to
   MODE we can just return a subreg even though in the general case we
   would need an explicit truncation.  */

static rtx
gen_lowpart_or_truncate (machine_mode mode, rtx x)
{
  if (!CONST_INT_P (x)
      && partial_subreg_p (mode, GET_MODE (x))
      && !TRULY_NOOP_TRUNCATION_MODES_P (mode, GET_MODE (x))
      && !(REG_P (x) && reg_truncated_to_mode (mode, x)))
    {
      /* Bit-cast X into an integer mode.  */
      if (!SCALAR_INT_MODE_P (GET_MODE (x)))
	x = gen_lowpart (int_mode_for_mode (GET_MODE (x)).require (), x);
      x = simplify_gen_unary (TRUNCATE, int_mode_for_mode (mode).require (),
			      x, GET_MODE (x));
    }

  return gen_lowpart (mode, x);
}

/* See if X can be simplified knowing that we will only refer to it in
   MODE and will only refer to those bits that are nonzero in MASK.
   If other bits are being computed or if masking operations are done
   that select a superset of the bits in MASK, they can sometimes be
   ignored.

   Return a possibly simplified expression, but always convert X to
   MODE.  If X is a CONST_INT, AND the CONST_INT with MASK.

   If JUST_SELECT is nonzero, don't optimize by noticing that bits in MASK
   are all off in X.  This is used when X will be complemented, by either
   NOT, NEG, or XOR.  */

static rtx
force_to_mode (rtx x, machine_mode mode, unsigned HOST_WIDE_INT mask,
	       int just_select)
{
  enum rtx_code code = GET_CODE (x);
  int next_select = just_select || code == XOR || code == NOT || code == NEG;
  machine_mode op_mode;
  unsigned HOST_WIDE_INT nonzero;

  /* If this is a CALL or ASM_OPERANDS, don't do anything.  Some of the
     code below will do the wrong thing since the mode of such an
     expression is VOIDmode.

     Also do nothing if X is a CLOBBER; this can happen if X was
     the return value from a call to gen_lowpart.  */
  if (code == CALL || code == ASM_OPERANDS || code == CLOBBER)
    return x;

  /* We want to perform the operation in its present mode unless we know
     that the operation is valid in MODE, in which case we do the operation
     in MODE.  */
  op_mode = ((GET_MODE_CLASS (mode) == GET_MODE_CLASS (GET_MODE (x))
	      && have_insn_for (code, mode))
	     ? mode : GET_MODE (x));

  /* It is not valid to do a right-shift in a narrower mode
     than the one it came in with.  */
  if ((code == LSHIFTRT || code == ASHIFTRT)
      && partial_subreg_p (mode, GET_MODE (x)))
    op_mode = GET_MODE (x);

  /* Truncate MASK to fit OP_MODE.  */
  if (op_mode)
    mask &= GET_MODE_MASK (op_mode);

  /* Determine what bits of X are guaranteed to be (non)zero.  */
  nonzero = nonzero_bits (x, mode);

  /* If none of the bits in X are needed, return a zero.  */
  if (!just_select && (nonzero & mask) == 0 && !side_effects_p (x))
    x = const0_rtx;

  /* If X is a CONST_INT, return a new one.  Do this here since the
     test below will fail.  */
  if (CONST_INT_P (x))
    {
      if (SCALAR_INT_MODE_P (mode))
	return gen_int_mode (INTVAL (x) & mask, mode);
      else
	{
	  x = GEN_INT (INTVAL (x) & mask);
	  return gen_lowpart_common (mode, x);
	}
    }

  /* If X is narrower than MODE and we want all the bits in X's mode, just
     get X in the proper mode.  */
  if (paradoxical_subreg_p (mode, GET_MODE (x))
      && (GET_MODE_MASK (GET_MODE (x)) & ~mask) == 0)
    return gen_lowpart (mode, x);

  /* We can ignore the effect of a SUBREG if it narrows the mode or
     if the constant masks to zero all the bits the mode doesn't have.  */
  if (GET_CODE (x) == SUBREG
      && subreg_lowpart_p (x)
      && (partial_subreg_p (x)
	  || (mask
	      & GET_MODE_MASK (GET_MODE (x))
	      & ~GET_MODE_MASK (GET_MODE (SUBREG_REG (x)))) == 0))
    return force_to_mode (SUBREG_REG (x), mode, mask, next_select);

  scalar_int_mode int_mode, xmode;
  if (is_a <scalar_int_mode> (mode, &int_mode)
      && is_a <scalar_int_mode> (GET_MODE (x), &xmode))
    /* OP_MODE is either MODE or XMODE, so it must be a scalar
       integer too.  */
    return force_int_to_mode (x, int_mode, xmode,
			      as_a <scalar_int_mode> (op_mode),
			      mask, just_select);

  return gen_lowpart_or_truncate (mode, x);
}

/* Subroutine of force_to_mode that handles cases in which both X and
   the result are scalar integers.  MODE is the mode of the result,
   XMODE is the mode of X, and OP_MODE says which of MODE or XMODE
   is preferred for simplified versions of X.  The other arguments
   are as for force_to_mode.  */

static rtx
force_int_to_mode (rtx x, scalar_int_mode mode, scalar_int_mode xmode,
		   scalar_int_mode op_mode, unsigned HOST_WIDE_INT mask,
		   int just_select)
{
  enum rtx_code code = GET_CODE (x);
  int next_select = just_select || code == XOR || code == NOT || code == NEG;
  unsigned HOST_WIDE_INT fuller_mask;
  rtx op0, op1, temp;

  /* When we have an arithmetic operation, or a shift whose count we
     do not know, we need to assume that all bits up to the highest-order
     bit in MASK will be needed.  This is how we form such a mask.  */
  if (mask & (HOST_WIDE_INT_1U << (HOST_BITS_PER_WIDE_INT - 1)))
    fuller_mask = HOST_WIDE_INT_M1U;
  else
    fuller_mask = ((HOST_WIDE_INT_1U << (floor_log2 (mask) + 1))
		   - 1);

  switch (code)
    {
    case CLOBBER:
      /* If X is a (clobber (const_int)), return it since we know we are
	 generating something that won't match.  */
      return x;

    case SIGN_EXTEND:
    case ZERO_EXTEND:
    case ZERO_EXTRACT:
    case SIGN_EXTRACT:
      x = expand_compound_operation (x);
      if (GET_CODE (x) != code)
	return force_to_mode (x, mode, mask, next_select);
      break;

    case TRUNCATE:
      /* Similarly for a truncate.  */
      return force_to_mode (XEXP (x, 0), mode, mask, next_select);

    case AND:
      /* If this is an AND with a constant, convert it into an AND
	 whose constant is the AND of that constant with MASK.  If it
	 remains an AND of MASK, delete it since it is redundant.  */

      if (CONST_INT_P (XEXP (x, 1)))
	{
	  x = simplify_and_const_int (x, op_mode, XEXP (x, 0),
				      mask & INTVAL (XEXP (x, 1)));
	  xmode = op_mode;

	  /* If X is still an AND, see if it is an AND with a mask that
	     is just some low-order bits.  If so, and it is MASK, we don't
	     need it.  */

	  if (GET_CODE (x) == AND && CONST_INT_P (XEXP (x, 1))
	      && (INTVAL (XEXP (x, 1)) & GET_MODE_MASK (xmode)) == mask)
	    x = XEXP (x, 0);

	  /* If it remains an AND, try making another AND with the bits
	     in the mode mask that aren't in MASK turned on.  If the
	     constant in the AND is wide enough, this might make a
	     cheaper constant.  */

	  if (GET_CODE (x) == AND && CONST_INT_P (XEXP (x, 1))
	      && GET_MODE_MASK (xmode) != mask
	      && HWI_COMPUTABLE_MODE_P (xmode))
	    {
	      unsigned HOST_WIDE_INT cval
		= UINTVAL (XEXP (x, 1)) | (GET_MODE_MASK (xmode) & ~mask);
	      rtx y;

	      y = simplify_gen_binary (AND, xmode, XEXP (x, 0),
				       gen_int_mode (cval, xmode));
	      if (set_src_cost (y, xmode, optimize_this_for_speed_p)
		  < set_src_cost (x, xmode, optimize_this_for_speed_p))
		x = y;
	    }

	  break;
	}

      goto binop;

    case PLUS:
      /* In (and (plus FOO C1) M), if M is a mask that just turns off
	 low-order bits (as in an alignment operation) and FOO is already
	 aligned to that boundary, mask C1 to that boundary as well.
	 This may eliminate that PLUS and, later, the AND.  */

      {
	unsigned int width = GET_MODE_PRECISION (mode);
	unsigned HOST_WIDE_INT smask = mask;

	/* If MODE is narrower than HOST_WIDE_INT and mask is a negative
	   number, sign extend it.  */

	if (width < HOST_BITS_PER_WIDE_INT
	    && (smask & (HOST_WIDE_INT_1U << (width - 1))) != 0)
	  smask |= HOST_WIDE_INT_M1U << width;

	if (CONST_INT_P (XEXP (x, 1))
	    && pow2p_hwi (- smask)
	    && (nonzero_bits (XEXP (x, 0), mode) & ~smask) == 0
	    && (INTVAL (XEXP (x, 1)) & ~smask) != 0)
	  return force_to_mode (plus_constant (xmode, XEXP (x, 0),
					       (INTVAL (XEXP (x, 1)) & smask)),
				mode, smask, next_select);
      }

      /* fall through */

    case MULT:
      /* Substituting into the operands of a widening MULT is not likely to
	 create RTL matching a machine insn.  */
      if (code == MULT
	  && (GET_CODE (XEXP (x, 0)) == ZERO_EXTEND
	      || GET_CODE (XEXP (x, 0)) == SIGN_EXTEND)
	  && (GET_CODE (XEXP (x, 1)) == ZERO_EXTEND
	      || GET_CODE (XEXP (x, 1)) == SIGN_EXTEND)
	  && REG_P (XEXP (XEXP (x, 0), 0))
	  && REG_P (XEXP (XEXP (x, 1), 0)))
	return gen_lowpart_or_truncate (mode, x);

      /* For PLUS, MINUS and MULT, we need any bits less significant than the
	 most significant bit in MASK since carries from those bits will
	 affect the bits we are interested in.  */
      mask = fuller_mask;
      goto binop;

    case MINUS:
      /* If X is (minus C Y) where C's least set bit is larger than any bit
	 in the mask, then we may replace with (neg Y).  */
      if (CONST_INT_P (XEXP (x, 0))
	  && least_bit_hwi (UINTVAL (XEXP (x, 0))) > mask)
	{
	  x = simplify_gen_unary (NEG, xmode, XEXP (x, 1), xmode);
	  return force_to_mode (x, mode, mask, next_select);
	}

      /* Similarly, if C contains every bit in the fuller_mask, then we may
	 replace with (not Y).  */
      if (CONST_INT_P (XEXP (x, 0))
	  && ((UINTVAL (XEXP (x, 0)) | fuller_mask) == UINTVAL (XEXP (x, 0))))
	{
	  x = simplify_gen_unary (NOT, xmode, XEXP (x, 1), xmode);
	  return force_to_mode (x, mode, mask, next_select);
	}

      mask = fuller_mask;
      goto binop;

    case IOR:
    case XOR:
      /* If X is (ior (lshiftrt FOO C1) C2), try to commute the IOR and
	 LSHIFTRT so we end up with an (and (lshiftrt (ior ...) ...) ...)
	 operation which may be a bitfield extraction.  Ensure that the
	 constant we form is not wider than the mode of X.  */

      if (GET_CODE (XEXP (x, 0)) == LSHIFTRT
	  && CONST_INT_P (XEXP (XEXP (x, 0), 1))
	  && INTVAL (XEXP (XEXP (x, 0), 1)) >= 0
	  && INTVAL (XEXP (XEXP (x, 0), 1)) < HOST_BITS_PER_WIDE_INT
	  && CONST_INT_P (XEXP (x, 1))
	  && ((INTVAL (XEXP (XEXP (x, 0), 1))
	       + floor_log2 (INTVAL (XEXP (x, 1))))
	      < GET_MODE_PRECISION (xmode))
	  && (UINTVAL (XEXP (x, 1))
	      & ~nonzero_bits (XEXP (x, 0), xmode)) == 0)
	{
	  temp = gen_int_mode ((INTVAL (XEXP (x, 1)) & mask)
			       << INTVAL (XEXP (XEXP (x, 0), 1)),
			       xmode);
	  temp = simplify_gen_binary (GET_CODE (x), xmode,
				      XEXP (XEXP (x, 0), 0), temp);
	  x = simplify_gen_binary (LSHIFTRT, xmode, temp,
				   XEXP (XEXP (x, 0), 1));
	  return force_to_mode (x, mode, mask, next_select);
	}

    binop:
      /* For most binary operations, just propagate into the operation and
	 change the mode if we have an operation of that mode.  */

      op0 = force_to_mode (XEXP (x, 0), mode, mask, next_select);
      op1 = force_to_mode (XEXP (x, 1), mode, mask, next_select);

      /* If we ended up truncating both operands, truncate the result of the
	 operation instead.  */
      if (GET_CODE (op0) == TRUNCATE
	  && GET_CODE (op1) == TRUNCATE)
	{
	  op0 = XEXP (op0, 0);
	  op1 = XEXP (op1, 0);
	}

      op0 = gen_lowpart_or_truncate (op_mode, op0);
      op1 = gen_lowpart_or_truncate (op_mode, op1);

      if (op_mode != xmode || op0 != XEXP (x, 0) || op1 != XEXP (x, 1))
	{
	  x = simplify_gen_binary (code, op_mode, op0, op1);
	  xmode = op_mode;
	}
      break;

    case ASHIFT:
      /* For left shifts, do the same, but just for the first operand.
	 However, we cannot do anything with shifts where we cannot
	 guarantee that the counts are smaller than the size of the mode
	 because such a count will have a different meaning in a
	 wider mode.  */

      if (! (CONST_INT_P (XEXP (x, 1))
	     && INTVAL (XEXP (x, 1)) >= 0
	     && INTVAL (XEXP (x, 1)) < GET_MODE_PRECISION (mode))
	  && ! (GET_MODE (XEXP (x, 1)) != VOIDmode
		&& (nonzero_bits (XEXP (x, 1), GET_MODE (XEXP (x, 1)))
		    < (unsigned HOST_WIDE_INT) GET_MODE_PRECISION (mode))))
	break;

      /* If the shift count is a constant and we can do arithmetic in
	 the mode of the shift, refine which bits we need.  Otherwise, use the
	 conservative form of the mask.  */
      if (CONST_INT_P (XEXP (x, 1))
	  && INTVAL (XEXP (x, 1)) >= 0
	  && INTVAL (XEXP (x, 1)) < GET_MODE_PRECISION (op_mode)
	  && HWI_COMPUTABLE_MODE_P (op_mode))
	mask >>= INTVAL (XEXP (x, 1));
      else
	mask = fuller_mask;

      op0 = gen_lowpart_or_truncate (op_mode,
				     force_to_mode (XEXP (x, 0), mode,
						    mask, next_select));

      if (op_mode != xmode || op0 != XEXP (x, 0))
	{
	  x = simplify_gen_binary (code, op_mode, op0, XEXP (x, 1));
	  xmode = op_mode;
	}
      break;

    case LSHIFTRT:
      /* Here we can only do something if the shift count is a constant,
	 this shift constant is valid for the host, and we can do arithmetic
	 in OP_MODE.  */

      if (CONST_INT_P (XEXP (x, 1))
	  && INTVAL (XEXP (x, 1)) >= 0
	  && INTVAL (XEXP (x, 1)) < HOST_BITS_PER_WIDE_INT
	  && HWI_COMPUTABLE_MODE_P (op_mode))
	{
	  rtx inner = XEXP (x, 0);
	  unsigned HOST_WIDE_INT inner_mask;

	  /* Select the mask of the bits we need for the shift operand.  */
	  inner_mask = mask << INTVAL (XEXP (x, 1));

	  /* We can only change the mode of the shift if we can do arithmetic
	     in the mode of the shift and INNER_MASK is no wider than the
	     width of X's mode.  */
	  if ((inner_mask & ~GET_MODE_MASK (xmode)) != 0)
	    op_mode = xmode;

	  inner = force_to_mode (inner, op_mode, inner_mask, next_select);

	  if (xmode != op_mode || inner != XEXP (x, 0))
	    {
	      x = simplify_gen_binary (LSHIFTRT, op_mode, inner, XEXP (x, 1));
	      xmode = op_mode;
	    }
	}

      /* If we have (and (lshiftrt FOO C1) C2) where the combination of the
	 shift and AND produces only copies of the sign bit (C2 is one less
	 than a power of two), we can do this with just a shift.  */

      if (GET_CODE (x) == LSHIFTRT
	  && CONST_INT_P (XEXP (x, 1))
	  /* The shift puts one of the sign bit copies in the least significant
	     bit.  */
	  && ((INTVAL (XEXP (x, 1))
	       + num_sign_bit_copies (XEXP (x, 0), GET_MODE (XEXP (x, 0))))
	      >= GET_MODE_PRECISION (xmode))
	  && pow2p_hwi (mask + 1)
	  /* Number of bits left after the shift must be more than the mask
	     needs.  */
	  && ((INTVAL (XEXP (x, 1)) + exact_log2 (mask + 1))
	      <= GET_MODE_PRECISION (xmode))
	  /* Must be more sign bit copies than the mask needs.  */
	  && ((int) num_sign_bit_copies (XEXP (x, 0), GET_MODE (XEXP (x, 0)))
	      >= exact_log2 (mask + 1)))
	{
	  int nbits = GET_MODE_PRECISION (xmode) - exact_log2 (mask + 1);
	  x = simplify_gen_binary (LSHIFTRT, xmode, XEXP (x, 0),
				   gen_int_shift_amount (xmode, nbits));
	}
      goto shiftrt;

    case ASHIFTRT:
      /* If we are just looking for the sign bit, we don't need this shift at
	 all, even if it has a variable count.  */
      if (val_signbit_p (xmode, mask))
	return force_to_mode (XEXP (x, 0), mode, mask, next_select);

      /* If this is a shift by a constant, get a mask that contains those bits
	 that are not copies of the sign bit.  We then have two cases:  If
	 MASK only includes those bits, this can be a logical shift, which may
	 allow simplifications.  If MASK is a single-bit field not within
	 those bits, we are requesting a copy of the sign bit and hence can
	 shift the sign bit to the appropriate location.  */

      if (CONST_INT_P (XEXP (x, 1)) && INTVAL (XEXP (x, 1)) >= 0
	  && INTVAL (XEXP (x, 1)) < HOST_BITS_PER_WIDE_INT)
	{
	  unsigned HOST_WIDE_INT nonzero;
	  int i;

	  /* If the considered data is wider than HOST_WIDE_INT, we can't
	     represent a mask for all its bits in a single scalar.
	     But we only care about the lower bits, so calculate these.  */

	  if (GET_MODE_PRECISION (xmode) > HOST_BITS_PER_WIDE_INT)
	    {
	      nonzero = HOST_WIDE_INT_M1U;

	      /* GET_MODE_PRECISION (GET_MODE (x)) - INTVAL (XEXP (x, 1))
		 is the number of bits a full-width mask would have set.
		 We need only shift if these are fewer than nonzero can
		 hold.  If not, we must keep all bits set in nonzero.  */

	      if (GET_MODE_PRECISION (xmode) - INTVAL (XEXP (x, 1))
		  < HOST_BITS_PER_WIDE_INT)
		nonzero >>= INTVAL (XEXP (x, 1))
			    + HOST_BITS_PER_WIDE_INT
			    - GET_MODE_PRECISION (xmode);
	    }
	  else
	    {
	      nonzero = GET_MODE_MASK (xmode);
	      nonzero >>= INTVAL (XEXP (x, 1));
	    }

	  if ((mask & ~nonzero) == 0)
	    {
	      x = simplify_shift_const (NULL_RTX, LSHIFTRT, xmode,
					XEXP (x, 0), INTVAL (XEXP (x, 1)));
	      if (GET_CODE (x) != ASHIFTRT)
		return force_to_mode (x, mode, mask, next_select);
	    }

	  else if ((i = exact_log2 (mask)) >= 0)
	    {
	      x = simplify_shift_const
		  (NULL_RTX, LSHIFTRT, xmode, XEXP (x, 0),
		   GET_MODE_PRECISION (xmode) - 1 - i);

	      if (GET_CODE (x) != ASHIFTRT)
		return force_to_mode (x, mode, mask, next_select);
	    }
	}

      /* If MASK is 1, convert this to an LSHIFTRT.  This can be done
	 even if the shift count isn't a constant.  */
      if (mask == 1)
	x = simplify_gen_binary (LSHIFTRT, xmode, XEXP (x, 0), XEXP (x, 1));

    shiftrt:

      /* If this is a zero- or sign-extension operation that just affects bits
	 we don't care about, remove it.  Be sure the call above returned
	 something that is still a shift.  */

      if ((GET_CODE (x) == LSHIFTRT || GET_CODE (x) == ASHIFTRT)
	  && CONST_INT_P (XEXP (x, 1))
	  && INTVAL (XEXP (x, 1)) >= 0
	  && (INTVAL (XEXP (x, 1))
	      <= GET_MODE_PRECISION (xmode) - (floor_log2 (mask) + 1))
	  && GET_CODE (XEXP (x, 0)) == ASHIFT
	  && XEXP (XEXP (x, 0), 1) == XEXP (x, 1))
	return force_to_mode (XEXP (XEXP (x, 0), 0), mode, mask,
			      next_select);

      break;

    case ROTATE:
    case ROTATERT:
      /* If the shift count is constant and we can do computations
	 in the mode of X, compute where the bits we care about are.
	 Otherwise, we can't do anything.  Don't change the mode of
	 the shift or propagate MODE into the shift, though.  */
      if (CONST_INT_P (XEXP (x, 1))
	  && INTVAL (XEXP (x, 1)) >= 0)
	{
	  temp = simplify_binary_operation (code == ROTATE ? ROTATERT : ROTATE,
					    xmode, gen_int_mode (mask, xmode),
					    XEXP (x, 1));
	  if (temp && CONST_INT_P (temp))
	    x = simplify_gen_binary (code, xmode,
				     force_to_mode (XEXP (x, 0), xmode,
						    INTVAL (temp), next_select),
				     XEXP (x, 1));
	}
      break;

    case NEG:
      /* If we just want the low-order bit, the NEG isn't needed since it
	 won't change the low-order bit.  */
      if (mask == 1)
	return force_to_mode (XEXP (x, 0), mode, mask, just_select);

      /* We need any bits less significant than the most significant bit in
	 MASK since carries from those bits will affect the bits we are
	 interested in.  */
      mask = fuller_mask;
      goto unop;

    case NOT:
      /* (not FOO) is (xor FOO CONST), so if FOO is an LSHIFTRT, we can do the
	 same as the XOR case above.  Ensure that the constant we form is not
	 wider than the mode of X.  */

      if (GET_CODE (XEXP (x, 0)) == LSHIFTRT
	  && CONST_INT_P (XEXP (XEXP (x, 0), 1))
	  && INTVAL (XEXP (XEXP (x, 0), 1)) >= 0
	  && (INTVAL (XEXP (XEXP (x, 0), 1)) + floor_log2 (mask)
	      < GET_MODE_PRECISION (xmode))
	  && INTVAL (XEXP (XEXP (x, 0), 1)) < HOST_BITS_PER_WIDE_INT)
	{
	  temp = gen_int_mode (mask << INTVAL (XEXP (XEXP (x, 0), 1)), xmode);
	  temp = simplify_gen_binary (XOR, xmode, XEXP (XEXP (x, 0), 0), temp);
	  x = simplify_gen_binary (LSHIFTRT, xmode,
				   temp, XEXP (XEXP (x, 0), 1));

	  return force_to_mode (x, mode, mask, next_select);
	}

      /* (and (not FOO) CONST) is (not (or FOO (not CONST))), so we must
	 use the full mask inside the NOT.  */
      mask = fuller_mask;

    unop:
      op0 = gen_lowpart_or_truncate (op_mode,
				     force_to_mode (XEXP (x, 0), mode, mask,
						    next_select));
      if (op_mode != xmode || op0 != XEXP (x, 0))
	{
	  x = simplify_gen_unary (code, op_mode, op0, op_mode);
	  xmode = op_mode;
	}
      break;

    case NE:
      /* (and (ne FOO 0) CONST) can be (and FOO CONST) if CONST is included
	 in STORE_FLAG_VALUE and FOO has a single bit that might be nonzero,
	 which is equal to STORE_FLAG_VALUE.  */
      if ((mask & ~STORE_FLAG_VALUE) == 0
	  && XEXP (x, 1) == const0_rtx
	  && GET_MODE (XEXP (x, 0)) == mode
	  && pow2p_hwi (nonzero_bits (XEXP (x, 0), mode))
	  && (nonzero_bits (XEXP (x, 0), mode)
	      == (unsigned HOST_WIDE_INT) STORE_FLAG_VALUE))
	return force_to_mode (XEXP (x, 0), mode, mask, next_select);

      break;

    case IF_THEN_ELSE:
      /* We have no way of knowing if the IF_THEN_ELSE can itself be
	 written in a narrower mode.  We play it safe and do not do so.  */

      op0 = gen_lowpart_or_truncate (xmode,
				     force_to_mode (XEXP (x, 1), mode,
						    mask, next_select));
      op1 = gen_lowpart_or_truncate (xmode,
				     force_to_mode (XEXP (x, 2), mode,
						    mask, next_select));
      if (op0 != XEXP (x, 1) || op1 != XEXP (x, 2))
	x = simplify_gen_ternary (IF_THEN_ELSE, xmode,
				  GET_MODE (XEXP (x, 0)), XEXP (x, 0),
				  op0, op1);
      break;

    default:
      break;
    }

  /* Ensure we return a value of the proper mode.  */
  return gen_lowpart_or_truncate (mode, x);
}

/* Return nonzero if X is an expression that has one of two values depending on
   whether some other value is zero or nonzero.  In that case, we return the
   value that is being tested, *PTRUE is set to the value if the rtx being
   returned has a nonzero value, and *PFALSE is set to the other alternative.

   If we return zero, we set *PTRUE and *PFALSE to X.  */

static rtx
if_then_else_cond (rtx x, rtx *ptrue, rtx *pfalse)
{
  machine_mode mode = GET_MODE (x);
  enum rtx_code code = GET_CODE (x);
  rtx cond0, cond1, true0, true1, false0, false1;
  unsigned HOST_WIDE_INT nz;
  scalar_int_mode int_mode;

  /* If we are comparing a value against zero, we are done.  */
  if ((code == NE || code == EQ)
      && XEXP (x, 1) == const0_rtx)
    {
      *ptrue = (code == NE) ? const_true_rtx : const0_rtx;
      *pfalse = (code == NE) ? const0_rtx : const_true_rtx;
      return XEXP (x, 0);
    }

  /* If this is a unary operation whose operand has one of two values, apply
     our opcode to compute those values.  */
  else if (UNARY_P (x)
	   && (cond0 = if_then_else_cond (XEXP (x, 0), &true0, &false0)) != 0)
    {
      *ptrue = simplify_gen_unary (code, mode, true0, GET_MODE (XEXP (x, 0)));
      *pfalse = simplify_gen_unary (code, mode, false0,
				    GET_MODE (XEXP (x, 0)));
      return cond0;
    }

  /* If this is a COMPARE, do nothing, since the IF_THEN_ELSE we would
     make can't possibly match and would suppress other optimizations.  */
  else if (code == COMPARE)
    ;

  /* If this is a binary operation, see if either side has only one of two
     values.  If either one does or if both do and they are conditional on
     the same value, compute the new true and false values.  */
  else if (BINARY_P (x))
    {
      rtx op0 = XEXP (x, 0);
      rtx op1 = XEXP (x, 1);
      cond0 = if_then_else_cond (op0, &true0, &false0);
      cond1 = if_then_else_cond (op1, &true1, &false1);

      if ((cond0 != 0 && cond1 != 0 && !rtx_equal_p (cond0, cond1))
	  && (REG_P (op0) || REG_P (op1)))
	{
	  /* Try to enable a simplification by undoing work done by
	     if_then_else_cond if it converted a REG into something more
	     complex.  */
	  if (REG_P (op0))
	    {
	      cond0 = 0;
	      true0 = false0 = op0;
	    }
	  else
	    {
	      cond1 = 0;
	      true1 = false1 = op1;
	    }
	}

      if ((cond0 != 0 || cond1 != 0)
	  && ! (cond0 != 0 && cond1 != 0 && !rtx_equal_p (cond0, cond1)))
	{
	  /* If if_then_else_cond returned zero, then true/false are the
	     same rtl.  We must copy one of them to prevent invalid rtl
	     sharing.  */
	  if (cond0 == 0)
	    true0 = copy_rtx (true0);
	  else if (cond1 == 0)
	    true1 = copy_rtx (true1);

	  if (COMPARISON_P (x))
	    {
	      *ptrue = simplify_gen_relational (code, mode, VOIDmode,
						true0, true1);
	      *pfalse = simplify_gen_relational (code, mode, VOIDmode,
						 false0, false1);
	     }
	  else
	    {
	      *ptrue = simplify_gen_binary (code, mode, true0, true1);
	      *pfalse = simplify_gen_binary (code, mode, false0, false1);
	    }

	  return cond0 ? cond0 : cond1;
	}

      /* See if we have PLUS, IOR, XOR, MINUS or UMAX, where one of the
	 operands is zero when the other is nonzero, and vice-versa,
	 and STORE_FLAG_VALUE is 1 or -1.  */

      if ((STORE_FLAG_VALUE == 1 || STORE_FLAG_VALUE == -1)
	  && (code == PLUS || code == IOR || code == XOR || code == MINUS
	      || code == UMAX)
	  && GET_CODE (XEXP (x, 0)) == MULT && GET_CODE (XEXP (x, 1)) == MULT)
	{
	  rtx op0 = XEXP (XEXP (x, 0), 1);
	  rtx op1 = XEXP (XEXP (x, 1), 1);

	  cond0 = XEXP (XEXP (x, 0), 0);
	  cond1 = XEXP (XEXP (x, 1), 0);

	  if (COMPARISON_P (cond0)
	      && COMPARISON_P (cond1)
	      && ((GET_CODE (cond0) == reversed_comparison_code (cond1, NULL)
		   && rtx_equal_p (XEXP (cond0, 0), XEXP (cond1, 0))
		   && rtx_equal_p (XEXP (cond0, 1), XEXP (cond1, 1)))
		  || ((swap_condition (GET_CODE (cond0))
		       == reversed_comparison_code (cond1, NULL))
		      && rtx_equal_p (XEXP (cond0, 0), XEXP (cond1, 1))
		      && rtx_equal_p (XEXP (cond0, 1), XEXP (cond1, 0))))
	      && ! side_effects_p (x))
	    {
	      *ptrue = simplify_gen_binary (MULT, mode, op0, const_true_rtx);
	      *pfalse = simplify_gen_binary (MULT, mode,
					     (code == MINUS
					      ? simplify_gen_unary (NEG, mode,
								    op1, mode)
					      : op1),
					      const_true_rtx);
	      return cond0;
	    }
	}

      /* Similarly for MULT, AND and UMIN, except that for these the result
	 is always zero.  */
      if ((STORE_FLAG_VALUE == 1 || STORE_FLAG_VALUE == -1)
	  && (code == MULT || code == AND || code == UMIN)
	  && GET_CODE (XEXP (x, 0)) == MULT && GET_CODE (XEXP (x, 1)) == MULT)
	{
	  cond0 = XEXP (XEXP (x, 0), 0);
	  cond1 = XEXP (XEXP (x, 1), 0);

	  if (COMPARISON_P (cond0)
	      && COMPARISON_P (cond1)
	      && ((GET_CODE (cond0) == reversed_comparison_code (cond1, NULL)
		   && rtx_equal_p (XEXP (cond0, 0), XEXP (cond1, 0))
		   && rtx_equal_p (XEXP (cond0, 1), XEXP (cond1, 1)))
		  || ((swap_condition (GET_CODE (cond0))
		       == reversed_comparison_code (cond1, NULL))
		      && rtx_equal_p (XEXP (cond0, 0), XEXP (cond1, 1))
		      && rtx_equal_p (XEXP (cond0, 1), XEXP (cond1, 0))))
	      && ! side_effects_p (x))
	    {
	      *ptrue = *pfalse = const0_rtx;
	      return cond0;
	    }
	}
    }

  else if (code == IF_THEN_ELSE)
    {
      /* If we have IF_THEN_ELSE already, extract the condition and
	 canonicalize it if it is NE or EQ.  */
      cond0 = XEXP (x, 0);
      *ptrue = XEXP (x, 1), *pfalse = XEXP (x, 2);
      if (GET_CODE (cond0) == NE && XEXP (cond0, 1) == const0_rtx)
	return XEXP (cond0, 0);
      else if (GET_CODE (cond0) == EQ && XEXP (cond0, 1) == const0_rtx)
	{
	  *ptrue = XEXP (x, 2), *pfalse = XEXP (x, 1);
	  return XEXP (cond0, 0);
	}
      else
	return cond0;
    }

  /* If X is a SUBREG, we can narrow both the true and false values
     if the inner expression, if there is a condition.  */
  else if (code == SUBREG
	   && (cond0 = if_then_else_cond (SUBREG_REG (x), &true0,
					  &false0)) != 0)
    {
      true0 = simplify_gen_subreg (mode, true0,
				   GET_MODE (SUBREG_REG (x)), SUBREG_BYTE (x));
      false0 = simplify_gen_subreg (mode, false0,
				    GET_MODE (SUBREG_REG (x)), SUBREG_BYTE (x));
      if (true0 && false0)
	{
	  *ptrue = true0;
	  *pfalse = false0;
	  return cond0;
	}
    }

  /* If X is a constant, this isn't special and will cause confusions
     if we treat it as such.  Likewise if it is equivalent to a constant.  */
  else if (CONSTANT_P (x)
	   || ((cond0 = get_last_value (x)) != 0 && CONSTANT_P (cond0)))
    ;

  /* If we're in BImode, canonicalize on 0 and STORE_FLAG_VALUE, as that
     will be least confusing to the rest of the compiler.  */
  else if (mode == BImode)
    {
      *ptrue = GEN_INT (STORE_FLAG_VALUE), *pfalse = const0_rtx;
      return x;
    }

  /* If X is known to be either 0 or -1, those are the true and
     false values when testing X.  */
  else if (x == constm1_rtx || x == const0_rtx
	   || (is_a <scalar_int_mode> (mode, &int_mode)
	       && (num_sign_bit_copies (x, int_mode)
		   == GET_MODE_PRECISION (int_mode))))
    {
      *ptrue = constm1_rtx, *pfalse = const0_rtx;
      return x;
    }

  /* Likewise for 0 or a single bit.  */
  else if (HWI_COMPUTABLE_MODE_P (mode)
	   && pow2p_hwi (nz = nonzero_bits (x, mode)))
    {
      *ptrue = gen_int_mode (nz, mode), *pfalse = const0_rtx;
      return x;
    }

  /* Otherwise fail; show no condition with true and false values the same.  */
  *ptrue = *pfalse = x;
  return 0;
}

/* Return the value of expression X given the fact that condition COND
   is known to be true when applied to REG as its first operand and VAL
   as its second.  X is known to not be shared and so can be modified in
   place.

   We only handle the simplest cases, and specifically those cases that
   arise with IF_THEN_ELSE expressions.  */

static rtx
known_cond (rtx x, enum rtx_code cond, rtx reg, rtx val)
{
  enum rtx_code code = GET_CODE (x);
  const char *fmt;
  int i, j;

  if (side_effects_p (x))
    return x;

  /* If either operand of the condition is a floating point value,
     then we have to avoid collapsing an EQ comparison.  */
  if (cond == EQ
      && rtx_equal_p (x, reg)
      && ! FLOAT_MODE_P (GET_MODE (x))
      && ! FLOAT_MODE_P (GET_MODE (val)))
    return val;

  if (cond == UNEQ && rtx_equal_p (x, reg))
    return val;

  /* If X is (abs REG) and we know something about REG's relationship
     with zero, we may be able to simplify this.  */

  if (code == ABS && rtx_equal_p (XEXP (x, 0), reg) && val == const0_rtx)
    switch (cond)
      {
      case GE:  case GT:  case EQ:
	return XEXP (x, 0);
      case LT:  case LE:
	return simplify_gen_unary (NEG, GET_MODE (XEXP (x, 0)),
				   XEXP (x, 0),
				   GET_MODE (XEXP (x, 0)));
      default:
	break;
      }

  /* The only other cases we handle are MIN, MAX, and comparisons if the
     operands are the same as REG and VAL.  */

  else if (COMPARISON_P (x) || COMMUTATIVE_ARITH_P (x))
    {
      if (rtx_equal_p (XEXP (x, 0), val))
        {
	  std::swap (val, reg);
	  cond = swap_condition (cond);
        }

      if (rtx_equal_p (XEXP (x, 0), reg) && rtx_equal_p (XEXP (x, 1), val))
	{
	  if (COMPARISON_P (x))
	    {
	      if (comparison_dominates_p (cond, code))
		return const_true_rtx;

	      code = reversed_comparison_code (x, NULL);
	      if (code != UNKNOWN
		  && comparison_dominates_p (cond, code))
		return const0_rtx;
	      else
		return x;
	    }
	  else if (code == SMAX || code == SMIN
		   || code == UMIN || code == UMAX)
	    {
	      int unsignedp = (code == UMIN || code == UMAX);

	      /* Do not reverse the condition when it is NE or EQ.
		 This is because we cannot conclude anything about
		 the value of 'SMAX (x, y)' when x is not equal to y,
		 but we can when x equals y.  */
	      if ((code == SMAX || code == UMAX)
		  && ! (cond == EQ || cond == NE))
		cond = reverse_condition (cond);

	      switch (cond)
		{
		case GE:   case GT:
		  return unsignedp ? x : XEXP (x, 1);
		case LE:   case LT:
		  return unsignedp ? x : XEXP (x, 0);
		case GEU:  case GTU:
		  return unsignedp ? XEXP (x, 1) : x;
		case LEU:  case LTU:
		  return unsignedp ? XEXP (x, 0) : x;
		default:
		  break;
		}
	    }
	}
    }
  else if (code == SUBREG)
    {
      machine_mode inner_mode = GET_MODE (SUBREG_REG (x));
      rtx new_rtx, r = known_cond (SUBREG_REG (x), cond, reg, val);

      if (SUBREG_REG (x) != r)
	{
	  /* We must simplify subreg here, before we lose track of the
	     original inner_mode.  */
	  new_rtx = simplify_subreg (GET_MODE (x), r,
				 inner_mode, SUBREG_BYTE (x));
	  if (new_rtx)
	    return new_rtx;
	  else
	    SUBST (SUBREG_REG (x), r);
	}

      return x;
    }
  /* We don't have to handle SIGN_EXTEND here, because even in the
     case of replacing something with a modeless CONST_INT, a
     CONST_INT is already (supposed to be) a valid sign extension for
     its narrower mode, which implies it's already properly
     sign-extended for the wider mode.  Now, for ZERO_EXTEND, the
     story is different.  */
  else if (code == ZERO_EXTEND)
    {
      machine_mode inner_mode = GET_MODE (XEXP (x, 0));
      rtx new_rtx, r = known_cond (XEXP (x, 0), cond, reg, val);

      if (XEXP (x, 0) != r)
	{
	  /* We must simplify the zero_extend here, before we lose
	     track of the original inner_mode.  */
	  new_rtx = simplify_unary_operation (ZERO_EXTEND, GET_MODE (x),
					  r, inner_mode);
	  if (new_rtx)
	    return new_rtx;
	  else
	    SUBST (XEXP (x, 0), r);
	}

      return x;
    }

  fmt = GET_RTX_FORMAT (code);
  for (i = GET_RTX_LENGTH (code) - 1; i >= 0; i--)
    {
      if (fmt[i] == 'e')
	SUBST (XEXP (x, i), known_cond (XEXP (x, i), cond, reg, val));
      else if (fmt[i] == 'E')
	for (j = XVECLEN (x, i) - 1; j >= 0; j--)
	  SUBST (XVECEXP (x, i, j), known_cond (XVECEXP (x, i, j),
						cond, reg, val));
    }

  return x;
}

/* See if X and Y are equal for the purposes of seeing if we can rewrite an
   assignment as a field assignment.  */

static int
rtx_equal_for_field_assignment_p (rtx x, rtx y, bool widen_x)
{
  if (widen_x && GET_MODE (x) != GET_MODE (y))
    {
      if (paradoxical_subreg_p (GET_MODE (x), GET_MODE (y)))
	return 0;
      if (BYTES_BIG_ENDIAN != WORDS_BIG_ENDIAN)
	return 0;
      x = adjust_address_nv (x, GET_MODE (y),
			     byte_lowpart_offset (GET_MODE (y),
						  GET_MODE (x)));
    }

  if (x == y || rtx_equal_p (x, y))
    return 1;

  if (x == 0 || y == 0 || GET_MODE (x) != GET_MODE (y))
    return 0;

  /* Check for a paradoxical SUBREG of a MEM compared with the MEM.
     Note that all SUBREGs of MEM are paradoxical; otherwise they
     would have been rewritten.  */
  if (MEM_P (x) && GET_CODE (y) == SUBREG
      && MEM_P (SUBREG_REG (y))
      && rtx_equal_p (SUBREG_REG (y),
		      gen_lowpart (GET_MODE (SUBREG_REG (y)), x)))
    return 1;

  if (MEM_P (y) && GET_CODE (x) == SUBREG
      && MEM_P (SUBREG_REG (x))
      && rtx_equal_p (SUBREG_REG (x),
		      gen_lowpart (GET_MODE (SUBREG_REG (x)), y)))
    return 1;

  /* We used to see if get_last_value of X and Y were the same but that's
     not correct.  In one direction, we'll cause the assignment to have
     the wrong destination and in the case, we'll import a register into this
     insn that might have already have been dead.   So fail if none of the
     above cases are true.  */
  return 0;
}

/* See if X, a SET operation, can be rewritten as a bit-field assignment.
   Return that assignment if so.

   We only handle the most common cases.  */

static rtx
make_field_assignment (rtx x)
{
  rtx dest = SET_DEST (x);
  rtx src = SET_SRC (x);
  rtx assign;
  rtx rhs, lhs;
  HOST_WIDE_INT c1;
  HOST_WIDE_INT pos;
  unsigned HOST_WIDE_INT len;
  rtx other;

  /* All the rules in this function are specific to scalar integers.  */
  scalar_int_mode mode;
  if (!is_a <scalar_int_mode> (GET_MODE (dest), &mode))
    return x;

  /* If SRC was (and (not (ashift (const_int 1) POS)) DEST), this is
     a clear of a one-bit field.  We will have changed it to
     (and (rotate (const_int -2) POS) DEST), so check for that.  Also check
     for a SUBREG.  */

  if (GET_CODE (src) == AND && GET_CODE (XEXP (src, 0)) == ROTATE
      && CONST_INT_P (XEXP (XEXP (src, 0), 0))
      && INTVAL (XEXP (XEXP (src, 0), 0)) == -2
      && rtx_equal_for_field_assignment_p (dest, XEXP (src, 1)))
    {
      assign = make_extraction (VOIDmode, dest, 0, XEXP (XEXP (src, 0), 1),
				1, 1, 1, 0);
      if (assign != 0)
	return gen_rtx_SET (assign, const0_rtx);
      return x;
    }

  if (GET_CODE (src) == AND && GET_CODE (XEXP (src, 0)) == SUBREG
      && subreg_lowpart_p (XEXP (src, 0))
      && partial_subreg_p (XEXP (src, 0))
      && GET_CODE (SUBREG_REG (XEXP (src, 0))) == ROTATE
      && CONST_INT_P (XEXP (SUBREG_REG (XEXP (src, 0)), 0))
      && INTVAL (XEXP (SUBREG_REG (XEXP (src, 0)), 0)) == -2
      && rtx_equal_for_field_assignment_p (dest, XEXP (src, 1)))
    {
      assign = make_extraction (VOIDmode, dest, 0,
				XEXP (SUBREG_REG (XEXP (src, 0)), 1),
				1, 1, 1, 0);
      if (assign != 0)
	return gen_rtx_SET (assign, const0_rtx);
      return x;
    }

  /* If SRC is (ior (ashift (const_int 1) POS) DEST), this is a set of a
     one-bit field.  */
  if (GET_CODE (src) == IOR && GET_CODE (XEXP (src, 0)) == ASHIFT
      && XEXP (XEXP (src, 0), 0) == const1_rtx
      && rtx_equal_for_field_assignment_p (dest, XEXP (src, 1)))
    {
      assign = make_extraction (VOIDmode, dest, 0, XEXP (XEXP (src, 0), 1),
				1, 1, 1, 0);
      if (assign != 0)
	return gen_rtx_SET (assign, const1_rtx);
      return x;
    }

  /* If DEST is already a field assignment, i.e. ZERO_EXTRACT, and the
     SRC is an AND with all bits of that field set, then we can discard
     the AND.  */
  if (GET_CODE (dest) == ZERO_EXTRACT
      && CONST_INT_P (XEXP (dest, 1))
      && GET_CODE (src) == AND
      && CONST_INT_P (XEXP (src, 1)))
    {
      HOST_WIDE_INT width = INTVAL (XEXP (dest, 1));
      unsigned HOST_WIDE_INT and_mask = INTVAL (XEXP (src, 1));
      unsigned HOST_WIDE_INT ze_mask;

      if (width >= HOST_BITS_PER_WIDE_INT)
	ze_mask = -1;
      else
	ze_mask = ((unsigned HOST_WIDE_INT)1 << width) - 1;

      /* Complete overlap.  We can remove the source AND.  */
      if ((and_mask & ze_mask) == ze_mask)
	return gen_rtx_SET (dest, XEXP (src, 0));

      /* Partial overlap.  We can reduce the source AND.  */
      if ((and_mask & ze_mask) != and_mask)
	{
	  src = gen_rtx_AND (mode, XEXP (src, 0),
			     gen_int_mode (and_mask & ze_mask, mode));
	  return gen_rtx_SET (dest, src);
	}
    }

  /* The other case we handle is assignments into a constant-position
     field.  They look like (ior/xor (and DEST C1) OTHER).  If C1 represents
     a mask that has all one bits except for a group of zero bits and
     OTHER is known to have zeros where C1 has ones, this is such an
     assignment.  Compute the position and length from C1.  Shift OTHER
     to the appropriate position, force it to the required mode, and
     make the extraction.  Check for the AND in both operands.  */

  /* One or more SUBREGs might obscure the constant-position field
     assignment.  The first one we are likely to encounter is an outer
     narrowing SUBREG, which we can just strip for the purposes of
     identifying the constant-field assignment.  */
  scalar_int_mode src_mode = mode;
  if (GET_CODE (src) == SUBREG
      && subreg_lowpart_p (src)
      && is_a <scalar_int_mode> (GET_MODE (SUBREG_REG (src)), &src_mode))
    src = SUBREG_REG (src);

  if (GET_CODE (src) != IOR && GET_CODE (src) != XOR)
    return x;

  rhs = expand_compound_operation (XEXP (src, 0));
  lhs = expand_compound_operation (XEXP (src, 1));

  if (GET_CODE (rhs) == AND
      && CONST_INT_P (XEXP (rhs, 1))
      && rtx_equal_for_field_assignment_p (XEXP (rhs, 0), dest))
    c1 = INTVAL (XEXP (rhs, 1)), other = lhs;
  /* The second SUBREG that might get in the way is a paradoxical
     SUBREG around the first operand of the AND.  We want to 
     pretend the operand is as wide as the destination here.   We
     do this by adjusting the MEM to wider mode for the sole
     purpose of the call to rtx_equal_for_field_assignment_p.   Also
     note this trick only works for MEMs.  */
  else if (GET_CODE (rhs) == AND
	   && paradoxical_subreg_p (XEXP (rhs, 0))
	   && MEM_P (SUBREG_REG (XEXP (rhs, 0)))
	   && CONST_INT_P (XEXP (rhs, 1))
	   && rtx_equal_for_field_assignment_p (SUBREG_REG (XEXP (rhs, 0)),
						dest, true))
    c1 = INTVAL (XEXP (rhs, 1)), other = lhs;
  else if (GET_CODE (lhs) == AND
	   && CONST_INT_P (XEXP (lhs, 1))
	   && rtx_equal_for_field_assignment_p (XEXP (lhs, 0), dest))
    c1 = INTVAL (XEXP (lhs, 1)), other = rhs;
  /* The second SUBREG that might get in the way is a paradoxical
     SUBREG around the first operand of the AND.  We want to 
     pretend the operand is as wide as the destination here.   We
     do this by adjusting the MEM to wider mode for the sole
     purpose of the call to rtx_equal_for_field_assignment_p.   Also
     note this trick only works for MEMs.  */
  else if (GET_CODE (lhs) == AND
	   && paradoxical_subreg_p (XEXP (lhs, 0))
	   && MEM_P (SUBREG_REG (XEXP (lhs, 0)))
	   && CONST_INT_P (XEXP (lhs, 1))
	   && rtx_equal_for_field_assignment_p (SUBREG_REG (XEXP (lhs, 0)),
						dest, true))
    c1 = INTVAL (XEXP (lhs, 1)), other = rhs;
  else
    return x;

  pos = get_pos_from_mask ((~c1) & GET_MODE_MASK (mode), &len);
  if (pos < 0
      || pos + len > GET_MODE_PRECISION (mode)
      || GET_MODE_PRECISION (mode) > HOST_BITS_PER_WIDE_INT
      || (c1 & nonzero_bits (other, mode)) != 0)
    return x;

  assign = make_extraction (VOIDmode, dest, pos, NULL_RTX, len, 1, 1, 0);
  if (assign == 0)
    return x;

  /* The mode to use for the source is the mode of the assignment, or of
     what is inside a possible STRICT_LOW_PART.  */
  machine_mode new_mode = (GET_CODE (assign) == STRICT_LOW_PART
			   ? GET_MODE (XEXP (assign, 0)) : GET_MODE (assign));

  /* Shift OTHER right POS places and make it the source, restricting it
     to the proper length and mode.  */

  src = canon_reg_for_combine (simplify_shift_const (NULL_RTX, LSHIFTRT,
						     src_mode, other, pos),
			       dest);
  src = force_to_mode (src, new_mode,
		       len >= HOST_BITS_PER_WIDE_INT
		       ? HOST_WIDE_INT_M1U
		       : (HOST_WIDE_INT_1U << len) - 1,
		       0);

  /* If SRC is masked by an AND that does not make a difference in
     the value being stored, strip it.  */
  if (GET_CODE (assign) == ZERO_EXTRACT
      && CONST_INT_P (XEXP (assign, 1))
      && INTVAL (XEXP (assign, 1)) < HOST_BITS_PER_WIDE_INT
      && GET_CODE (src) == AND
      && CONST_INT_P (XEXP (src, 1))
      && UINTVAL (XEXP (src, 1))
	 == (HOST_WIDE_INT_1U << INTVAL (XEXP (assign, 1))) - 1)
    src = XEXP (src, 0);

  return gen_rtx_SET (assign, src);
}

/* See if X is of the form (+ (* a c) (* b c)) and convert to (* (+ a b) c)
   if so.  */

static rtx
apply_distributive_law (rtx x)
{
  enum rtx_code code = GET_CODE (x);
  enum rtx_code inner_code;
  rtx lhs, rhs, other;
  rtx tem;

  /* Distributivity is not true for floating point as it can change the
     value.  So we don't do it unless -funsafe-math-optimizations.  */
  if (FLOAT_MODE_P (GET_MODE (x))
      && ! flag_unsafe_math_optimizations)
    return x;

  /* The outer operation can only be one of the following:  */
  if (code != IOR && code != AND && code != XOR
      && code != PLUS && code != MINUS)
    return x;

  lhs = XEXP (x, 0);
  rhs = XEXP (x, 1);

  /* If either operand is a primitive we can't do anything, so get out
     fast.  */
  if (OBJECT_P (lhs) || OBJECT_P (rhs))
    return x;

  lhs = expand_compound_operation (lhs);
  rhs = expand_compound_operation (rhs);
  inner_code = GET_CODE (lhs);
  if (inner_code != GET_CODE (rhs))
    return x;

  /* See if the inner and outer operations distribute.  */
  switch (inner_code)
    {
    case LSHIFTRT:
    case ASHIFTRT:
    case AND:
    case IOR:
      /* These all distribute except over PLUS.  */
      if (code == PLUS || code == MINUS)
	return x;
      break;

    case MULT:
      if (code != PLUS && code != MINUS)
	return x;
      break;

    case ASHIFT:
      /* This is also a multiply, so it distributes over everything.  */
      break;

    /* This used to handle SUBREG, but this turned out to be counter-
       productive, since (subreg (op ...)) usually is not handled by
       insn patterns, and this "optimization" therefore transformed
       recognizable patterns into unrecognizable ones.  Therefore the
       SUBREG case was removed from here.

       It is possible that distributing SUBREG over arithmetic operations
       leads to an intermediate result than can then be optimized further,
       e.g. by moving the outer SUBREG to the other side of a SET as done
       in simplify_set.  This seems to have been the original intent of
       handling SUBREGs here.

       However, with current GCC this does not appear to actually happen,
       at least on major platforms.  If some case is found where removing
       the SUBREG case here prevents follow-on optimizations, distributing
       SUBREGs ought to be re-added at that place, e.g. in simplify_set.  */

    default:
      return x;
    }

  /* Set LHS and RHS to the inner operands (A and B in the example
     above) and set OTHER to the common operand (C in the example).
     There is only one way to do this unless the inner operation is
     commutative.  */
  if (COMMUTATIVE_ARITH_P (lhs)
      && rtx_equal_p (XEXP (lhs, 0), XEXP (rhs, 0)))
    other = XEXP (lhs, 0), lhs = XEXP (lhs, 1), rhs = XEXP (rhs, 1);
  else if (COMMUTATIVE_ARITH_P (lhs)
	   && rtx_equal_p (XEXP (lhs, 0), XEXP (rhs, 1)))
    other = XEXP (lhs, 0), lhs = XEXP (lhs, 1), rhs = XEXP (rhs, 0);
  else if (COMMUTATIVE_ARITH_P (lhs)
	   && rtx_equal_p (XEXP (lhs, 1), XEXP (rhs, 0)))
    other = XEXP (lhs, 1), lhs = XEXP (lhs, 0), rhs = XEXP (rhs, 1);
  else if (rtx_equal_p (XEXP (lhs, 1), XEXP (rhs, 1)))
    other = XEXP (lhs, 1), lhs = XEXP (lhs, 0), rhs = XEXP (rhs, 0);
  else
    return x;

  /* Form the new inner operation, seeing if it simplifies first.  */
  tem = simplify_gen_binary (code, GET_MODE (x), lhs, rhs);

  /* There is one exception to the general way of distributing:
     (a | c) ^ (b | c) -> (a ^ b) & ~c  */
  if (code == XOR && inner_code == IOR)
    {
      inner_code = AND;
      other = simplify_gen_unary (NOT, GET_MODE (x), other, GET_MODE (x));
    }

  /* We may be able to continuing distributing the result, so call
     ourselves recursively on the inner operation before forming the
     outer operation, which we return.  */
  return simplify_gen_binary (inner_code, GET_MODE (x),
			      apply_distributive_law (tem), other);
}

/* See if X is of the form (* (+ A B) C), and if so convert to
   (+ (* A C) (* B C)) and try to simplify.

   Most of the time, this results in no change.  However, if some of
   the operands are the same or inverses of each other, simplifications
   will result.

   For example, (and (ior A B) (not B)) can occur as the result of
   expanding a bit field assignment.  When we apply the distributive
   law to this, we get (ior (and (A (not B))) (and (B (not B)))),
   which then simplifies to (and (A (not B))).

   Note that no checks happen on the validity of applying the inverse
   distributive law.  This is pointless since we can do it in the
   few places where this routine is called.

   N is the index of the term that is decomposed (the arithmetic operation,
   i.e. (+ A B) in the first example above).  !N is the index of the term that
   is distributed, i.e. of C in the first example above.  */
static rtx
distribute_and_simplify_rtx (rtx x, int n)
{
  machine_mode mode;
  enum rtx_code outer_code, inner_code;
  rtx decomposed, distributed, inner_op0, inner_op1, new_op0, new_op1, tmp;

  /* Distributivity is not true for floating point as it can change the
     value.  So we don't do it unless -funsafe-math-optimizations.  */
  if (FLOAT_MODE_P (GET_MODE (x))
      && ! flag_unsafe_math_optimizations)
    return NULL_RTX;

  decomposed = XEXP (x, n);
  if (!ARITHMETIC_P (decomposed))
    return NULL_RTX;

  mode = GET_MODE (x);
  outer_code = GET_CODE (x);
  distributed = XEXP (x, !n);

  inner_code = GET_CODE (decomposed);
  inner_op0 = XEXP (decomposed, 0);
  inner_op1 = XEXP (decomposed, 1);

  /* Special case (and (xor B C) (not A)), which is equivalent to
     (xor (ior A B) (ior A C))  */
  if (outer_code == AND && inner_code == XOR && GET_CODE (distributed) == NOT)
    {
      distributed = XEXP (distributed, 0);
      outer_code = IOR;
    }

  if (n == 0)
    {
      /* Distribute the second term.  */
      new_op0 = simplify_gen_binary (outer_code, mode, inner_op0, distributed);
      new_op1 = simplify_gen_binary (outer_code, mode, inner_op1, distributed);
    }
  else
    {
      /* Distribute the first term.  */
      new_op0 = simplify_gen_binary (outer_code, mode, distributed, inner_op0);
      new_op1 = simplify_gen_binary (outer_code, mode, distributed, inner_op1);
    }

  tmp = apply_distributive_law (simplify_gen_binary (inner_code, mode,
						     new_op0, new_op1));
  if (GET_CODE (tmp) != outer_code
      && (set_src_cost (tmp, mode, optimize_this_for_speed_p)
	  < set_src_cost (x, mode, optimize_this_for_speed_p)))
    return tmp;

  return NULL_RTX;
}

/* Simplify a logical `and' of VAROP with the constant CONSTOP, to be done
   in MODE.  Return an equivalent form, if different from (and VAROP
   (const_int CONSTOP)).  Otherwise, return NULL_RTX.  */

static rtx
simplify_and_const_int_1 (scalar_int_mode mode, rtx varop,
			  unsigned HOST_WIDE_INT constop)
{
  unsigned HOST_WIDE_INT nonzero;
  unsigned HOST_WIDE_INT orig_constop;
  rtx orig_varop;
  int i;

  orig_varop = varop;
  orig_constop = constop;
  if (GET_CODE (varop) == CLOBBER)
    return NULL_RTX;

  /* Simplify VAROP knowing that we will be only looking at some of the
     bits in it.

     Note by passing in CONSTOP, we guarantee that the bits not set in
     CONSTOP are not significant and will never be examined.  We must
     ensure that is the case by explicitly masking out those bits
     before returning.  */
  varop = force_to_mode (varop, mode, constop, 0);

  /* If VAROP is a CLOBBER, we will fail so return it.  */
  if (GET_CODE (varop) == CLOBBER)
    return varop;

  /* If VAROP is a CONST_INT, then we need to apply the mask in CONSTOP
     to VAROP and return the new constant.  */
  if (CONST_INT_P (varop))
    return gen_int_mode (INTVAL (varop) & constop, mode);

  /* See what bits may be nonzero in VAROP.  Unlike the general case of
     a call to nonzero_bits, here we don't care about bits outside
     MODE.  */

  nonzero = nonzero_bits (varop, mode) & GET_MODE_MASK (mode);

  /* Turn off all bits in the constant that are known to already be zero.
     Thus, if the AND isn't needed at all, we will have CONSTOP == NONZERO_BITS
     which is tested below.  */

  constop &= nonzero;

  /* If we don't have any bits left, return zero.  */
  if (constop == 0)
    return const0_rtx;

  /* If VAROP is a NEG of something known to be zero or 1 and CONSTOP is
     a power of two, we can replace this with an ASHIFT.  */
  if (GET_CODE (varop) == NEG && nonzero_bits (XEXP (varop, 0), mode) == 1
      && (i = exact_log2 (constop)) >= 0)
    return simplify_shift_const (NULL_RTX, ASHIFT, mode, XEXP (varop, 0), i);

  /* If VAROP is an IOR or XOR, apply the AND to both branches of the IOR
     or XOR, then try to apply the distributive law.  This may eliminate
     operations if either branch can be simplified because of the AND.
     It may also make some cases more complex, but those cases probably
     won't match a pattern either with or without this.  */

  if (GET_CODE (varop) == IOR || GET_CODE (varop) == XOR)
    {
      scalar_int_mode varop_mode = as_a <scalar_int_mode> (GET_MODE (varop));
      return
	gen_lowpart
	  (mode,
	   apply_distributive_law
	   (simplify_gen_binary (GET_CODE (varop), varop_mode,
				 simplify_and_const_int (NULL_RTX, varop_mode,
							 XEXP (varop, 0),
							 constop),
				 simplify_and_const_int (NULL_RTX, varop_mode,
							 XEXP (varop, 1),
							 constop))));
    }

  /* If VAROP is PLUS, and the constant is a mask of low bits, distribute
     the AND and see if one of the operands simplifies to zero.  If so, we
     may eliminate it.  */

  if (GET_CODE (varop) == PLUS
      && pow2p_hwi (constop + 1))
    {
      rtx o0, o1;

      o0 = simplify_and_const_int (NULL_RTX, mode, XEXP (varop, 0), constop);
      o1 = simplify_and_const_int (NULL_RTX, mode, XEXP (varop, 1), constop);
      if (o0 == const0_rtx)
	return o1;
      if (o1 == const0_rtx)
	return o0;
    }

  /* Make a SUBREG if necessary.  If we can't make it, fail.  */
  varop = gen_lowpart (mode, varop);
  if (varop == NULL_RTX || GET_CODE (varop) == CLOBBER)
    return NULL_RTX;

  /* If we are only masking insignificant bits, return VAROP.  */
  if (constop == nonzero)
    return varop;

  if (varop == orig_varop && constop == orig_constop)
    return NULL_RTX;

  /* Otherwise, return an AND.  */
  return simplify_gen_binary (AND, mode, varop, gen_int_mode (constop, mode));
}


/* We have X, a logical `and' of VAROP with the constant CONSTOP, to be done
   in MODE.

   Return an equivalent form, if different from X.  Otherwise, return X.  If
   X is zero, we are to always construct the equivalent form.  */

static rtx
simplify_and_const_int (rtx x, scalar_int_mode mode, rtx varop,
			unsigned HOST_WIDE_INT constop)
{
  rtx tem = simplify_and_const_int_1 (mode, varop, constop);
  if (tem)
    return tem;

  if (!x)
    x = simplify_gen_binary (AND, GET_MODE (varop), varop,
			     gen_int_mode (constop, mode));
  if (GET_MODE (x) != mode)
    x = gen_lowpart (mode, x);
  return x;
}

/* Given a REG X of mode XMODE, compute which bits in X can be nonzero.
   We don't care about bits outside of those defined in MODE.

   For most X this is simply GET_MODE_MASK (GET_MODE (MODE)), but if X is
   a shift, AND, or zero_extract, we can do better.  */

static rtx
reg_nonzero_bits_for_combine (const_rtx x, scalar_int_mode xmode,
			      scalar_int_mode mode,
			      unsigned HOST_WIDE_INT *nonzero)
{
  rtx tem;
  reg_stat_type *rsp;

  /* If X is a register whose nonzero bits value is current, use it.
     Otherwise, if X is a register whose value we can find, use that
     value.  Otherwise, use the previously-computed global nonzero bits
     for this register.  */

  rsp = &reg_stat[REGNO (x)];
  if (rsp->last_set_value != 0
      && (rsp->last_set_mode == mode
	  || (GET_MODE_CLASS (rsp->last_set_mode) == MODE_INT
	      && GET_MODE_CLASS (mode) == MODE_INT))
      && ((rsp->last_set_label >= label_tick_ebb_start
	   && rsp->last_set_label < label_tick)
	  || (rsp->last_set_label == label_tick
              && DF_INSN_LUID (rsp->last_set) < subst_low_luid)
	  || (REGNO (x) >= FIRST_PSEUDO_REGISTER
	      && REGNO (x) < reg_n_sets_max
	      && REG_N_SETS (REGNO (x)) == 1
	      && !REGNO_REG_SET_P
		  (DF_LR_IN (ENTRY_BLOCK_PTR_FOR_FN (cfun)->next_bb),
		   REGNO (x)))))
    {
      /* Note that, even if the precision of last_set_mode is lower than that
	 of mode, record_value_for_reg invoked nonzero_bits on the register
	 with nonzero_bits_mode (because last_set_mode is necessarily integral
	 and HWI_COMPUTABLE_MODE_P in this case) so bits in nonzero_bits_mode
	 are all valid, hence in mode too since nonzero_bits_mode is defined
	 to the largest HWI_COMPUTABLE_MODE_P mode.  */
      *nonzero &= rsp->last_set_nonzero_bits;
      return NULL;
    }

  tem = get_last_value (x);
  if (tem)
    {
      if (SHORT_IMMEDIATES_SIGN_EXTEND)
	tem = sign_extend_short_imm (tem, xmode, GET_MODE_PRECISION (mode));

      return tem;
    }

  if (nonzero_sign_valid && rsp->nonzero_bits)
    {
      unsigned HOST_WIDE_INT mask = rsp->nonzero_bits;

      if (GET_MODE_PRECISION (xmode) < GET_MODE_PRECISION (mode))
	/* We don't know anything about the upper bits.  */
	mask |= GET_MODE_MASK (mode) ^ GET_MODE_MASK (xmode);

      *nonzero &= mask;
    }

  return NULL;
}

/* Given a reg X of mode XMODE, return the number of bits at the high-order
   end of X that are known to be equal to the sign bit.  X will be used
   in mode MODE; the returned value will always be between 1 and the
   number of bits in MODE.  */

static rtx
reg_num_sign_bit_copies_for_combine (const_rtx x, scalar_int_mode xmode,
				     scalar_int_mode mode,
				     unsigned int *result)
{
  rtx tem;
  reg_stat_type *rsp;

  rsp = &reg_stat[REGNO (x)];
  if (rsp->last_set_value != 0
      && rsp->last_set_mode == mode
      && ((rsp->last_set_label >= label_tick_ebb_start
	   && rsp->last_set_label < label_tick)
	  || (rsp->last_set_label == label_tick
              && DF_INSN_LUID (rsp->last_set) < subst_low_luid)
	  || (REGNO (x) >= FIRST_PSEUDO_REGISTER
	      && REGNO (x) < reg_n_sets_max
	      && REG_N_SETS (REGNO (x)) == 1
	      && !REGNO_REG_SET_P
		  (DF_LR_IN (ENTRY_BLOCK_PTR_FOR_FN (cfun)->next_bb),
		   REGNO (x)))))
    {
      *result = rsp->last_set_sign_bit_copies;
      return NULL;
    }

  tem = get_last_value (x);
  if (tem != 0)
    return tem;

  if (nonzero_sign_valid && rsp->sign_bit_copies != 0
      && GET_MODE_PRECISION (xmode) == GET_MODE_PRECISION (mode))
    *result = rsp->sign_bit_copies;

  return NULL;
}

/* Return the number of "extended" bits there are in X, when interpreted
   as a quantity in MODE whose signedness is indicated by UNSIGNEDP.  For
   unsigned quantities, this is the number of high-order zero bits.
   For signed quantities, this is the number of copies of the sign bit
   minus 1.  In both case, this function returns the number of "spare"
   bits.  For example, if two quantities for which this function returns
   at least 1 are added, the addition is known not to overflow.

   This function will always return 0 unless called during combine, which
   implies that it must be called from a define_split.  */

unsigned int
extended_count (const_rtx x, machine_mode mode, int unsignedp)
{
  if (nonzero_sign_valid == 0)
    return 0;

  scalar_int_mode int_mode;
  return (unsignedp
	  ? (is_a <scalar_int_mode> (mode, &int_mode)
	     && HWI_COMPUTABLE_MODE_P (int_mode)
	     ? (unsigned int) (GET_MODE_PRECISION (int_mode) - 1
			       - floor_log2 (nonzero_bits (x, int_mode)))
	     : 0)
	  : num_sign_bit_copies (x, mode) - 1);
}

/* This function is called from `simplify_shift_const' to merge two
   outer operations.  Specifically, we have already found that we need
   to perform operation *POP0 with constant *PCONST0 at the outermost
   position.  We would now like to also perform OP1 with constant CONST1
   (with *POP0 being done last).

   Return 1 if we can do the operation and update *POP0 and *PCONST0 with
   the resulting operation.  *PCOMP_P is set to 1 if we would need to
   complement the innermost operand, otherwise it is unchanged.

   MODE is the mode in which the operation will be done.  No bits outside
   the width of this mode matter.  It is assumed that the width of this mode
   is smaller than or equal to HOST_BITS_PER_WIDE_INT.

   If *POP0 or OP1 are UNKNOWN, it means no operation is required.  Only NEG, PLUS,
   IOR, XOR, and AND are supported.  We may set *POP0 to SET if the proper
   result is simply *PCONST0.

   If the resulting operation cannot be expressed as one operation, we
   return 0 and do not change *POP0, *PCONST0, and *PCOMP_P.  */

static int
merge_outer_ops (enum rtx_code *pop0, HOST_WIDE_INT *pconst0, enum rtx_code op1, HOST_WIDE_INT const1, machine_mode mode, int *pcomp_p)
{
  enum rtx_code op0 = *pop0;
  HOST_WIDE_INT const0 = *pconst0;

  const0 &= GET_MODE_MASK (mode);
  const1 &= GET_MODE_MASK (mode);

  /* If OP0 is an AND, clear unimportant bits in CONST1.  */
  if (op0 == AND)
    const1 &= const0;

  /* If OP0 or OP1 is UNKNOWN, this is easy.  Similarly if they are the same or
     if OP0 is SET.  */

  if (op1 == UNKNOWN || op0 == SET)
    return 1;

  else if (op0 == UNKNOWN)
    op0 = op1, const0 = const1;

  else if (op0 == op1)
    {
      switch (op0)
	{
	case AND:
	  const0 &= const1;
	  break;
	case IOR:
	  const0 |= const1;
	  break;
	case XOR:
	  const0 ^= const1;
	  break;
	case PLUS:
	  const0 += const1;
	  break;
	case NEG:
	  op0 = UNKNOWN;
	  break;
	default:
	  break;
	}
    }

  /* Otherwise, if either is a PLUS or NEG, we can't do anything.  */
  else if (op0 == PLUS || op1 == PLUS || op0 == NEG || op1 == NEG)
    return 0;

  /* If the two constants aren't the same, we can't do anything.  The
     remaining six cases can all be done.  */
  else if (const0 != const1)
    return 0;

  else
    switch (op0)
      {
      case IOR:
	if (op1 == AND)
	  /* (a & b) | b == b */
	  op0 = SET;
	else /* op1 == XOR */
	  /* (a ^ b) | b == a | b */
	  {;}
	break;

      case XOR:
	if (op1 == AND)
	  /* (a & b) ^ b == (~a) & b */
	  op0 = AND, *pcomp_p = 1;
	else /* op1 == IOR */
	  /* (a | b) ^ b == a & ~b */
	  op0 = AND, const0 = ~const0;
	break;

      case AND:
	if (op1 == IOR)
	  /* (a | b) & b == b */
	op0 = SET;
	else /* op1 == XOR */
	  /* (a ^ b) & b) == (~a) & b */
	  *pcomp_p = 1;
	break;
      default:
	break;
      }

  /* Check for NO-OP cases.  */
  const0 &= GET_MODE_MASK (mode);
  if (const0 == 0
      && (op0 == IOR || op0 == XOR || op0 == PLUS))
    op0 = UNKNOWN;
  else if (const0 == 0 && op0 == AND)
    op0 = SET;
  else if ((unsigned HOST_WIDE_INT) const0 == GET_MODE_MASK (mode)
	   && op0 == AND)
    op0 = UNKNOWN;

  *pop0 = op0;

  /* ??? Slightly redundant with the above mask, but not entirely.
     Moving this above means we'd have to sign-extend the mode mask
     for the final test.  */
  if (op0 != UNKNOWN && op0 != NEG)
    *pconst0 = trunc_int_for_mode (const0, mode);

  return 1;
}

/* A helper to simplify_shift_const_1 to determine the mode we can perform
   the shift in.  The original shift operation CODE is performed on OP in
   ORIG_MODE.  Return the wider mode MODE if we can perform the operation
   in that mode.  Return ORIG_MODE otherwise.  We can also assume that the
   result of the shift is subject to operation OUTER_CODE with operand
   OUTER_CONST.  */

static scalar_int_mode
try_widen_shift_mode (enum rtx_code code, rtx op, int count,
		      scalar_int_mode orig_mode, scalar_int_mode mode,
		      enum rtx_code outer_code, HOST_WIDE_INT outer_const)
{
  gcc_assert (GET_MODE_PRECISION (mode) > GET_MODE_PRECISION (orig_mode));

  /* In general we can't perform in wider mode for right shift and rotate.  */
  switch (code)
    {
    case ASHIFTRT:
      /* We can still widen if the bits brought in from the left are identical
	 to the sign bit of ORIG_MODE.  */
      if (num_sign_bit_copies (op, mode)
	  > (unsigned) (GET_MODE_PRECISION (mode)
			- GET_MODE_PRECISION (orig_mode)))
	return mode;
      return orig_mode;

    case LSHIFTRT:
      /* Similarly here but with zero bits.  */
      if (HWI_COMPUTABLE_MODE_P (mode)
	  && (nonzero_bits (op, mode) & ~GET_MODE_MASK (orig_mode)) == 0)
	return mode;

      /* We can also widen if the bits brought in will be masked off.  This
	 operation is performed in ORIG_MODE.  */
      if (outer_code == AND)
	{
	  int care_bits = low_bitmask_len (orig_mode, outer_const);

	  if (care_bits >= 0
	      && GET_MODE_PRECISION (orig_mode) - care_bits >= count)
	    return mode;
	}
      /* fall through */

    case ROTATE:
      return orig_mode;

    case ROTATERT:
      gcc_unreachable ();

    default:
      return mode;
    }
}

/* Simplify a shift of VAROP by ORIG_COUNT bits.  CODE says what kind
   of shift.  The result of the shift is RESULT_MODE.  Return NULL_RTX
   if we cannot simplify it.  Otherwise, return a simplified value.

   The shift is normally computed in the widest mode we find in VAROP, as
   long as it isn't a different number of words than RESULT_MODE.  Exceptions
   are ASHIFTRT and ROTATE, which are always done in their original mode.  */

static rtx
simplify_shift_const_1 (enum rtx_code code, machine_mode result_mode,
			rtx varop, int orig_count)
{
  enum rtx_code orig_code = code;
  rtx orig_varop = varop;
  int count, log2;
  machine_mode mode = result_mode;
  machine_mode shift_mode;
  scalar_int_mode tmode, inner_mode, int_mode, int_varop_mode, int_result_mode;
  /* We form (outer_op (code varop count) (outer_const)).  */
  enum rtx_code outer_op = UNKNOWN;
  HOST_WIDE_INT outer_const = 0;
  int complement_p = 0;
  rtx new_rtx, x;

  /* Make sure and truncate the "natural" shift on the way in.  We don't
     want to do this inside the loop as it makes it more difficult to
     combine shifts.  */
  if (SHIFT_COUNT_TRUNCATED)
    orig_count &= GET_MODE_UNIT_BITSIZE (mode) - 1;

  /* If we were given an invalid count, don't do anything except exactly
     what was requested.  */

  if (orig_count < 0 || orig_count >= (int) GET_MODE_UNIT_PRECISION (mode))
    return NULL_RTX;

  count = orig_count;

  /* Unless one of the branches of the `if' in this loop does a `continue',
     we will `break' the loop after the `if'.  */

  while (count != 0)
    {
      /* If we have an operand of (clobber (const_int 0)), fail.  */
      if (GET_CODE (varop) == CLOBBER)
	return NULL_RTX;

      /* Convert ROTATERT to ROTATE.  */
      if (code == ROTATERT)
	{
	  unsigned int bitsize = GET_MODE_UNIT_PRECISION (result_mode);
	  code = ROTATE;
	  count = bitsize - count;
	}

      shift_mode = result_mode;
      if (shift_mode != mode)
	{
	  /* We only change the modes of scalar shifts.  */
	  int_mode = as_a <scalar_int_mode> (mode);
	  int_result_mode = as_a <scalar_int_mode> (result_mode);
	  shift_mode = try_widen_shift_mode (code, varop, count,
					     int_result_mode, int_mode,
					     outer_op, outer_const);
	}

      scalar_int_mode shift_unit_mode
	= as_a <scalar_int_mode> (GET_MODE_INNER (shift_mode));

      /* Handle cases where the count is greater than the size of the mode
	 minus 1.  For ASHIFT, use the size minus one as the count (this can
	 occur when simplifying (lshiftrt (ashiftrt ..))).  For rotates,
	 take the count modulo the size.  For other shifts, the result is
	 zero.

	 Since these shifts are being produced by the compiler by combining
	 multiple operations, each of which are defined, we know what the
	 result is supposed to be.  */

      if (count > (GET_MODE_PRECISION (shift_unit_mode) - 1))
	{
	  if (code == ASHIFTRT)
	    count = GET_MODE_PRECISION (shift_unit_mode) - 1;
	  else if (code == ROTATE || code == ROTATERT)
	    count %= GET_MODE_PRECISION (shift_unit_mode);
	  else
	    {
	      /* We can't simply return zero because there may be an
		 outer op.  */
	      varop = const0_rtx;
	      count = 0;
	      break;
	    }
	}

      /* If we discovered we had to complement VAROP, leave.  Making a NOT
	 here would cause an infinite loop.  */
      if (complement_p)
	break;

      if (shift_mode == shift_unit_mode)
	{
	  /* An arithmetic right shift of a quantity known to be -1 or 0
	     is a no-op.  */
	  if (code == ASHIFTRT
	      && (num_sign_bit_copies (varop, shift_unit_mode)
		  == GET_MODE_PRECISION (shift_unit_mode)))
	    {
	      count = 0;
	      break;
	    }

	  /* If we are doing an arithmetic right shift and discarding all but
	     the sign bit copies, this is equivalent to doing a shift by the
	     bitsize minus one.  Convert it into that shift because it will
	     often allow other simplifications.  */

	  if (code == ASHIFTRT
	      && (count + num_sign_bit_copies (varop, shift_unit_mode)
		  >= GET_MODE_PRECISION (shift_unit_mode)))
	    count = GET_MODE_PRECISION (shift_unit_mode) - 1;

	  /* We simplify the tests below and elsewhere by converting
	     ASHIFTRT to LSHIFTRT if we know the sign bit is clear.
	     `make_compound_operation' will convert it to an ASHIFTRT for
	     those machines (such as VAX) that don't have an LSHIFTRT.  */
	  if (code == ASHIFTRT
	      && HWI_COMPUTABLE_MODE_P (shift_unit_mode)
	      && val_signbit_known_clear_p (shift_unit_mode,
					    nonzero_bits (varop,
							  shift_unit_mode)))
	    code = LSHIFTRT;

	  if (((code == LSHIFTRT
		&& HWI_COMPUTABLE_MODE_P (shift_unit_mode)
		&& !(nonzero_bits (varop, shift_unit_mode) >> count))
	       || (code == ASHIFT
		   && HWI_COMPUTABLE_MODE_P (shift_unit_mode)
		   && !((nonzero_bits (varop, shift_unit_mode) << count)
			& GET_MODE_MASK (shift_unit_mode))))
	      && !side_effects_p (varop))
	    varop = const0_rtx;
	}

      switch (GET_CODE (varop))
	{
	case SIGN_EXTEND:
	case ZERO_EXTEND:
	case SIGN_EXTRACT:
	case ZERO_EXTRACT:
	  new_rtx = expand_compound_operation (varop);
	  if (new_rtx != varop)
	    {
	      varop = new_rtx;
	      continue;
	    }
	  break;

	case MEM:
	  /* The following rules apply only to scalars.  */
	  if (shift_mode != shift_unit_mode)
	    break;
	  int_mode = as_a <scalar_int_mode> (mode);

	  /* If we have (xshiftrt (mem ...) C) and C is MODE_WIDTH
	     minus the width of a smaller mode, we can do this with a
	     SIGN_EXTEND or ZERO_EXTEND from the narrower memory location.  */
	  if ((code == ASHIFTRT || code == LSHIFTRT)
	      && ! mode_dependent_address_p (XEXP (varop, 0),
					     MEM_ADDR_SPACE (varop))
	      && ! MEM_VOLATILE_P (varop)
	      && (int_mode_for_size (GET_MODE_BITSIZE (int_mode) - count, 1)
		  .exists (&tmode)))
	    {
	      new_rtx = adjust_address_nv (varop, tmode,
					   BYTES_BIG_ENDIAN ? 0
					   : count / BITS_PER_UNIT);

	      varop = gen_rtx_fmt_e (code == ASHIFTRT ? SIGN_EXTEND
				     : ZERO_EXTEND, int_mode, new_rtx);
	      count = 0;
	      continue;
	    }
	  break;

	case SUBREG:
	  /* The following rules apply only to scalars.  */
	  if (shift_mode != shift_unit_mode)
	    break;
	  int_mode = as_a <scalar_int_mode> (mode);
	  int_varop_mode = as_a <scalar_int_mode> (GET_MODE (varop));

	  /* If VAROP is a SUBREG, strip it as long as the inner operand has
	     the same number of words as what we've seen so far.  Then store
	     the widest mode in MODE.  */
	  if (subreg_lowpart_p (varop)
	      && is_int_mode (GET_MODE (SUBREG_REG (varop)), &inner_mode)
	      && GET_MODE_SIZE (inner_mode) > GET_MODE_SIZE (int_varop_mode)
	      && (CEIL (GET_MODE_SIZE (inner_mode), UNITS_PER_WORD)
		  == CEIL (GET_MODE_SIZE (int_mode), UNITS_PER_WORD))
	      && GET_MODE_CLASS (int_varop_mode) == MODE_INT)
	    {
	      varop = SUBREG_REG (varop);
	      if (GET_MODE_SIZE (inner_mode) > GET_MODE_SIZE (int_mode))
		mode = inner_mode;
	      continue;
	    }
	  break;

	case MULT:
	  /* Some machines use MULT instead of ASHIFT because MULT
	     is cheaper.  But it is still better on those machines to
	     merge two shifts into one.  */
	  if (CONST_INT_P (XEXP (varop, 1))
	      && (log2 = exact_log2 (UINTVAL (XEXP (varop, 1)))) >= 0)
	    {
	      rtx log2_rtx = gen_int_shift_amount (GET_MODE (varop), log2);
	      varop = simplify_gen_binary (ASHIFT, GET_MODE (varop),
					   XEXP (varop, 0), log2_rtx);
	      continue;
	    }
	  break;

	case UDIV:
	  /* Similar, for when divides are cheaper.  */
	  if (CONST_INT_P (XEXP (varop, 1))
	      && (log2 = exact_log2 (UINTVAL (XEXP (varop, 1)))) >= 0)
	    {
	      rtx log2_rtx = gen_int_shift_amount (GET_MODE (varop), log2);
	      varop = simplify_gen_binary (LSHIFTRT, GET_MODE (varop),
					   XEXP (varop, 0), log2_rtx);
	      continue;
	    }
	  break;

	case ASHIFTRT:
	  /* If we are extracting just the sign bit of an arithmetic
	     right shift, that shift is not needed.  However, the sign
	     bit of a wider mode may be different from what would be
	     interpreted as the sign bit in a narrower mode, so, if
	     the result is narrower, don't discard the shift.  */
	  if (code == LSHIFTRT
	      && count == (GET_MODE_UNIT_BITSIZE (result_mode) - 1)
	      && (GET_MODE_UNIT_BITSIZE (result_mode)
		  >= GET_MODE_UNIT_BITSIZE (GET_MODE (varop))))
	    {
	      varop = XEXP (varop, 0);
	      continue;
	    }

	  /* fall through */

	case LSHIFTRT:
	case ASHIFT:
	case ROTATE:
	  /* The following rules apply only to scalars.  */
	  if (shift_mode != shift_unit_mode)
	    break;
	  int_mode = as_a <scalar_int_mode> (mode);
	  int_varop_mode = as_a <scalar_int_mode> (GET_MODE (varop));
	  int_result_mode = as_a <scalar_int_mode> (result_mode);

	  /* Here we have two nested shifts.  The result is usually the
	     AND of a new shift with a mask.  We compute the result below.  */
	  if (CONST_INT_P (XEXP (varop, 1))
	      && INTVAL (XEXP (varop, 1)) >= 0
	      && INTVAL (XEXP (varop, 1)) < GET_MODE_PRECISION (int_varop_mode)
	      && HWI_COMPUTABLE_MODE_P (int_result_mode)
	      && HWI_COMPUTABLE_MODE_P (int_mode))
	    {
	      enum rtx_code first_code = GET_CODE (varop);
	      unsigned int first_count = INTVAL (XEXP (varop, 1));
	      unsigned HOST_WIDE_INT mask;
	      rtx mask_rtx;

	      /* We have one common special case.  We can't do any merging if
		 the inner code is an ASHIFTRT of a smaller mode.  However, if
		 we have (ashift:M1 (subreg:M1 (ashiftrt:M2 FOO C1) 0) C2)
		 with C2 == GET_MODE_BITSIZE (M1) - GET_MODE_BITSIZE (M2),
		 we can convert it to
		 (ashiftrt:M1 (ashift:M1 (and:M1 (subreg:M1 FOO 0) C3) C2) C1).
		 This simplifies certain SIGN_EXTEND operations.  */
	      if (code == ASHIFT && first_code == ASHIFTRT
		  && count == (GET_MODE_PRECISION (int_result_mode)
			       - GET_MODE_PRECISION (int_varop_mode)))
		{
		  /* C3 has the low-order C1 bits zero.  */

		  mask = GET_MODE_MASK (int_mode)
			 & ~((HOST_WIDE_INT_1U << first_count) - 1);

		  varop = simplify_and_const_int (NULL_RTX, int_result_mode,
						  XEXP (varop, 0), mask);
		  varop = simplify_shift_const (NULL_RTX, ASHIFT,
						int_result_mode, varop, count);
		  count = first_count;
		  code = ASHIFTRT;
		  continue;
		}

	      /* If this was (ashiftrt (ashift foo C1) C2) and FOO has more
		 than C1 high-order bits equal to the sign bit, we can convert
		 this to either an ASHIFT or an ASHIFTRT depending on the
		 two counts.

		 We cannot do this if VAROP's mode is not SHIFT_UNIT_MODE.  */

	      if (code == ASHIFTRT && first_code == ASHIFT
		  && int_varop_mode == shift_unit_mode
		  && (num_sign_bit_copies (XEXP (varop, 0), shift_unit_mode)
		      > first_count))
		{
		  varop = XEXP (varop, 0);
		  count -= first_count;
		  if (count < 0)
		    {
		      count = -count;
		      code = ASHIFT;
		    }

		  continue;
		}

	      /* There are some cases we can't do.  If CODE is ASHIFTRT,
		 we can only do this if FIRST_CODE is also ASHIFTRT.

		 We can't do the case when CODE is ROTATE and FIRST_CODE is
		 ASHIFTRT.

		 If the mode of this shift is not the mode of the outer shift,
		 we can't do this if either shift is a right shift or ROTATE.

		 Finally, we can't do any of these if the mode is too wide
		 unless the codes are the same.

		 Handle the case where the shift codes are the same
		 first.  */

	      if (code == first_code)
		{
		  if (int_varop_mode != int_result_mode
		      && (code == ASHIFTRT || code == LSHIFTRT
			  || code == ROTATE))
		    break;

		  count += first_count;
		  varop = XEXP (varop, 0);
		  continue;
		}

	      if (code == ASHIFTRT
		  || (code == ROTATE && first_code == ASHIFTRT)
		  || GET_MODE_PRECISION (int_mode) > HOST_BITS_PER_WIDE_INT
		  || (int_varop_mode != int_result_mode
		      && (first_code == ASHIFTRT || first_code == LSHIFTRT
			  || first_code == ROTATE
			  || code == ROTATE)))
		break;

	      /* To compute the mask to apply after the shift, shift the
		 nonzero bits of the inner shift the same way the
		 outer shift will.  */

	      mask_rtx = gen_int_mode (nonzero_bits (varop, int_varop_mode),
				       int_result_mode);
	      rtx count_rtx = gen_int_shift_amount (int_result_mode, count);
	      mask_rtx
		= simplify_const_binary_operation (code, int_result_mode,
						   mask_rtx, count_rtx);

	      /* Give up if we can't compute an outer operation to use.  */
	      if (mask_rtx == 0
		  || !CONST_INT_P (mask_rtx)
		  || ! merge_outer_ops (&outer_op, &outer_const, AND,
					INTVAL (mask_rtx),
					int_result_mode, &complement_p))
		break;

	      /* If the shifts are in the same direction, we add the
		 counts.  Otherwise, we subtract them.  */
	      if ((code == ASHIFTRT || code == LSHIFTRT)
		  == (first_code == ASHIFTRT || first_code == LSHIFTRT))
		count += first_count;
	      else
		count -= first_count;

	      /* If COUNT is positive, the new shift is usually CODE,
		 except for the two exceptions below, in which case it is
		 FIRST_CODE.  If the count is negative, FIRST_CODE should
		 always be used  */
	      if (count > 0
		  && ((first_code == ROTATE && code == ASHIFT)
		      || (first_code == ASHIFTRT && code == LSHIFTRT)))
		code = first_code;
	      else if (count < 0)
		code = first_code, count = -count;

	      varop = XEXP (varop, 0);
	      continue;
	    }

	  /* If we have (A << B << C) for any shift, we can convert this to
	     (A << C << B).  This wins if A is a constant.  Only try this if
	     B is not a constant.  */

	  else if (GET_CODE (varop) == code
		   && CONST_INT_P (XEXP (varop, 0))
		   && !CONST_INT_P (XEXP (varop, 1)))
	    {
	      /* For ((unsigned) (cstULL >> count)) >> cst2 we have to make
		 sure the result will be masked.  See PR70222.  */
	      if (code == LSHIFTRT
		  && int_mode != int_result_mode
		  && !merge_outer_ops (&outer_op, &outer_const, AND,
				       GET_MODE_MASK (int_result_mode)
				       >> orig_count, int_result_mode,
				       &complement_p))
		break;
	      /* For ((int) (cstLL >> count)) >> cst2 just give up.  Queuing
		 up outer sign extension (often left and right shift) is
		 hardly more efficient than the original.  See PR70429.  */
	      if (code == ASHIFTRT && int_mode != int_result_mode)
		break;

	      rtx count_rtx = gen_int_shift_amount (int_result_mode, count);
	      rtx new_rtx = simplify_const_binary_operation (code, int_mode,
							     XEXP (varop, 0),
							     count_rtx);
	      varop = gen_rtx_fmt_ee (code, int_mode, new_rtx, XEXP (varop, 1));
	      count = 0;
	      continue;
	    }
	  break;

	case NOT:
	  /* The following rules apply only to scalars.  */
	  if (shift_mode != shift_unit_mode)
	    break;

	  /* Make this fit the case below.  */
	  varop = gen_rtx_XOR (mode, XEXP (varop, 0), constm1_rtx);
	  continue;

	case IOR:
	case AND:
	case XOR:
	  /* The following rules apply only to scalars.  */
	  if (shift_mode != shift_unit_mode)
	    break;
	  int_varop_mode = as_a <scalar_int_mode> (GET_MODE (varop));
	  int_result_mode = as_a <scalar_int_mode> (result_mode);

	  /* If we have (xshiftrt (ior (plus X (const_int -1)) X) C)
	     with C the size of VAROP - 1 and the shift is logical if
	     STORE_FLAG_VALUE is 1 and arithmetic if STORE_FLAG_VALUE is -1,
	     we have an (le X 0) operation.   If we have an arithmetic shift
	     and STORE_FLAG_VALUE is 1 or we have a logical shift with
	     STORE_FLAG_VALUE of -1, we have a (neg (le X 0)) operation.  */

	  if (GET_CODE (varop) == IOR && GET_CODE (XEXP (varop, 0)) == PLUS
	      && XEXP (XEXP (varop, 0), 1) == constm1_rtx
	      && (STORE_FLAG_VALUE == 1 || STORE_FLAG_VALUE == -1)
	      && (code == LSHIFTRT || code == ASHIFTRT)
	      && count == (GET_MODE_PRECISION (int_varop_mode) - 1)
	      && rtx_equal_p (XEXP (XEXP (varop, 0), 0), XEXP (varop, 1)))
	    {
	      count = 0;
	      varop = gen_rtx_LE (int_varop_mode, XEXP (varop, 1),
				  const0_rtx);

	      if (STORE_FLAG_VALUE == 1 ? code == ASHIFTRT : code == LSHIFTRT)
		varop = gen_rtx_NEG (int_varop_mode, varop);

	      continue;
	    }

	  /* If we have (shift (logical)), move the logical to the outside
	     to allow it to possibly combine with another logical and the
	     shift to combine with another shift.  This also canonicalizes to
	     what a ZERO_EXTRACT looks like.  Also, some machines have
	     (and (shift)) insns.  */

	  if (CONST_INT_P (XEXP (varop, 1))
	      /* We can't do this if we have (ashiftrt (xor))  and the
		 constant has its sign bit set in shift_unit_mode with
		 shift_unit_mode wider than result_mode.  */
	      && !(code == ASHIFTRT && GET_CODE (varop) == XOR
		   && int_result_mode != shift_unit_mode
		   && trunc_int_for_mode (INTVAL (XEXP (varop, 1)),
					  shift_unit_mode) < 0)
	      && (new_rtx = simplify_const_binary_operation
		  (code, int_result_mode,
		   gen_int_mode (INTVAL (XEXP (varop, 1)), int_result_mode),
		   gen_int_shift_amount (int_result_mode, count))) != 0
	      && CONST_INT_P (new_rtx)
	      && merge_outer_ops (&outer_op, &outer_const, GET_CODE (varop),
				  INTVAL (new_rtx), int_result_mode,
				  &complement_p))
	    {
	      varop = XEXP (varop, 0);
	      continue;
	    }

	  /* If we can't do that, try to simplify the shift in each arm of the
	     logical expression, make a new logical expression, and apply
	     the inverse distributive law.  This also can't be done for
	     (ashiftrt (xor)) where we've widened the shift and the constant
	     changes the sign bit.  */
	  if (CONST_INT_P (XEXP (varop, 1))
	      && !(code == ASHIFTRT && GET_CODE (varop) == XOR
		   && int_result_mode != shift_unit_mode
		   && trunc_int_for_mode (INTVAL (XEXP (varop, 1)),
					  shift_unit_mode) < 0))
	    {
	      rtx lhs = simplify_shift_const (NULL_RTX, code, shift_unit_mode,
					      XEXP (varop, 0), count);
	      rtx rhs = simplify_shift_const (NULL_RTX, code, shift_unit_mode,
					      XEXP (varop, 1), count);

	      varop = simplify_gen_binary (GET_CODE (varop), shift_unit_mode,
					   lhs, rhs);
	      varop = apply_distributive_law (varop);

	      count = 0;
	      continue;
	    }
	  break;

	case EQ:
	  /* The following rules apply only to scalars.  */
	  if (shift_mode != shift_unit_mode)
	    break;
	  int_result_mode = as_a <scalar_int_mode> (result_mode);

	  /* Convert (lshiftrt (eq FOO 0) C) to (xor FOO 1) if STORE_FLAG_VALUE
	     says that the sign bit can be tested, FOO has mode MODE, C is
	     GET_MODE_PRECISION (MODE) - 1, and FOO has only its low-order bit
	     that may be nonzero.  */
	  if (code == LSHIFTRT
	      && XEXP (varop, 1) == const0_rtx
	      && GET_MODE (XEXP (varop, 0)) == int_result_mode
	      && count == (GET_MODE_PRECISION (int_result_mode) - 1)
	      && HWI_COMPUTABLE_MODE_P (int_result_mode)
	      && STORE_FLAG_VALUE == -1
	      && nonzero_bits (XEXP (varop, 0), int_result_mode) == 1
	      && merge_outer_ops (&outer_op, &outer_const, XOR, 1,
				  int_result_mode, &complement_p))
	    {
	      varop = XEXP (varop, 0);
	      count = 0;
	      continue;
	    }
	  break;

	case NEG:
	  /* The following rules apply only to scalars.  */
	  if (shift_mode != shift_unit_mode)
	    break;
	  int_result_mode = as_a <scalar_int_mode> (result_mode);

	  /* (lshiftrt (neg A) C) where A is either 0 or 1 and C is one less
	     than the number of bits in the mode is equivalent to A.  */
	  if (code == LSHIFTRT
	      && count == (GET_MODE_PRECISION (int_result_mode) - 1)
	      && nonzero_bits (XEXP (varop, 0), int_result_mode) == 1)
	    {
	      varop = XEXP (varop, 0);
	      count = 0;
	      continue;
	    }

	  /* NEG commutes with ASHIFT since it is multiplication.  Move the
	     NEG outside to allow shifts to combine.  */
	  if (code == ASHIFT
	      && merge_outer_ops (&outer_op, &outer_const, NEG, 0,
				  int_result_mode, &complement_p))
	    {
	      varop = XEXP (varop, 0);
	      continue;
	    }
	  break;

	case PLUS:
	  /* The following rules apply only to scalars.  */
	  if (shift_mode != shift_unit_mode)
	    break;
	  int_result_mode = as_a <scalar_int_mode> (result_mode);

	  /* (lshiftrt (plus A -1) C) where A is either 0 or 1 and C
	     is one less than the number of bits in the mode is
	     equivalent to (xor A 1).  */
	  if (code == LSHIFTRT
	      && count == (GET_MODE_PRECISION (int_result_mode) - 1)
	      && XEXP (varop, 1) == constm1_rtx
	      && nonzero_bits (XEXP (varop, 0), int_result_mode) == 1
	      && merge_outer_ops (&outer_op, &outer_const, XOR, 1,
				  int_result_mode, &complement_p))
	    {
	      count = 0;
	      varop = XEXP (varop, 0);
	      continue;
	    }

	  /* If we have (xshiftrt (plus FOO BAR) C), and the only bits
	     that might be nonzero in BAR are those being shifted out and those
	     bits are known zero in FOO, we can replace the PLUS with FOO.
	     Similarly in the other operand order.  This code occurs when
	     we are computing the size of a variable-size array.  */

	  if ((code == ASHIFTRT || code == LSHIFTRT)
	      && count < HOST_BITS_PER_WIDE_INT
	      && nonzero_bits (XEXP (varop, 1), int_result_mode) >> count == 0
	      && (nonzero_bits (XEXP (varop, 1), int_result_mode)
		  & nonzero_bits (XEXP (varop, 0), int_result_mode)) == 0)
	    {
	      varop = XEXP (varop, 0);
	      continue;
	    }
	  else if ((code == ASHIFTRT || code == LSHIFTRT)
		   && count < HOST_BITS_PER_WIDE_INT
		   && HWI_COMPUTABLE_MODE_P (int_result_mode)
		   && (nonzero_bits (XEXP (varop, 0), int_result_mode)
		       >> count) == 0
		   && (nonzero_bits (XEXP (varop, 0), int_result_mode)
		       & nonzero_bits (XEXP (varop, 1), int_result_mode)) == 0)
	    {
	      varop = XEXP (varop, 1);
	      continue;
	    }

	  /* (ashift (plus foo C) N) is (plus (ashift foo N) C').  */
	  if (code == ASHIFT
	      && CONST_INT_P (XEXP (varop, 1))
	      && (new_rtx = simplify_const_binary_operation
		  (ASHIFT, int_result_mode,
		   gen_int_mode (INTVAL (XEXP (varop, 1)), int_result_mode),
		   gen_int_shift_amount (int_result_mode, count))) != 0
	      && CONST_INT_P (new_rtx)
	      && merge_outer_ops (&outer_op, &outer_const, PLUS,
				  INTVAL (new_rtx), int_result_mode,
				  &complement_p))
	    {
	      varop = XEXP (varop, 0);
	      continue;
	    }

	  /* Check for 'PLUS signbit', which is the canonical form of 'XOR
	     signbit', and attempt to change the PLUS to an XOR and move it to
	     the outer operation as is done above in the AND/IOR/XOR case
	     leg for shift(logical). See details in logical handling above
	     for reasoning in doing so.  */
	  if (code == LSHIFTRT
	      && CONST_INT_P (XEXP (varop, 1))
	      && mode_signbit_p (int_result_mode, XEXP (varop, 1))
	      && (new_rtx = simplify_const_binary_operation
		  (code, int_result_mode,
		   gen_int_mode (INTVAL (XEXP (varop, 1)), int_result_mode),
		   gen_int_shift_amount (int_result_mode, count))) != 0
	      && CONST_INT_P (new_rtx)
	      && merge_outer_ops (&outer_op, &outer_const, XOR,
				  INTVAL (new_rtx), int_result_mode,
				  &complement_p))
	    {
	      varop = XEXP (varop, 0);
	      continue;
	    }

	  break;

	case MINUS:
	  /* The following rules apply only to scalars.  */
	  if (shift_mode != shift_unit_mode)
	    break;
	  int_varop_mode = as_a <scalar_int_mode> (GET_MODE (varop));

	  /* If we have (xshiftrt (minus (ashiftrt X C)) X) C)
	     with C the size of VAROP - 1 and the shift is logical if
	     STORE_FLAG_VALUE is 1 and arithmetic if STORE_FLAG_VALUE is -1,
	     we have a (gt X 0) operation.  If the shift is arithmetic with
	     STORE_FLAG_VALUE of 1 or logical with STORE_FLAG_VALUE == -1,
	     we have a (neg (gt X 0)) operation.  */

	  if ((STORE_FLAG_VALUE == 1 || STORE_FLAG_VALUE == -1)
	      && GET_CODE (XEXP (varop, 0)) == ASHIFTRT
	      && count == (GET_MODE_PRECISION (int_varop_mode) - 1)
	      && (code == LSHIFTRT || code == ASHIFTRT)
	      && CONST_INT_P (XEXP (XEXP (varop, 0), 1))
	      && INTVAL (XEXP (XEXP (varop, 0), 1)) == count
	      && rtx_equal_p (XEXP (XEXP (varop, 0), 0), XEXP (varop, 1)))
	    {
	      count = 0;
	      varop = gen_rtx_GT (int_varop_mode, XEXP (varop, 1),
				  const0_rtx);

	      if (STORE_FLAG_VALUE == 1 ? code == ASHIFTRT : code == LSHIFTRT)
		varop = gen_rtx_NEG (int_varop_mode, varop);

	      continue;
	    }
	  break;

	case TRUNCATE:
	  /* Change (lshiftrt (truncate (lshiftrt))) to (truncate (lshiftrt))
	     if the truncate does not affect the value.  */
	  if (code == LSHIFTRT
	      && GET_CODE (XEXP (varop, 0)) == LSHIFTRT
	      && CONST_INT_P (XEXP (XEXP (varop, 0), 1))
	      && (INTVAL (XEXP (XEXP (varop, 0), 1))
		  >= (GET_MODE_UNIT_PRECISION (GET_MODE (XEXP (varop, 0)))
		      - GET_MODE_UNIT_PRECISION (GET_MODE (varop)))))
	    {
	      rtx varop_inner = XEXP (varop, 0);
	      int new_count = count + INTVAL (XEXP (varop_inner, 1));
	      rtx new_count_rtx = gen_int_shift_amount (GET_MODE (varop_inner),
							new_count);
	      varop_inner = gen_rtx_LSHIFTRT (GET_MODE (varop_inner),
					      XEXP (varop_inner, 0),
					      new_count_rtx);
	      varop = gen_rtx_TRUNCATE (GET_MODE (varop), varop_inner);
	      count = 0;
	      continue;
	    }
	  break;

	default:
	  break;
	}

      break;
    }

  shift_mode = result_mode;
  if (shift_mode != mode)
    {
      /* We only change the modes of scalar shifts.  */
      int_mode = as_a <scalar_int_mode> (mode);
      int_result_mode = as_a <scalar_int_mode> (result_mode);
      shift_mode = try_widen_shift_mode (code, varop, count, int_result_mode,
					 int_mode, outer_op, outer_const);
    }

  /* We have now finished analyzing the shift.  The result should be
     a shift of type CODE with SHIFT_MODE shifting VAROP COUNT places.  If
     OUTER_OP is non-UNKNOWN, it is an operation that needs to be applied
     to the result of the shift.  OUTER_CONST is the relevant constant,
     but we must turn off all bits turned off in the shift.  */

  if (outer_op == UNKNOWN
      && orig_code == code && orig_count == count
      && varop == orig_varop
      && shift_mode == GET_MODE (varop))
    return NULL_RTX;

  /* Make a SUBREG if necessary.  If we can't make it, fail.  */
  varop = gen_lowpart (shift_mode, varop);
  if (varop == NULL_RTX || GET_CODE (varop) == CLOBBER)
    return NULL_RTX;

  /* If we have an outer operation and we just made a shift, it is
     possible that we could have simplified the shift were it not
     for the outer operation.  So try to do the simplification
     recursively.  */

  if (outer_op != UNKNOWN)
    x = simplify_shift_const_1 (code, shift_mode, varop, count);
  else
    x = NULL_RTX;

  if (x == NULL_RTX)
    x = simplify_gen_binary (code, shift_mode, varop,
			     gen_int_shift_amount (shift_mode, count));

  /* If we were doing an LSHIFTRT in a wider mode than it was originally,
     turn off all the bits that the shift would have turned off.  */
  if (orig_code == LSHIFTRT && result_mode != shift_mode)
    /* We only change the modes of scalar shifts.  */
    x = simplify_and_const_int (NULL_RTX, as_a <scalar_int_mode> (shift_mode),
				x, GET_MODE_MASK (result_mode) >> orig_count);

  /* Do the remainder of the processing in RESULT_MODE.  */
  x = gen_lowpart_or_truncate (result_mode, x);

  /* If COMPLEMENT_P is set, we have to complement X before doing the outer
     operation.  */
  if (complement_p)
    x = simplify_gen_unary (NOT, result_mode, x, result_mode);

  if (outer_op != UNKNOWN)
    {
      int_result_mode = as_a <scalar_int_mode> (result_mode);

      if (GET_RTX_CLASS (outer_op) != RTX_UNARY
	  && GET_MODE_PRECISION (int_result_mode) < HOST_BITS_PER_WIDE_INT)
	outer_const = trunc_int_for_mode (outer_const, int_result_mode);

      if (outer_op == AND)
	x = simplify_and_const_int (NULL_RTX, int_result_mode, x, outer_const);
      else if (outer_op == SET)
	{
	  /* This means that we have determined that the result is
	     equivalent to a constant.  This should be rare.  */
	  if (!side_effects_p (x))
	    x = GEN_INT (outer_const);
	}
      else if (GET_RTX_CLASS (outer_op) == RTX_UNARY)
	x = simplify_gen_unary (outer_op, int_result_mode, x, int_result_mode);
      else
	x = simplify_gen_binary (outer_op, int_result_mode, x,
				 GEN_INT (outer_const));
    }

  return x;
}

/* Simplify a shift of VAROP by COUNT bits.  CODE says what kind of shift.
   The result of the shift is RESULT_MODE.  If we cannot simplify it,
   return X or, if it is NULL, synthesize the expression with
   simplify_gen_binary.  Otherwise, return a simplified value.

   The shift is normally computed in the widest mode we find in VAROP, as
   long as it isn't a different number of words than RESULT_MODE.  Exceptions
   are ASHIFTRT and ROTATE, which are always done in their original mode.  */

static rtx
simplify_shift_const (rtx x, enum rtx_code code, machine_mode result_mode,
		      rtx varop, int count)
{
  rtx tem = simplify_shift_const_1 (code, result_mode, varop, count);
  if (tem)
    return tem;

  if (!x)
    x = simplify_gen_binary (code, GET_MODE (varop), varop,
			     gen_int_shift_amount (GET_MODE (varop), count));
  if (GET_MODE (x) != result_mode)
    x = gen_lowpart (result_mode, x);
  return x;
}


/* A subroutine of recog_for_combine.  See there for arguments and
   return value.  */

static int
recog_for_combine_1 (rtx *pnewpat, rtx_insn *insn, rtx *pnotes)
{
  rtx pat = *pnewpat;
  rtx pat_without_clobbers;
  int insn_code_number;
  int num_clobbers_to_add = 0;
  int i;
  rtx notes = NULL_RTX;
  rtx old_notes, old_pat;
  int old_icode;

  /* If PAT is a PARALLEL, check to see if it contains the CLOBBER
     we use to indicate that something didn't match.  If we find such a
     thing, force rejection.  */
  if (GET_CODE (pat) == PARALLEL)
    for (i = XVECLEN (pat, 0) - 1; i >= 0; i--)
      if (GET_CODE (XVECEXP (pat, 0, i)) == CLOBBER
	  && XEXP (XVECEXP (pat, 0, i), 0) == const0_rtx)
	return -1;

  old_pat = PATTERN (insn);
  old_notes = REG_NOTES (insn);
  PATTERN (insn) = pat;
  REG_NOTES (insn) = NULL_RTX;

  insn_code_number = recog (pat, insn, &num_clobbers_to_add);
  if (dump_file && (dump_flags & TDF_DETAILS))
    {
      if (insn_code_number < 0)
	fputs ("Failed to match this instruction:\n", dump_file);
      else
	fputs ("Successfully matched this instruction:\n", dump_file);
      print_rtl_single (dump_file, pat);
    }

  /* If it isn't, there is the possibility that we previously had an insn
     that clobbered some register as a side effect, but the combined
     insn doesn't need to do that.  So try once more without the clobbers
     unless this represents an ASM insn.  */

  if (insn_code_number < 0 && ! check_asm_operands (pat)
      && GET_CODE (pat) == PARALLEL)
    {
      int pos;

      for (pos = 0, i = 0; i < XVECLEN (pat, 0); i++)
	if (GET_CODE (XVECEXP (pat, 0, i)) != CLOBBER)
	  {
	    if (i != pos)
	      SUBST (XVECEXP (pat, 0, pos), XVECEXP (pat, 0, i));
	    pos++;
	  }

      SUBST_INT (XVECLEN (pat, 0), pos);

      if (pos == 1)
	pat = XVECEXP (pat, 0, 0);

      PATTERN (insn) = pat;
      insn_code_number = recog (pat, insn, &num_clobbers_to_add);
      if (dump_file && (dump_flags & TDF_DETAILS))
	{
	  if (insn_code_number < 0)
	    fputs ("Failed to match this instruction:\n", dump_file);
	  else
	    fputs ("Successfully matched this instruction:\n", dump_file);
	  print_rtl_single (dump_file, pat);
	}
    }

  pat_without_clobbers = pat;

  PATTERN (insn) = old_pat;
  REG_NOTES (insn) = old_notes;

  /* Recognize all noop sets, these will be killed by followup pass.  */
  if (insn_code_number < 0 && GET_CODE (pat) == SET && set_noop_p (pat))
    insn_code_number = NOOP_MOVE_INSN_CODE, num_clobbers_to_add = 0;

  /* If we had any clobbers to add, make a new pattern than contains
     them.  Then check to make sure that all of them are dead.  */
  if (num_clobbers_to_add)
    {
      rtx newpat = gen_rtx_PARALLEL (VOIDmode,
				     rtvec_alloc (GET_CODE (pat) == PARALLEL
						  ? (XVECLEN (pat, 0)
						     + num_clobbers_to_add)
						  : num_clobbers_to_add + 1));

      if (GET_CODE (pat) == PARALLEL)
	for (i = 0; i < XVECLEN (pat, 0); i++)
	  XVECEXP (newpat, 0, i) = XVECEXP (pat, 0, i);
      else
	XVECEXP (newpat, 0, 0) = pat;

      add_clobbers (newpat, insn_code_number);

      for (i = XVECLEN (newpat, 0) - num_clobbers_to_add;
	   i < XVECLEN (newpat, 0); i++)
	{
	  if (REG_P (XEXP (XVECEXP (newpat, 0, i), 0))
	      && ! reg_dead_at_p (XEXP (XVECEXP (newpat, 0, i), 0), insn))
	    return -1;
	  if (GET_CODE (XEXP (XVECEXP (newpat, 0, i), 0)) != SCRATCH)
	    {
	      gcc_assert (REG_P (XEXP (XVECEXP (newpat, 0, i), 0)));
	      notes = alloc_reg_note (REG_UNUSED,
				      XEXP (XVECEXP (newpat, 0, i), 0), notes);
	    }
	}
      pat = newpat;
    }

  if (insn_code_number >= 0
      && insn_code_number != NOOP_MOVE_INSN_CODE)
    {
      old_pat = PATTERN (insn);
      old_notes = REG_NOTES (insn);
      old_icode = INSN_CODE (insn);
      PATTERN (insn) = pat;
      REG_NOTES (insn) = notes;
      INSN_CODE (insn) = insn_code_number;

      /* Allow targets to reject combined insn.  */
      if (!targetm.legitimate_combined_insn (insn))
	{
	  if (dump_file && (dump_flags & TDF_DETAILS))
	    fputs ("Instruction not appropriate for target.",
		   dump_file);

	  /* Callers expect recog_for_combine to strip
	     clobbers from the pattern on failure.  */
	  pat = pat_without_clobbers;
	  notes = NULL_RTX;

	  insn_code_number = -1;
	}

      PATTERN (insn) = old_pat;
      REG_NOTES (insn) = old_notes;
      INSN_CODE (insn) = old_icode;
    }

  *pnewpat = pat;
  *pnotes = notes;

  return insn_code_number;
}

/* Change every ZERO_EXTRACT and ZERO_EXTEND of a SUBREG that can be
   expressed as an AND and maybe an LSHIFTRT, to that formulation.
   Return whether anything was so changed.  */

static bool
change_zero_ext (rtx pat)
{
  bool changed = false;
  rtx *src = &SET_SRC (pat);

  subrtx_ptr_iterator::array_type array;
  FOR_EACH_SUBRTX_PTR (iter, array, src, NONCONST)
    {
      rtx x = **iter;
      scalar_int_mode mode, inner_mode;
      if (!is_a <scalar_int_mode> (GET_MODE (x), &mode))
	continue;
      int size;

      if (GET_CODE (x) == ZERO_EXTRACT
	  && CONST_INT_P (XEXP (x, 1))
	  && CONST_INT_P (XEXP (x, 2))
	  && is_a <scalar_int_mode> (GET_MODE (XEXP (x, 0)), &inner_mode)
	  && GET_MODE_PRECISION (inner_mode) <= GET_MODE_PRECISION (mode))
	{
	  size = INTVAL (XEXP (x, 1));

	  int start = INTVAL (XEXP (x, 2));
	  if (BITS_BIG_ENDIAN)
	    start = GET_MODE_PRECISION (inner_mode) - size - start;

	  if (start != 0)
	    x = gen_rtx_LSHIFTRT (inner_mode, XEXP (x, 0),
				  gen_int_shift_amount (inner_mode, start));
	  else
	    x = XEXP (x, 0);

	  if (mode != inner_mode)
	    {
	      if (REG_P (x) && HARD_REGISTER_P (x)
		  && !can_change_dest_mode (x, 0, mode))
		continue;

	      x = gen_lowpart_SUBREG (mode, x);
	    }
	}
      else if (GET_CODE (x) == ZERO_EXTEND
	       && GET_CODE (XEXP (x, 0)) == SUBREG
	       && SCALAR_INT_MODE_P (GET_MODE (SUBREG_REG (XEXP (x, 0))))
	       && !paradoxical_subreg_p (XEXP (x, 0))
	       && subreg_lowpart_p (XEXP (x, 0)))
	{
	  inner_mode = as_a <scalar_int_mode> (GET_MODE (XEXP (x, 0)));
	  size = GET_MODE_PRECISION (inner_mode);
	  x = SUBREG_REG (XEXP (x, 0));
	  if (GET_MODE (x) != mode)
	    {
	      if (REG_P (x) && HARD_REGISTER_P (x)
		  && !can_change_dest_mode (x, 0, mode))
		continue;

	      x = gen_lowpart_SUBREG (mode, x);
	    }
	}
      else if (GET_CODE (x) == ZERO_EXTEND
	       && REG_P (XEXP (x, 0))
	       && HARD_REGISTER_P (XEXP (x, 0))
	       && can_change_dest_mode (XEXP (x, 0), 0, mode))
	{
	  inner_mode = as_a <scalar_int_mode> (GET_MODE (XEXP (x, 0)));
	  size = GET_MODE_PRECISION (inner_mode);
	  x = gen_rtx_REG (mode, REGNO (XEXP (x, 0)));
	}
      else
	continue;

      if (!(GET_CODE (x) == LSHIFTRT
	    && CONST_INT_P (XEXP (x, 1))
	    && size + INTVAL (XEXP (x, 1)) == GET_MODE_PRECISION (mode)))
	{
	  wide_int mask = wi::mask (size, false, GET_MODE_PRECISION (mode));
	  x = gen_rtx_AND (mode, x, immed_wide_int_const (mask, mode));
	}

      SUBST (**iter, x);
      changed = true;
    }

  if (changed)
    FOR_EACH_SUBRTX_PTR (iter, array, src, NONCONST)
      maybe_swap_commutative_operands (**iter);

  rtx *dst = &SET_DEST (pat);
  scalar_int_mode mode;
  if (GET_CODE (*dst) == ZERO_EXTRACT
      && REG_P (XEXP (*dst, 0))
      && is_a <scalar_int_mode> (GET_MODE (XEXP (*dst, 0)), &mode)
      && CONST_INT_P (XEXP (*dst, 1))
      && CONST_INT_P (XEXP (*dst, 2)))
    {
      rtx reg = XEXP (*dst, 0);
      int width = INTVAL (XEXP (*dst, 1));
      int offset = INTVAL (XEXP (*dst, 2));
      int reg_width = GET_MODE_PRECISION (mode);
      if (BITS_BIG_ENDIAN)
	offset = reg_width - width - offset;

      rtx x, y, z, w;
      wide_int mask = wi::shifted_mask (offset, width, true, reg_width);
      wide_int mask2 = wi::shifted_mask (offset, width, false, reg_width);
      x = gen_rtx_AND (mode, reg, immed_wide_int_const (mask, mode));
      if (offset)
	y = gen_rtx_ASHIFT (mode, SET_SRC (pat), GEN_INT (offset));
      else
	y = SET_SRC (pat);
      z = gen_rtx_AND (mode, y, immed_wide_int_const (mask2, mode));
      w = gen_rtx_IOR (mode, x, z);
      SUBST (SET_DEST (pat), reg);
      SUBST (SET_SRC (pat), w);

      changed = true;
    }

  return changed;
}

/* Like recog, but we receive the address of a pointer to a new pattern.
   We try to match the rtx that the pointer points to.
   If that fails, we may try to modify or replace the pattern,
   storing the replacement into the same pointer object.

   Modifications include deletion or addition of CLOBBERs.  If the
   instruction will still not match, we change ZERO_EXTEND and ZERO_EXTRACT
   to the equivalent AND and perhaps LSHIFTRT patterns, and try with that
   (and undo if that fails).

   PNOTES is a pointer to a location where any REG_UNUSED notes added for
   the CLOBBERs are placed.

   The value is the final insn code from the pattern ultimately matched,
   or -1.  */

static int
recog_for_combine (rtx *pnewpat, rtx_insn *insn, rtx *pnotes)
{
  rtx pat = *pnewpat;
  int insn_code_number = recog_for_combine_1 (pnewpat, insn, pnotes);
  if (insn_code_number >= 0 || check_asm_operands (pat))
    return insn_code_number;

  void *marker = get_undo_marker ();
  bool changed = false;

  if (GET_CODE (pat) == SET)
    changed = change_zero_ext (pat);
  else if (GET_CODE (pat) == PARALLEL)
    {
      int i;
      for (i = 0; i < XVECLEN (pat, 0); i++)
	{
	  rtx set = XVECEXP (pat, 0, i);
	  if (GET_CODE (set) == SET)
	    changed |= change_zero_ext (set);
	}
    }

  if (changed)
    {
      insn_code_number = recog_for_combine_1 (pnewpat, insn, pnotes);

      if (insn_code_number < 0)
	undo_to_marker (marker);
    }

  return insn_code_number;
}

/* Like gen_lowpart_general but for use by combine.  In combine it
   is not possible to create any new pseudoregs.  However, it is
   safe to create invalid memory addresses, because combine will
   try to recognize them and all they will do is make the combine
   attempt fail.

   If for some reason this cannot do its job, an rtx
   (clobber (const_int 0)) is returned.
   An insn containing that will not be recognized.  */

static rtx
gen_lowpart_for_combine (machine_mode omode, rtx x)
{
  machine_mode imode = GET_MODE (x);
  rtx result;

  if (omode == imode)
    return x;

  /* We can only support MODE being wider than a word if X is a
     constant integer or has a mode the same size.  */
  if (maybe_gt (GET_MODE_SIZE (omode), UNITS_PER_WORD)
      && ! (CONST_SCALAR_INT_P (x)
	    || known_eq (GET_MODE_SIZE (imode), GET_MODE_SIZE (omode))))
    goto fail;

  /* X might be a paradoxical (subreg (mem)).  In that case, gen_lowpart
     won't know what to do.  So we will strip off the SUBREG here and
     process normally.  */
  if (GET_CODE (x) == SUBREG && MEM_P (SUBREG_REG (x)))
    {
      x = SUBREG_REG (x);

      /* For use in case we fall down into the address adjustments
	 further below, we need to adjust the known mode and size of
	 x; imode and isize, since we just adjusted x.  */
      imode = GET_MODE (x);

      if (imode == omode)
	return x;
    }

  result = gen_lowpart_common (omode, x);

  if (result)
    return result;

  if (MEM_P (x))
    {
      /* Refuse to work on a volatile memory ref or one with a mode-dependent
	 address.  */
      if (MEM_VOLATILE_P (x)
	  || mode_dependent_address_p (XEXP (x, 0), MEM_ADDR_SPACE (x)))
	goto fail;

      /* If we want to refer to something bigger than the original memref,
	 generate a paradoxical subreg instead.  That will force a reload
	 of the original memref X.  */
      if (paradoxical_subreg_p (omode, imode))
	return gen_rtx_SUBREG (omode, x, 0);

      poly_int64 offset = byte_lowpart_offset (omode, imode);
      return adjust_address_nv (x, omode, offset);
    }

  /* If X is a comparison operator, rewrite it in a new mode.  This
     probably won't match, but may allow further simplifications.  */
  else if (COMPARISON_P (x))
    return gen_rtx_fmt_ee (GET_CODE (x), omode, XEXP (x, 0), XEXP (x, 1));

  /* If we couldn't simplify X any other way, just enclose it in a
     SUBREG.  Normally, this SUBREG won't match, but some patterns may
     include an explicit SUBREG or we may simplify it further in combine.  */
  else
    {
      rtx res;

      if (imode == VOIDmode)
	{
	  imode = int_mode_for_mode (omode).require ();
	  x = gen_lowpart_common (imode, x);
	  if (x == NULL)
	    goto fail;
	}
      res = lowpart_subreg (omode, x, imode);
      if (res)
	return res;
    }

 fail:
  return gen_rtx_CLOBBER (omode, const0_rtx);
}

/* Try to simplify a comparison between OP0 and a constant OP1,
   where CODE is the comparison code that will be tested, into a
   (CODE OP0 const0_rtx) form.

   The result is a possibly different comparison code to use.
   *POP1 may be updated.  */

static enum rtx_code
simplify_compare_const (enum rtx_code code, machine_mode mode,
			rtx op0, rtx *pop1)
{
  scalar_int_mode int_mode;
  HOST_WIDE_INT const_op = INTVAL (*pop1);

  /* Get the constant we are comparing against and turn off all bits
     not on in our mode.  */
  if (mode != VOIDmode)
    const_op = trunc_int_for_mode (const_op, mode);

  /* If we are comparing against a constant power of two and the value
     being compared can only have that single bit nonzero (e.g., it was
     `and'ed with that bit), we can replace this with a comparison
     with zero.  */
  if (const_op
      && (code == EQ || code == NE || code == GE || code == GEU
	  || code == LT || code == LTU)
      && is_a <scalar_int_mode> (mode, &int_mode)
      && GET_MODE_PRECISION (int_mode) - 1 < HOST_BITS_PER_WIDE_INT
      && pow2p_hwi (const_op & GET_MODE_MASK (int_mode))
      && (nonzero_bits (op0, int_mode)
	  == (unsigned HOST_WIDE_INT) (const_op & GET_MODE_MASK (int_mode))))
    {
      code = (code == EQ || code == GE || code == GEU ? NE : EQ);
      const_op = 0;
    }

  /* Similarly, if we are comparing a value known to be either -1 or
     0 with -1, change it to the opposite comparison against zero.  */
  if (const_op == -1
      && (code == EQ || code == NE || code == GT || code == LE
	  || code == GEU || code == LTU)
      && is_a <scalar_int_mode> (mode, &int_mode)
      && num_sign_bit_copies (op0, int_mode) == GET_MODE_PRECISION (int_mode))
    {
      code = (code == EQ || code == LE || code == GEU ? NE : EQ);
      const_op = 0;
    }

  /* Do some canonicalizations based on the comparison code.  We prefer
     comparisons against zero and then prefer equality comparisons.
     If we can reduce the size of a constant, we will do that too.  */
  switch (code)
    {
    case LT:
      /* < C is equivalent to <= (C - 1) */
      if (const_op > 0)
	{
	  const_op -= 1;
	  code = LE;
	  /* ... fall through to LE case below.  */
	  gcc_fallthrough ();
	}
      else
	break;

    case LE:
      /* <= C is equivalent to < (C + 1); we do this for C < 0  */
      if (const_op < 0)
	{
	  const_op += 1;
	  code = LT;
	}

      /* If we are doing a <= 0 comparison on a value known to have
	 a zero sign bit, we can replace this with == 0.  */
      else if (const_op == 0
	       && is_a <scalar_int_mode> (mode, &int_mode)
	       && GET_MODE_PRECISION (int_mode) - 1 < HOST_BITS_PER_WIDE_INT
	       && (nonzero_bits (op0, int_mode)
		   & (HOST_WIDE_INT_1U << (GET_MODE_PRECISION (int_mode) - 1)))
	       == 0)
	code = EQ;
      break;

    case GE:
      /* >= C is equivalent to > (C - 1).  */
      if (const_op > 0)
	{
	  const_op -= 1;
	  code = GT;
	  /* ... fall through to GT below.  */
	  gcc_fallthrough ();
	}
      else
	break;

    case GT:
      /* > C is equivalent to >= (C + 1); we do this for C < 0.  */
      if (const_op < 0)
	{
	  const_op += 1;
	  code = GE;
	}

      /* If we are doing a > 0 comparison on a value known to have
	 a zero sign bit, we can replace this with != 0.  */
      else if (const_op == 0
	       && is_a <scalar_int_mode> (mode, &int_mode)
	       && GET_MODE_PRECISION (int_mode) - 1 < HOST_BITS_PER_WIDE_INT
	       && (nonzero_bits (op0, int_mode)
		   & (HOST_WIDE_INT_1U << (GET_MODE_PRECISION (int_mode) - 1)))
	       == 0)
	code = NE;
      break;

    case LTU:
      /* < C is equivalent to <= (C - 1).  */
      if (const_op > 0)
	{
	  const_op -= 1;
	  code = LEU;
	  /* ... fall through ...  */
	  gcc_fallthrough ();
	}
      /* (unsigned) < 0x80000000 is equivalent to >= 0.  */
      else if (is_a <scalar_int_mode> (mode, &int_mode)
	       && GET_MODE_PRECISION (int_mode) - 1 < HOST_BITS_PER_WIDE_INT
	       && ((unsigned HOST_WIDE_INT) const_op
		   == HOST_WIDE_INT_1U << (GET_MODE_PRECISION (int_mode) - 1)))
	{
	  const_op = 0;
	  code = GE;
	  break;
	}
      else
	break;

    case LEU:
      /* unsigned <= 0 is equivalent to == 0 */
      if (const_op == 0)
	code = EQ;
      /* (unsigned) <= 0x7fffffff is equivalent to >= 0.  */
      else if (is_a <scalar_int_mode> (mode, &int_mode)
	       && GET_MODE_PRECISION (int_mode) - 1 < HOST_BITS_PER_WIDE_INT
	       && ((unsigned HOST_WIDE_INT) const_op
		   == ((HOST_WIDE_INT_1U
			<< (GET_MODE_PRECISION (int_mode) - 1)) - 1)))
	{
	  const_op = 0;
	  code = GE;
	}
      break;

    case GEU:
      /* >= C is equivalent to > (C - 1).  */
      if (const_op > 1)
	{
	  const_op -= 1;
	  code = GTU;
	  /* ... fall through ...  */
	  gcc_fallthrough ();
	}

      /* (unsigned) >= 0x80000000 is equivalent to < 0.  */
      else if (is_a <scalar_int_mode> (mode, &int_mode)
	       && GET_MODE_PRECISION (int_mode) - 1 < HOST_BITS_PER_WIDE_INT
	       && ((unsigned HOST_WIDE_INT) const_op
		   == HOST_WIDE_INT_1U << (GET_MODE_PRECISION (int_mode) - 1)))
	{
	  const_op = 0;
	  code = LT;
	  break;
	}
      else
	break;

    case GTU:
      /* unsigned > 0 is equivalent to != 0 */
      if (const_op == 0)
	code = NE;
      /* (unsigned) > 0x7fffffff is equivalent to < 0.  */
      else if (is_a <scalar_int_mode> (mode, &int_mode)
	       && GET_MODE_PRECISION (int_mode) - 1 < HOST_BITS_PER_WIDE_INT
	       && ((unsigned HOST_WIDE_INT) const_op
		   == (HOST_WIDE_INT_1U
		       << (GET_MODE_PRECISION (int_mode) - 1)) - 1))
	{
	  const_op = 0;
	  code = LT;
	}
      break;

    default:
      break;
    }

  *pop1 = GEN_INT (const_op);
  return code;
}

/* Simplify a comparison between *POP0 and *POP1 where CODE is the
   comparison code that will be tested.

   The result is a possibly different comparison code to use.  *POP0 and
   *POP1 may be updated.

   It is possible that we might detect that a comparison is either always
   true or always false.  However, we do not perform general constant
   folding in combine, so this knowledge isn't useful.  Such tautologies
   should have been detected earlier.  Hence we ignore all such cases.  */

static enum rtx_code
simplify_comparison (enum rtx_code code, rtx *pop0, rtx *pop1)
{
  rtx op0 = *pop0;
  rtx op1 = *pop1;
  rtx tem, tem1;
  int i;
  scalar_int_mode mode, inner_mode, tmode;
  opt_scalar_int_mode tmode_iter;

  /* Try a few ways of applying the same transformation to both operands.  */
  while (1)
    {
      /* The test below this one won't handle SIGN_EXTENDs on these machines,
	 so check specially.  */
      if (!WORD_REGISTER_OPERATIONS
	  && code != GTU && code != GEU && code != LTU && code != LEU
	  && GET_CODE (op0) == ASHIFTRT && GET_CODE (op1) == ASHIFTRT
	  && GET_CODE (XEXP (op0, 0)) == ASHIFT
	  && GET_CODE (XEXP (op1, 0)) == ASHIFT
	  && GET_CODE (XEXP (XEXP (op0, 0), 0)) == SUBREG
	  && GET_CODE (XEXP (XEXP (op1, 0), 0)) == SUBREG
	  && is_a <scalar_int_mode> (GET_MODE (op0), &mode)
	  && (is_a <scalar_int_mode>
	      (GET_MODE (SUBREG_REG (XEXP (XEXP (op0, 0), 0))), &inner_mode))
	  && inner_mode == GET_MODE (SUBREG_REG (XEXP (XEXP (op1, 0), 0)))
	  && CONST_INT_P (XEXP (op0, 1))
	  && XEXP (op0, 1) == XEXP (op1, 1)
	  && XEXP (op0, 1) == XEXP (XEXP (op0, 0), 1)
	  && XEXP (op0, 1) == XEXP (XEXP (op1, 0), 1)
	  && (INTVAL (XEXP (op0, 1))
	      == (GET_MODE_PRECISION (mode)
		  - GET_MODE_PRECISION (inner_mode))))
	{
	  op0 = SUBREG_REG (XEXP (XEXP (op0, 0), 0));
	  op1 = SUBREG_REG (XEXP (XEXP (op1, 0), 0));
	}

      /* If both operands are the same constant shift, see if we can ignore the
	 shift.  We can if the shift is a rotate or if the bits shifted out of
	 this shift are known to be zero for both inputs and if the type of
	 comparison is compatible with the shift.  */
      if (GET_CODE (op0) == GET_CODE (op1)
	  && HWI_COMPUTABLE_MODE_P (GET_MODE (op0))
	  && ((GET_CODE (op0) == ROTATE && (code == NE || code == EQ))
	      || ((GET_CODE (op0) == LSHIFTRT || GET_CODE (op0) == ASHIFT)
		  && (code != GT && code != LT && code != GE && code != LE))
	      || (GET_CODE (op0) == ASHIFTRT
		  && (code != GTU && code != LTU
		      && code != GEU && code != LEU)))
	  && CONST_INT_P (XEXP (op0, 1))
	  && INTVAL (XEXP (op0, 1)) >= 0
	  && INTVAL (XEXP (op0, 1)) < HOST_BITS_PER_WIDE_INT
	  && XEXP (op0, 1) == XEXP (op1, 1))
	{
	  machine_mode mode = GET_MODE (op0);
	  unsigned HOST_WIDE_INT mask = GET_MODE_MASK (mode);
	  int shift_count = INTVAL (XEXP (op0, 1));

	  if (GET_CODE (op0) == LSHIFTRT || GET_CODE (op0) == ASHIFTRT)
	    mask &= (mask >> shift_count) << shift_count;
	  else if (GET_CODE (op0) == ASHIFT)
	    mask = (mask & (mask << shift_count)) >> shift_count;

	  if ((nonzero_bits (XEXP (op0, 0), mode) & ~mask) == 0
	      && (nonzero_bits (XEXP (op1, 0), mode) & ~mask) == 0)
	    op0 = XEXP (op0, 0), op1 = XEXP (op1, 0);
	  else
	    break;
	}

      /* If both operands are AND's of a paradoxical SUBREG by constant, the
	 SUBREGs are of the same mode, and, in both cases, the AND would
	 be redundant if the comparison was done in the narrower mode,
	 do the comparison in the narrower mode (e.g., we are AND'ing with 1
	 and the operand's possibly nonzero bits are 0xffffff01; in that case
	 if we only care about QImode, we don't need the AND).  This case
	 occurs if the output mode of an scc insn is not SImode and
	 STORE_FLAG_VALUE == 1 (e.g., the 386).

	 Similarly, check for a case where the AND's are ZERO_EXTEND
	 operations from some narrower mode even though a SUBREG is not
	 present.  */

      else if (GET_CODE (op0) == AND && GET_CODE (op1) == AND
	       && CONST_INT_P (XEXP (op0, 1))
	       && CONST_INT_P (XEXP (op1, 1)))
	{
	  rtx inner_op0 = XEXP (op0, 0);
	  rtx inner_op1 = XEXP (op1, 0);
	  HOST_WIDE_INT c0 = INTVAL (XEXP (op0, 1));
	  HOST_WIDE_INT c1 = INTVAL (XEXP (op1, 1));
	  int changed = 0;

	  if (paradoxical_subreg_p (inner_op0)
	      && GET_CODE (inner_op1) == SUBREG
	      && HWI_COMPUTABLE_MODE_P (GET_MODE (SUBREG_REG (inner_op0)))
	      && (GET_MODE (SUBREG_REG (inner_op0))
		  == GET_MODE (SUBREG_REG (inner_op1)))
	      && ((~c0) & nonzero_bits (SUBREG_REG (inner_op0),
					GET_MODE (SUBREG_REG (inner_op0)))) == 0
	      && ((~c1) & nonzero_bits (SUBREG_REG (inner_op1),
					GET_MODE (SUBREG_REG (inner_op1)))) == 0)
	    {
	      op0 = SUBREG_REG (inner_op0);
	      op1 = SUBREG_REG (inner_op1);

	      /* The resulting comparison is always unsigned since we masked
		 off the original sign bit.  */
	      code = unsigned_condition (code);

	      changed = 1;
	    }

	  else if (c0 == c1)
	    FOR_EACH_MODE_UNTIL (tmode,
				 as_a <scalar_int_mode> (GET_MODE (op0)))
	      if ((unsigned HOST_WIDE_INT) c0 == GET_MODE_MASK (tmode))
		{
		  op0 = gen_lowpart_or_truncate (tmode, inner_op0);
		  op1 = gen_lowpart_or_truncate (tmode, inner_op1);
		  code = unsigned_condition (code);
		  changed = 1;
		  break;
		}

	  if (! changed)
	    break;
	}

      /* If both operands are NOT, we can strip off the outer operation
	 and adjust the comparison code for swapped operands; similarly for
	 NEG, except that this must be an equality comparison.  */
      else if ((GET_CODE (op0) == NOT && GET_CODE (op1) == NOT)
	       || (GET_CODE (op0) == NEG && GET_CODE (op1) == NEG
		   && (code == EQ || code == NE)))
	op0 = XEXP (op0, 0), op1 = XEXP (op1, 0), code = swap_condition (code);

      else
	break;
    }

  /* If the first operand is a constant, swap the operands and adjust the
     comparison code appropriately, but don't do this if the second operand
     is already a constant integer.  */
  if (swap_commutative_operands_p (op0, op1))
    {
      std::swap (op0, op1);
      code = swap_condition (code);
    }

  /* We now enter a loop during which we will try to simplify the comparison.
     For the most part, we only are concerned with comparisons with zero,
     but some things may really be comparisons with zero but not start
     out looking that way.  */

  while (CONST_INT_P (op1))
    {
      machine_mode raw_mode = GET_MODE (op0);
      scalar_int_mode int_mode;
      int equality_comparison_p;
      int sign_bit_comparison_p;
      int unsigned_comparison_p;
      HOST_WIDE_INT const_op;

      /* We only want to handle integral modes.  This catches VOIDmode,
	 CCmode, and the floating-point modes.  An exception is that we
	 can handle VOIDmode if OP0 is a COMPARE or a comparison
	 operation.  */

      if (GET_MODE_CLASS (raw_mode) != MODE_INT
	  && ! (raw_mode == VOIDmode
		&& (GET_CODE (op0) == COMPARE || COMPARISON_P (op0))))
	break;

      /* Try to simplify the compare to constant, possibly changing the
	 comparison op, and/or changing op1 to zero.  */
      code = simplify_compare_const (code, raw_mode, op0, &op1);
      const_op = INTVAL (op1);

      /* Compute some predicates to simplify code below.  */

      equality_comparison_p = (code == EQ || code == NE);
      sign_bit_comparison_p = ((code == LT || code == GE) && const_op == 0);
      unsigned_comparison_p = (code == LTU || code == LEU || code == GTU
			       || code == GEU);

      /* If this is a sign bit comparison and we can do arithmetic in
	 MODE, say that we will only be needing the sign bit of OP0.  */
      if (sign_bit_comparison_p
	  && is_a <scalar_int_mode> (raw_mode, &int_mode)
	  && HWI_COMPUTABLE_MODE_P (int_mode))
	op0 = force_to_mode (op0, int_mode,
			     HOST_WIDE_INT_1U
			     << (GET_MODE_PRECISION (int_mode) - 1),
			     0);

      if (COMPARISON_P (op0))
	{
	  /* We can't do anything if OP0 is a condition code value, rather
	     than an actual data value.  */
	  if (const_op != 0
	      || CC0_P (XEXP (op0, 0))
	      || GET_MODE_CLASS (GET_MODE (XEXP (op0, 0))) == MODE_CC)
	    break;

	  /* Get the two operands being compared.  */
	  if (GET_CODE (XEXP (op0, 0)) == COMPARE)
	    tem = XEXP (XEXP (op0, 0), 0), tem1 = XEXP (XEXP (op0, 0), 1);
	  else
	    tem = XEXP (op0, 0), tem1 = XEXP (op0, 1);

	  /* Check for the cases where we simply want the result of the
	     earlier test or the opposite of that result.  */
	  if (code == NE || code == EQ
	      || (val_signbit_known_set_p (raw_mode, STORE_FLAG_VALUE)
		  && (code == LT || code == GE)))
	    {
	      enum rtx_code new_code;
	      if (code == LT || code == NE)
		new_code = GET_CODE (op0);
	      else
		new_code = reversed_comparison_code (op0, NULL);

	      if (new_code != UNKNOWN)
		{
		  code = new_code;
		  op0 = tem;
		  op1 = tem1;
		  continue;
		}
	    }
	  break;
	}

      if (raw_mode == VOIDmode)
	break;
      scalar_int_mode mode = as_a <scalar_int_mode> (raw_mode);

      /* Now try cases based on the opcode of OP0.  If none of the cases
	 does a "continue", we exit this loop immediately after the
	 switch.  */

      unsigned int mode_width = GET_MODE_PRECISION (mode);
      unsigned HOST_WIDE_INT mask = GET_MODE_MASK (mode);
      switch (GET_CODE (op0))
	{
	case ZERO_EXTRACT:
	  /* If we are extracting a single bit from a variable position in
	     a constant that has only a single bit set and are comparing it
	     with zero, we can convert this into an equality comparison
	     between the position and the location of the single bit.  */
	  /* Except we can't if SHIFT_COUNT_TRUNCATED is set, since we might
	     have already reduced the shift count modulo the word size.  */
	  if (!SHIFT_COUNT_TRUNCATED
	      && CONST_INT_P (XEXP (op0, 0))
	      && XEXP (op0, 1) == const1_rtx
	      && equality_comparison_p && const_op == 0
	      && (i = exact_log2 (UINTVAL (XEXP (op0, 0)))) >= 0)
	    {
	      if (BITS_BIG_ENDIAN)
		i = BITS_PER_WORD - 1 - i;

	      op0 = XEXP (op0, 2);
	      op1 = GEN_INT (i);
	      const_op = i;

	      /* Result is nonzero iff shift count is equal to I.  */
	      code = reverse_condition (code);
	      continue;
	    }

	  /* fall through */

	case SIGN_EXTRACT:
	  tem = expand_compound_operation (op0);
	  if (tem != op0)
	    {
	      op0 = tem;
	      continue;
	    }
	  break;

	case NOT:
	  /* If testing for equality, we can take the NOT of the constant.  */
	  if (equality_comparison_p
	      && (tem = simplify_unary_operation (NOT, mode, op1, mode)) != 0)
	    {
	      op0 = XEXP (op0, 0);
	      op1 = tem;
	      continue;
	    }

	  /* If just looking at the sign bit, reverse the sense of the
	     comparison.  */
	  if (sign_bit_comparison_p)
	    {
	      op0 = XEXP (op0, 0);
	      code = (code == GE ? LT : GE);
	      continue;
	    }
	  break;

	case NEG:
	  /* If testing for equality, we can take the NEG of the constant.  */
	  if (equality_comparison_p
	      && (tem = simplify_unary_operation (NEG, mode, op1, mode)) != 0)
	    {
	      op0 = XEXP (op0, 0);
	      op1 = tem;
	      continue;
	    }

	  /* The remaining cases only apply to comparisons with zero.  */
	  if (const_op != 0)
	    break;

	  /* When X is ABS or is known positive,
	     (neg X) is < 0 if and only if X != 0.  */

	  if (sign_bit_comparison_p
	      && (GET_CODE (XEXP (op0, 0)) == ABS
		  || (mode_width <= HOST_BITS_PER_WIDE_INT
		      && (nonzero_bits (XEXP (op0, 0), mode)
			  & (HOST_WIDE_INT_1U << (mode_width - 1)))
			 == 0)))
	    {
	      op0 = XEXP (op0, 0);
	      code = (code == LT ? NE : EQ);
	      continue;
	    }

	  /* If we have NEG of something whose two high-order bits are the
	     same, we know that "(-a) < 0" is equivalent to "a > 0".  */
	  if (num_sign_bit_copies (op0, mode) >= 2)
	    {
	      op0 = XEXP (op0, 0);
	      code = swap_condition (code);
	      continue;
	    }
	  break;

	case ROTATE:
	  /* If we are testing equality and our count is a constant, we
	     can perform the inverse operation on our RHS.  */
	  if (equality_comparison_p && CONST_INT_P (XEXP (op0, 1))
	      && (tem = simplify_binary_operation (ROTATERT, mode,
						   op1, XEXP (op0, 1))) != 0)
	    {
	      op0 = XEXP (op0, 0);
	      op1 = tem;
	      continue;
	    }

	  /* If we are doing a < 0 or >= 0 comparison, it means we are testing
	     a particular bit.  Convert it to an AND of a constant of that
	     bit.  This will be converted into a ZERO_EXTRACT.  */
	  if (const_op == 0 && sign_bit_comparison_p
	      && CONST_INT_P (XEXP (op0, 1))
	      && mode_width <= HOST_BITS_PER_WIDE_INT)
	    {
	      op0 = simplify_and_const_int (NULL_RTX, mode, XEXP (op0, 0),
					    (HOST_WIDE_INT_1U
					     << (mode_width - 1
						 - INTVAL (XEXP (op0, 1)))));
	      code = (code == LT ? NE : EQ);
	      continue;
	    }

	  /* Fall through.  */

	case ABS:
	  /* ABS is ignorable inside an equality comparison with zero.  */
	  if (const_op == 0 && equality_comparison_p)
	    {
	      op0 = XEXP (op0, 0);
	      continue;
	    }
	  break;

	case SIGN_EXTEND:
	  /* Can simplify (compare (zero/sign_extend FOO) CONST) to
	     (compare FOO CONST) if CONST fits in FOO's mode and we
	     are either testing inequality or have an unsigned
	     comparison with ZERO_EXTEND or a signed comparison with
	     SIGN_EXTEND.  But don't do it if we don't have a compare
	     insn of the given mode, since we'd have to revert it
	     later on, and then we wouldn't know whether to sign- or
	     zero-extend.  */
	  if (is_int_mode (GET_MODE (XEXP (op0, 0)), &mode)
	      && ! unsigned_comparison_p
	      && HWI_COMPUTABLE_MODE_P (mode)
	      && trunc_int_for_mode (const_op, mode) == const_op
	      && have_insn_for (COMPARE, mode))
	    {
	      op0 = XEXP (op0, 0);
	      continue;
	    }
	  break;

	case SUBREG:
	  /* Check for the case where we are comparing A - C1 with C2, that is

	       (subreg:MODE (plus (A) (-C1))) op (C2)

	     with C1 a constant, and try to lift the SUBREG, i.e. to do the
	     comparison in the wider mode.  One of the following two conditions
	     must be true in order for this to be valid:

	       1. The mode extension results in the same bit pattern being added
		  on both sides and the comparison is equality or unsigned.  As
		  C2 has been truncated to fit in MODE, the pattern can only be
		  all 0s or all 1s.

	       2. The mode extension results in the sign bit being copied on
		  each side.

	     The difficulty here is that we have predicates for A but not for
	     (A - C1) so we need to check that C1 is within proper bounds so
	     as to perturbate A as little as possible.  */

	  if (mode_width <= HOST_BITS_PER_WIDE_INT
	      && subreg_lowpart_p (op0)
	      && is_a <scalar_int_mode> (GET_MODE (SUBREG_REG (op0)),
					 &inner_mode)
	      && GET_MODE_PRECISION (inner_mode) > mode_width
	      && GET_CODE (SUBREG_REG (op0)) == PLUS
	      && CONST_INT_P (XEXP (SUBREG_REG (op0), 1)))
	    {
	      rtx a = XEXP (SUBREG_REG (op0), 0);
	      HOST_WIDE_INT c1 = -INTVAL (XEXP (SUBREG_REG (op0), 1));

	      if ((c1 > 0
		   && (unsigned HOST_WIDE_INT) c1
		       < HOST_WIDE_INT_1U << (mode_width - 1)
		   && (equality_comparison_p || unsigned_comparison_p)
		   /* (A - C1) zero-extends if it is positive and sign-extends
		      if it is negative, C2 both zero- and sign-extends.  */
		   && (((nonzero_bits (a, inner_mode)
			 & ~GET_MODE_MASK (mode)) == 0
			&& const_op >= 0)
		       /* (A - C1) sign-extends if it is positive and 1-extends
			  if it is negative, C2 both sign- and 1-extends.  */
		       || (num_sign_bit_copies (a, inner_mode)
			   > (unsigned int) (GET_MODE_PRECISION (inner_mode)
					     - mode_width)
			   && const_op < 0)))
		  || ((unsigned HOST_WIDE_INT) c1
		       < HOST_WIDE_INT_1U << (mode_width - 2)
		      /* (A - C1) always sign-extends, like C2.  */
		      && num_sign_bit_copies (a, inner_mode)
			 > (unsigned int) (GET_MODE_PRECISION (inner_mode)
					   - (mode_width - 1))))
		{
		  op0 = SUBREG_REG (op0);
		  continue;
		}
	    }

	  /* If the inner mode is narrower and we are extracting the low part,
	     we can treat the SUBREG as if it were a ZERO_EXTEND.  */
	  if (paradoxical_subreg_p (op0))
	    ;
	  else if (subreg_lowpart_p (op0)
		   && GET_MODE_CLASS (mode) == MODE_INT
		   && is_int_mode (GET_MODE (SUBREG_REG (op0)), &inner_mode)
		   && (code == NE || code == EQ)
		   && GET_MODE_PRECISION (inner_mode) <= HOST_BITS_PER_WIDE_INT
		   && !paradoxical_subreg_p (op0)
		   && (nonzero_bits (SUBREG_REG (op0), inner_mode)
		       & ~GET_MODE_MASK (mode)) == 0)
	    {
	      /* Remove outer subregs that don't do anything.  */
	      tem = gen_lowpart (inner_mode, op1);

	      if ((nonzero_bits (tem, inner_mode)
		   & ~GET_MODE_MASK (mode)) == 0)
		{
		  op0 = SUBREG_REG (op0);
		  op1 = tem;
		  continue;
		}
	      break;
	    }
	  else
	    break;

	  /* FALLTHROUGH */

	case ZERO_EXTEND:
	  if (is_int_mode (GET_MODE (XEXP (op0, 0)), &mode)
	      && (unsigned_comparison_p || equality_comparison_p)
	      && HWI_COMPUTABLE_MODE_P (mode)
	      && (unsigned HOST_WIDE_INT) const_op <= GET_MODE_MASK (mode)
	      && const_op >= 0
	      && have_insn_for (COMPARE, mode))
	    {
	      op0 = XEXP (op0, 0);
	      continue;
	    }
	  break;

	case PLUS:
	  /* (eq (plus X A) B) -> (eq X (minus B A)).  We can only do
	     this for equality comparisons due to pathological cases involving
	     overflows.  */
	  if (equality_comparison_p
	      && (tem = simplify_binary_operation (MINUS, mode,
						   op1, XEXP (op0, 1))) != 0)
	    {
	      op0 = XEXP (op0, 0);
	      op1 = tem;
	      continue;
	    }

	  /* (plus (abs X) (const_int -1)) is < 0 if and only if X == 0.  */
	  if (const_op == 0 && XEXP (op0, 1) == constm1_rtx
	      && GET_CODE (XEXP (op0, 0)) == ABS && sign_bit_comparison_p)
	    {
	      op0 = XEXP (XEXP (op0, 0), 0);
	      code = (code == LT ? EQ : NE);
	      continue;
	    }
	  break;

	case MINUS:
	  /* We used to optimize signed comparisons against zero, but that
	     was incorrect.  Unsigned comparisons against zero (GTU, LEU)
	     arrive here as equality comparisons, or (GEU, LTU) are
	     optimized away.  No need to special-case them.  */

	  /* (eq (minus A B) C) -> (eq A (plus B C)) or
	     (eq B (minus A C)), whichever simplifies.  We can only do
	     this for equality comparisons due to pathological cases involving
	     overflows.  */
	  if (equality_comparison_p
	      && (tem = simplify_binary_operation (PLUS, mode,
						   XEXP (op0, 1), op1)) != 0)
	    {
	      op0 = XEXP (op0, 0);
	      op1 = tem;
	      continue;
	    }

	  if (equality_comparison_p
	      && (tem = simplify_binary_operation (MINUS, mode,
						   XEXP (op0, 0), op1)) != 0)
	    {
	      op0 = XEXP (op0, 1);
	      op1 = tem;
	      continue;
	    }

	  /* The sign bit of (minus (ashiftrt X C) X), where C is the number
	     of bits in X minus 1, is one iff X > 0.  */
	  if (sign_bit_comparison_p && GET_CODE (XEXP (op0, 0)) == ASHIFTRT
	      && CONST_INT_P (XEXP (XEXP (op0, 0), 1))
	      && UINTVAL (XEXP (XEXP (op0, 0), 1)) == mode_width - 1
	      && rtx_equal_p (XEXP (XEXP (op0, 0), 0), XEXP (op0, 1)))
	    {
	      op0 = XEXP (op0, 1);
	      code = (code == GE ? LE : GT);
	      continue;
	    }
	  break;

	case XOR:
	  /* (eq (xor A B) C) -> (eq A (xor B C)).  This is a simplification
	     if C is zero or B is a constant.  */
	  if (equality_comparison_p
	      && (tem = simplify_binary_operation (XOR, mode,
						   XEXP (op0, 1), op1)) != 0)
	    {
	      op0 = XEXP (op0, 0);
	      op1 = tem;
	      continue;
	    }
	  break;


	case IOR:
	  /* The sign bit of (ior (plus X (const_int -1)) X) is nonzero
	     iff X <= 0.  */
	  if (sign_bit_comparison_p && GET_CODE (XEXP (op0, 0)) == PLUS
	      && XEXP (XEXP (op0, 0), 1) == constm1_rtx
	      && rtx_equal_p (XEXP (XEXP (op0, 0), 0), XEXP (op0, 1)))
	    {
	      op0 = XEXP (op0, 1);
	      code = (code == GE ? GT : LE);
	      continue;
	    }
	  break;

	case AND:
	  /* Convert (and (xshift 1 X) Y) to (and (lshiftrt Y X) 1).  This
	     will be converted to a ZERO_EXTRACT later.  */
	  if (const_op == 0 && equality_comparison_p
	      && GET_CODE (XEXP (op0, 0)) == ASHIFT
	      && XEXP (XEXP (op0, 0), 0) == const1_rtx)
	    {
	      op0 = gen_rtx_LSHIFTRT (mode, XEXP (op0, 1),
				      XEXP (XEXP (op0, 0), 1));
	      op0 = simplify_and_const_int (NULL_RTX, mode, op0, 1);
	      continue;
	    }

	  /* If we are comparing (and (lshiftrt X C1) C2) for equality with
	     zero and X is a comparison and C1 and C2 describe only bits set
	     in STORE_FLAG_VALUE, we can compare with X.  */
	  if (const_op == 0 && equality_comparison_p
	      && mode_width <= HOST_BITS_PER_WIDE_INT
	      && CONST_INT_P (XEXP (op0, 1))
	      && GET_CODE (XEXP (op0, 0)) == LSHIFTRT
	      && CONST_INT_P (XEXP (XEXP (op0, 0), 1))
	      && INTVAL (XEXP (XEXP (op0, 0), 1)) >= 0
	      && INTVAL (XEXP (XEXP (op0, 0), 1)) < HOST_BITS_PER_WIDE_INT)
	    {
	      mask = ((INTVAL (XEXP (op0, 1)) & GET_MODE_MASK (mode))
		      << INTVAL (XEXP (XEXP (op0, 0), 1)));
	      if ((~STORE_FLAG_VALUE & mask) == 0
		  && (COMPARISON_P (XEXP (XEXP (op0, 0), 0))
		      || ((tem = get_last_value (XEXP (XEXP (op0, 0), 0))) != 0
			  && COMPARISON_P (tem))))
		{
		  op0 = XEXP (XEXP (op0, 0), 0);
		  continue;
		}
	    }

	  /* If we are doing an equality comparison of an AND of a bit equal
	     to the sign bit, replace this with a LT or GE comparison of
	     the underlying value.  */
	  if (equality_comparison_p
	      && const_op == 0
	      && CONST_INT_P (XEXP (op0, 1))
	      && mode_width <= HOST_BITS_PER_WIDE_INT
	      && ((INTVAL (XEXP (op0, 1)) & GET_MODE_MASK (mode))
		  == HOST_WIDE_INT_1U << (mode_width - 1)))
	    {
	      op0 = XEXP (op0, 0);
	      code = (code == EQ ? GE : LT);
	      continue;
	    }

	  /* If this AND operation is really a ZERO_EXTEND from a narrower
	     mode, the constant fits within that mode, and this is either an
	     equality or unsigned comparison, try to do this comparison in
	     the narrower mode.

	     Note that in:

	     (ne:DI (and:DI (reg:DI 4) (const_int 0xffffffff)) (const_int 0))
	     -> (ne:DI (reg:SI 4) (const_int 0))

	     unless TARGET_TRULY_NOOP_TRUNCATION allows it or the register is
	     known to hold a value of the required mode the
	     transformation is invalid.  */
	  if ((equality_comparison_p || unsigned_comparison_p)
	      && CONST_INT_P (XEXP (op0, 1))
	      && (i = exact_log2 ((UINTVAL (XEXP (op0, 1))
				   & GET_MODE_MASK (mode))
				  + 1)) >= 0
	      && const_op >> i == 0
	      && int_mode_for_size (i, 1).exists (&tmode))
	    {
	      op0 = gen_lowpart_or_truncate (tmode, XEXP (op0, 0));
	      continue;
	    }

	  /* If this is (and:M1 (subreg:M1 X:M2 0) (const_int C1)) where C1
	     fits in both M1 and M2 and the SUBREG is either paradoxical
	     or represents the low part, permute the SUBREG and the AND
	     and try again.  */
	  if (GET_CODE (XEXP (op0, 0)) == SUBREG
	      && CONST_INT_P (XEXP (op0, 1)))
	    {
	      unsigned HOST_WIDE_INT c1 = INTVAL (XEXP (op0, 1));
	      /* Require an integral mode, to avoid creating something like
		 (AND:SF ...).  */
	      if ((is_a <scalar_int_mode>
		   (GET_MODE (SUBREG_REG (XEXP (op0, 0))), &tmode))
		  /* It is unsafe to commute the AND into the SUBREG if the
		     SUBREG is paradoxical and WORD_REGISTER_OPERATIONS is
		     not defined.  As originally written the upper bits
		     have a defined value due to the AND operation.
		     However, if we commute the AND inside the SUBREG then
		     they no longer have defined values and the meaning of
		     the code has been changed.
		     Also C1 should not change value in the smaller mode,
		     see PR67028 (a positive C1 can become negative in the
		     smaller mode, so that the AND does no longer mask the
		     upper bits).  */
		  && ((WORD_REGISTER_OPERATIONS
		       && mode_width > GET_MODE_PRECISION (tmode)
		       && mode_width <= BITS_PER_WORD
		       && trunc_int_for_mode (c1, tmode) == (HOST_WIDE_INT) c1)
		      || (mode_width <= GET_MODE_PRECISION (tmode)
			  && subreg_lowpart_p (XEXP (op0, 0))))
		  && mode_width <= HOST_BITS_PER_WIDE_INT
		  && HWI_COMPUTABLE_MODE_P (tmode)
		  && (c1 & ~mask) == 0
		  && (c1 & ~GET_MODE_MASK (tmode)) == 0
		  && c1 != mask
		  && c1 != GET_MODE_MASK (tmode))
		{
		  op0 = simplify_gen_binary (AND, tmode,
					     SUBREG_REG (XEXP (op0, 0)),
					     gen_int_mode (c1, tmode));
		  op0 = gen_lowpart (mode, op0);
		  continue;
		}
	    }

	  /* Convert (ne (and (not X) 1) 0) to (eq (and X 1) 0).  */
	  if (const_op == 0 && equality_comparison_p
	      && XEXP (op0, 1) == const1_rtx
	      && GET_CODE (XEXP (op0, 0)) == NOT)
	    {
	      op0 = simplify_and_const_int (NULL_RTX, mode,
					    XEXP (XEXP (op0, 0), 0), 1);
	      code = (code == NE ? EQ : NE);
	      continue;
	    }

	  /* Convert (ne (and (lshiftrt (not X)) 1) 0) to
	     (eq (and (lshiftrt X) 1) 0).
	     Also handle the case where (not X) is expressed using xor.  */
	  if (const_op == 0 && equality_comparison_p
	      && XEXP (op0, 1) == const1_rtx
	      && GET_CODE (XEXP (op0, 0)) == LSHIFTRT)
	    {
	      rtx shift_op = XEXP (XEXP (op0, 0), 0);
	      rtx shift_count = XEXP (XEXP (op0, 0), 1);

	      if (GET_CODE (shift_op) == NOT
		  || (GET_CODE (shift_op) == XOR
		      && CONST_INT_P (XEXP (shift_op, 1))
		      && CONST_INT_P (shift_count)
		      && HWI_COMPUTABLE_MODE_P (mode)
		      && (UINTVAL (XEXP (shift_op, 1))
			  == HOST_WIDE_INT_1U
			       << INTVAL (shift_count))))
		{
		  op0
		    = gen_rtx_LSHIFTRT (mode, XEXP (shift_op, 0), shift_count);
		  op0 = simplify_and_const_int (NULL_RTX, mode, op0, 1);
		  code = (code == NE ? EQ : NE);
		  continue;
		}
	    }
	  break;

	case ASHIFT:
	  /* If we have (compare (ashift FOO N) (const_int C)) and
	     the high order N bits of FOO (N+1 if an inequality comparison)
	     are known to be zero, we can do this by comparing FOO with C
	     shifted right N bits so long as the low-order N bits of C are
	     zero.  */
	  if (CONST_INT_P (XEXP (op0, 1))
	      && INTVAL (XEXP (op0, 1)) >= 0
	      && ((INTVAL (XEXP (op0, 1)) + ! equality_comparison_p)
		  < HOST_BITS_PER_WIDE_INT)
	      && (((unsigned HOST_WIDE_INT) const_op
		   & ((HOST_WIDE_INT_1U << INTVAL (XEXP (op0, 1)))
		      - 1)) == 0)
	      && mode_width <= HOST_BITS_PER_WIDE_INT
	      && (nonzero_bits (XEXP (op0, 0), mode)
		  & ~(mask >> (INTVAL (XEXP (op0, 1))
			       + ! equality_comparison_p))) == 0)
	    {
	      /* We must perform a logical shift, not an arithmetic one,
		 as we want the top N bits of C to be zero.  */
	      unsigned HOST_WIDE_INT temp = const_op & GET_MODE_MASK (mode);

	      temp >>= INTVAL (XEXP (op0, 1));
	      op1 = gen_int_mode (temp, mode);
	      op0 = XEXP (op0, 0);
	      continue;
	    }

	  /* If we are doing a sign bit comparison, it means we are testing
	     a particular bit.  Convert it to the appropriate AND.  */
	  if (sign_bit_comparison_p && CONST_INT_P (XEXP (op0, 1))
	      && mode_width <= HOST_BITS_PER_WIDE_INT)
	    {
	      op0 = simplify_and_const_int (NULL_RTX, mode, XEXP (op0, 0),
					    (HOST_WIDE_INT_1U
					     << (mode_width - 1
						 - INTVAL (XEXP (op0, 1)))));
	      code = (code == LT ? NE : EQ);
	      continue;
	    }

	  /* If this an equality comparison with zero and we are shifting
	     the low bit to the sign bit, we can convert this to an AND of the
	     low-order bit.  */
	  if (const_op == 0 && equality_comparison_p
	      && CONST_INT_P (XEXP (op0, 1))
	      && UINTVAL (XEXP (op0, 1)) == mode_width - 1)
	    {
	      op0 = simplify_and_const_int (NULL_RTX, mode, XEXP (op0, 0), 1);
	      continue;
	    }
	  break;

	case ASHIFTRT:
	  /* If this is an equality comparison with zero, we can do this
	     as a logical shift, which might be much simpler.  */
	  if (equality_comparison_p && const_op == 0
	      && CONST_INT_P (XEXP (op0, 1)))
	    {
	      op0 = simplify_shift_const (NULL_RTX, LSHIFTRT, mode,
					  XEXP (op0, 0),
					  INTVAL (XEXP (op0, 1)));
	      continue;
	    }

	  /* If OP0 is a sign extension and CODE is not an unsigned comparison,
	     do the comparison in a narrower mode.  */
	  if (! unsigned_comparison_p
	      && CONST_INT_P (XEXP (op0, 1))
	      && GET_CODE (XEXP (op0, 0)) == ASHIFT
	      && XEXP (op0, 1) == XEXP (XEXP (op0, 0), 1)
	      && (int_mode_for_size (mode_width - INTVAL (XEXP (op0, 1)), 1)
		  .exists (&tmode))
	      && (((unsigned HOST_WIDE_INT) const_op
		   + (GET_MODE_MASK (tmode) >> 1) + 1)
		  <= GET_MODE_MASK (tmode)))
	    {
	      op0 = gen_lowpart (tmode, XEXP (XEXP (op0, 0), 0));
	      continue;
	    }

	  /* Likewise if OP0 is a PLUS of a sign extension with a
	     constant, which is usually represented with the PLUS
	     between the shifts.  */
	  if (! unsigned_comparison_p
	      && CONST_INT_P (XEXP (op0, 1))
	      && GET_CODE (XEXP (op0, 0)) == PLUS
	      && CONST_INT_P (XEXP (XEXP (op0, 0), 1))
	      && GET_CODE (XEXP (XEXP (op0, 0), 0)) == ASHIFT
	      && XEXP (op0, 1) == XEXP (XEXP (XEXP (op0, 0), 0), 1)
	      && (int_mode_for_size (mode_width - INTVAL (XEXP (op0, 1)), 1)
		  .exists (&tmode))
	      && (((unsigned HOST_WIDE_INT) const_op
		   + (GET_MODE_MASK (tmode) >> 1) + 1)
		  <= GET_MODE_MASK (tmode)))
	    {
	      rtx inner = XEXP (XEXP (XEXP (op0, 0), 0), 0);
	      rtx add_const = XEXP (XEXP (op0, 0), 1);
	      rtx new_const = simplify_gen_binary (ASHIFTRT, mode,
						   add_const, XEXP (op0, 1));

	      op0 = simplify_gen_binary (PLUS, tmode,
					 gen_lowpart (tmode, inner),
					 new_const);
	      continue;
	    }

	  /* FALLTHROUGH */
	case LSHIFTRT:
	  /* If we have (compare (xshiftrt FOO N) (const_int C)) and
	     the low order N bits of FOO are known to be zero, we can do this
	     by comparing FOO with C shifted left N bits so long as no
	     overflow occurs.  Even if the low order N bits of FOO aren't known
	     to be zero, if the comparison is >= or < we can use the same
	     optimization and for > or <= by setting all the low
	     order N bits in the comparison constant.  */
	  if (CONST_INT_P (XEXP (op0, 1))
	      && INTVAL (XEXP (op0, 1)) > 0
	      && INTVAL (XEXP (op0, 1)) < HOST_BITS_PER_WIDE_INT
	      && mode_width <= HOST_BITS_PER_WIDE_INT
	      && (((unsigned HOST_WIDE_INT) const_op
		   + (GET_CODE (op0) != LSHIFTRT
		      ? ((GET_MODE_MASK (mode) >> INTVAL (XEXP (op0, 1)) >> 1)
			 + 1)
		      : 0))
		  <= GET_MODE_MASK (mode) >> INTVAL (XEXP (op0, 1))))
	    {
	      unsigned HOST_WIDE_INT low_bits
		= (nonzero_bits (XEXP (op0, 0), mode)
		   & ((HOST_WIDE_INT_1U
		       << INTVAL (XEXP (op0, 1))) - 1));
	      if (low_bits == 0 || !equality_comparison_p)
		{
		  /* If the shift was logical, then we must make the condition
		     unsigned.  */
		  if (GET_CODE (op0) == LSHIFTRT)
		    code = unsigned_condition (code);

		  const_op = (unsigned HOST_WIDE_INT) const_op
			      << INTVAL (XEXP (op0, 1));
		  if (low_bits != 0
		      && (code == GT || code == GTU
			  || code == LE || code == LEU))
		    const_op
		      |= ((HOST_WIDE_INT_1 << INTVAL (XEXP (op0, 1))) - 1);
		  op1 = GEN_INT (const_op);
		  op0 = XEXP (op0, 0);
		  continue;
		}
	    }

	  /* If we are using this shift to extract just the sign bit, we
	     can replace this with an LT or GE comparison.  */
	  if (const_op == 0
	      && (equality_comparison_p || sign_bit_comparison_p)
	      && CONST_INT_P (XEXP (op0, 1))
	      && UINTVAL (XEXP (op0, 1)) == mode_width - 1)
	    {
	      op0 = XEXP (op0, 0);
	      code = (code == NE || code == GT ? LT : GE);
	      continue;
	    }
	  break;

	default:
	  break;
	}

      break;
    }

  /* Now make any compound operations involved in this comparison.  Then,
     check for an outmost SUBREG on OP0 that is not doing anything or is
     paradoxical.  The latter transformation must only be performed when
     it is known that the "extra" bits will be the same in op0 and op1 or
     that they don't matter.  There are three cases to consider:

     1. SUBREG_REG (op0) is a register.  In this case the bits are don't
     care bits and we can assume they have any convenient value.  So
     making the transformation is safe.

     2. SUBREG_REG (op0) is a memory and LOAD_EXTEND_OP is UNKNOWN.
     In this case the upper bits of op0 are undefined.  We should not make
     the simplification in that case as we do not know the contents of
     those bits.

     3. SUBREG_REG (op0) is a memory and LOAD_EXTEND_OP is not UNKNOWN.
     In that case we know those bits are zeros or ones.  We must also be
     sure that they are the same as the upper bits of op1.

     We can never remove a SUBREG for a non-equality comparison because
     the sign bit is in a different place in the underlying object.  */

  rtx_code op0_mco_code = SET;
  if (op1 == const0_rtx)
    op0_mco_code = code == NE || code == EQ ? EQ : COMPARE;

  op0 = make_compound_operation (op0, op0_mco_code);
  op1 = make_compound_operation (op1, SET);

  if (GET_CODE (op0) == SUBREG && subreg_lowpart_p (op0)
      && is_int_mode (GET_MODE (op0), &mode)
      && is_int_mode (GET_MODE (SUBREG_REG (op0)), &inner_mode)
      && (code == NE || code == EQ))
    {
      if (paradoxical_subreg_p (op0))
	{
	  /* For paradoxical subregs, allow case 1 as above.  Case 3 isn't
	     implemented.  */
	  if (REG_P (SUBREG_REG (op0)))
	    {
	      op0 = SUBREG_REG (op0);
	      op1 = gen_lowpart (inner_mode, op1);
	    }
	}
      else if (GET_MODE_PRECISION (inner_mode) <= HOST_BITS_PER_WIDE_INT
	       && (nonzero_bits (SUBREG_REG (op0), inner_mode)
		   & ~GET_MODE_MASK (mode)) == 0)
	{
	  tem = gen_lowpart (inner_mode, op1);

	  if ((nonzero_bits (tem, inner_mode) & ~GET_MODE_MASK (mode)) == 0)
	    op0 = SUBREG_REG (op0), op1 = tem;
	}
    }

  /* We now do the opposite procedure: Some machines don't have compare
     insns in all modes.  If OP0's mode is an integer mode smaller than a
     word and we can't do a compare in that mode, see if there is a larger
     mode for which we can do the compare.  There are a number of cases in
     which we can use the wider mode.  */

  if (is_int_mode (GET_MODE (op0), &mode)
      && GET_MODE_SIZE (mode) < UNITS_PER_WORD
      && ! have_insn_for (COMPARE, mode))
    FOR_EACH_WIDER_MODE (tmode_iter, mode)
      {
	tmode = tmode_iter.require ();
	if (!HWI_COMPUTABLE_MODE_P (tmode))
	  break;
	if (have_insn_for (COMPARE, tmode))
	  {
	    int zero_extended;

	    /* If this is a test for negative, we can make an explicit
	       test of the sign bit.  Test this first so we can use
	       a paradoxical subreg to extend OP0.  */

	    if (op1 == const0_rtx && (code == LT || code == GE)
		&& HWI_COMPUTABLE_MODE_P (mode))
	      {
		unsigned HOST_WIDE_INT sign
		  = HOST_WIDE_INT_1U << (GET_MODE_BITSIZE (mode) - 1);
		op0 = simplify_gen_binary (AND, tmode,
					   gen_lowpart (tmode, op0),
					   gen_int_mode (sign, tmode));
		code = (code == LT) ? NE : EQ;
		break;
	      }

	    /* If the only nonzero bits in OP0 and OP1 are those in the
	       narrower mode and this is an equality or unsigned comparison,
	       we can use the wider mode.  Similarly for sign-extended
	       values, in which case it is true for all comparisons.  */
	    zero_extended = ((code == EQ || code == NE
			      || code == GEU || code == GTU
			      || code == LEU || code == LTU)
			     && (nonzero_bits (op0, tmode)
				 & ~GET_MODE_MASK (mode)) == 0
			     && ((CONST_INT_P (op1)
				  || (nonzero_bits (op1, tmode)
				      & ~GET_MODE_MASK (mode)) == 0)));

	    if (zero_extended
		|| ((num_sign_bit_copies (op0, tmode)
		     > (unsigned int) (GET_MODE_PRECISION (tmode)
				       - GET_MODE_PRECISION (mode)))
		    && (num_sign_bit_copies (op1, tmode)
			> (unsigned int) (GET_MODE_PRECISION (tmode)
					  - GET_MODE_PRECISION (mode)))))
	      {
		/* If OP0 is an AND and we don't have an AND in MODE either,
		   make a new AND in the proper mode.  */
		if (GET_CODE (op0) == AND
		    && !have_insn_for (AND, mode))
		  op0 = simplify_gen_binary (AND, tmode,
					     gen_lowpart (tmode,
							  XEXP (op0, 0)),
					     gen_lowpart (tmode,
							  XEXP (op0, 1)));
		else
		  {
		    if (zero_extended)
		      {
			op0 = simplify_gen_unary (ZERO_EXTEND, tmode,
						  op0, mode);
			op1 = simplify_gen_unary (ZERO_EXTEND, tmode,
						  op1, mode);
		      }
		    else
		      {
			op0 = simplify_gen_unary (SIGN_EXTEND, tmode,
						  op0, mode);
			op1 = simplify_gen_unary (SIGN_EXTEND, tmode,
						  op1, mode);
		      }
		    break;
		  }
	      }
	  }
      }

  /* We may have changed the comparison operands.  Re-canonicalize.  */
  if (swap_commutative_operands_p (op0, op1))
    {
      std::swap (op0, op1);
      code = swap_condition (code);
    }

  /* If this machine only supports a subset of valid comparisons, see if we
     can convert an unsupported one into a supported one.  */
  target_canonicalize_comparison (&code, &op0, &op1, 0);

  *pop0 = op0;
  *pop1 = op1;

  return code;
}

/* Utility function for record_value_for_reg.  Count number of
   rtxs in X.  */
static int
count_rtxs (rtx x)
{
  enum rtx_code code = GET_CODE (x);
  const char *fmt;
  int i, j, ret = 1;

  if (GET_RTX_CLASS (code) == RTX_BIN_ARITH
      || GET_RTX_CLASS (code) == RTX_COMM_ARITH)
    {
      rtx x0 = XEXP (x, 0);
      rtx x1 = XEXP (x, 1);

      if (x0 == x1)
	return 1 + 2 * count_rtxs (x0);

      if ((GET_RTX_CLASS (GET_CODE (x1)) == RTX_BIN_ARITH
	   || GET_RTX_CLASS (GET_CODE (x1)) == RTX_COMM_ARITH)
	  && (x0 == XEXP (x1, 0) || x0 == XEXP (x1, 1)))
	return 2 + 2 * count_rtxs (x0)
	       + count_rtxs (x == XEXP (x1, 0)
			     ? XEXP (x1, 1) : XEXP (x1, 0));

      if ((GET_RTX_CLASS (GET_CODE (x0)) == RTX_BIN_ARITH
	   || GET_RTX_CLASS (GET_CODE (x0)) == RTX_COMM_ARITH)
	  && (x1 == XEXP (x0, 0) || x1 == XEXP (x0, 1)))
	return 2 + 2 * count_rtxs (x1)
	       + count_rtxs (x == XEXP (x0, 0)
			     ? XEXP (x0, 1) : XEXP (x0, 0));
    }

  fmt = GET_RTX_FORMAT (code);
  for (i = GET_RTX_LENGTH (code) - 1; i >= 0; i--)
    if (fmt[i] == 'e')
      ret += count_rtxs (XEXP (x, i));
    else if (fmt[i] == 'E')
      for (j = 0; j < XVECLEN (x, i); j++)
	ret += count_rtxs (XVECEXP (x, i, j));

  return ret;
}

/* Utility function for following routine.  Called when X is part of a value
   being stored into last_set_value.  Sets last_set_table_tick
   for each register mentioned.  Similar to mention_regs in cse.c  */

static void
update_table_tick (rtx x)
{
  enum rtx_code code = GET_CODE (x);
  const char *fmt = GET_RTX_FORMAT (code);
  int i, j;

  if (code == REG)
    {
      unsigned int regno = REGNO (x);
      unsigned int endregno = END_REGNO (x);
      unsigned int r;

      for (r = regno; r < endregno; r++)
	{
	  reg_stat_type *rsp = &reg_stat[r];
	  rsp->last_set_table_tick = label_tick;
	}

      return;
    }

  for (i = GET_RTX_LENGTH (code) - 1; i >= 0; i--)
    if (fmt[i] == 'e')
      {
	/* Check for identical subexpressions.  If x contains
	   identical subexpression we only have to traverse one of
	   them.  */
	if (i == 0 && ARITHMETIC_P (x))
	  {
	    /* Note that at this point x1 has already been
	       processed.  */
	    rtx x0 = XEXP (x, 0);
	    rtx x1 = XEXP (x, 1);

	    /* If x0 and x1 are identical then there is no need to
	       process x0.  */
	    if (x0 == x1)
	      break;

	    /* If x0 is identical to a subexpression of x1 then while
	       processing x1, x0 has already been processed.  Thus we
	       are done with x.  */
	    if (ARITHMETIC_P (x1)
		&& (x0 == XEXP (x1, 0) || x0 == XEXP (x1, 1)))
	      break;

	    /* If x1 is identical to a subexpression of x0 then we
	       still have to process the rest of x0.  */
	    if (ARITHMETIC_P (x0)
		&& (x1 == XEXP (x0, 0) || x1 == XEXP (x0, 1)))
	      {
		update_table_tick (XEXP (x0, x1 == XEXP (x0, 0) ? 1 : 0));
		break;
	      }
	  }

	update_table_tick (XEXP (x, i));
      }
    else if (fmt[i] == 'E')
      for (j = 0; j < XVECLEN (x, i); j++)
	update_table_tick (XVECEXP (x, i, j));
}

/* Record that REG is set to VALUE in insn INSN.  If VALUE is zero, we
   are saying that the register is clobbered and we no longer know its
   value.  If INSN is zero, don't update reg_stat[].last_set; this is
   only permitted with VALUE also zero and is used to invalidate the
   register.  */

static void
record_value_for_reg (rtx reg, rtx_insn *insn, rtx value)
{
  unsigned int regno = REGNO (reg);
  unsigned int endregno = END_REGNO (reg);
  unsigned int i;
  reg_stat_type *rsp;

  /* If VALUE contains REG and we have a previous value for REG, substitute
     the previous value.  */
  if (value && insn && reg_overlap_mentioned_p (reg, value))
    {
      rtx tem;

      /* Set things up so get_last_value is allowed to see anything set up to
	 our insn.  */
      subst_low_luid = DF_INSN_LUID (insn);
      tem = get_last_value (reg);

      /* If TEM is simply a binary operation with two CLOBBERs as operands,
	 it isn't going to be useful and will take a lot of time to process,
	 so just use the CLOBBER.  */

      if (tem)
	{
	  if (ARITHMETIC_P (tem)
	      && GET_CODE (XEXP (tem, 0)) == CLOBBER
	      && GET_CODE (XEXP (tem, 1)) == CLOBBER)
	    tem = XEXP (tem, 0);
	  else if (count_occurrences (value, reg, 1) >= 2)
	    {
	      /* If there are two or more occurrences of REG in VALUE,
		 prevent the value from growing too much.  */
	      if (count_rtxs (tem) > MAX_LAST_VALUE_RTL)
		tem = gen_rtx_CLOBBER (GET_MODE (tem), const0_rtx);
	    }

	  value = replace_rtx (copy_rtx (value), reg, tem);
	}
    }

  /* For each register modified, show we don't know its value, that
     we don't know about its bitwise content, that its value has been
     updated, and that we don't know the location of the death of the
     register.  */
  for (i = regno; i < endregno; i++)
    {
      rsp = &reg_stat[i];

      if (insn)
	rsp->last_set = insn;

      rsp->last_set_value = 0;
      rsp->last_set_mode = VOIDmode;
      rsp->last_set_nonzero_bits = 0;
      rsp->last_set_sign_bit_copies = 0;
      rsp->last_death = 0;
      rsp->truncated_to_mode = VOIDmode;
    }

  /* Mark registers that are being referenced in this value.  */
  if (value)
    update_table_tick (value);

  /* Now update the status of each register being set.
     If someone is using this register in this block, set this register
     to invalid since we will get confused between the two lives in this
     basic block.  This makes using this register always invalid.  In cse, we
     scan the table to invalidate all entries using this register, but this
     is too much work for us.  */

  for (i = regno; i < endregno; i++)
    {
      rsp = &reg_stat[i];
      rsp->last_set_label = label_tick;
      if (!insn
	  || (value && rsp->last_set_table_tick >= label_tick_ebb_start))
	rsp->last_set_invalid = 1;
      else
	rsp->last_set_invalid = 0;
    }

  /* The value being assigned might refer to X (like in "x++;").  In that
     case, we must replace it with (clobber (const_int 0)) to prevent
     infinite loops.  */
  rsp = &reg_stat[regno];
  if (value && !get_last_value_validate (&value, insn, label_tick, 0))
    {
      value = copy_rtx (value);
      if (!get_last_value_validate (&value, insn, label_tick, 1))
	value = 0;
    }

  /* For the main register being modified, update the value, the mode, the
     nonzero bits, and the number of sign bit copies.  */

  rsp->last_set_value = value;

  if (value)
    {
      machine_mode mode = GET_MODE (reg);
      subst_low_luid = DF_INSN_LUID (insn);
      rsp->last_set_mode = mode;
      if (GET_MODE_CLASS (mode) == MODE_INT
	  && HWI_COMPUTABLE_MODE_P (mode))
	mode = nonzero_bits_mode;
      rsp->last_set_nonzero_bits = nonzero_bits (value, mode);
      rsp->last_set_sign_bit_copies
	= num_sign_bit_copies (value, GET_MODE (reg));
    }
}

/* Called via note_stores from record_dead_and_set_regs to handle one
   SET or CLOBBER in an insn.  DATA is the instruction in which the
   set is occurring.  */

static void
record_dead_and_set_regs_1 (rtx dest, const_rtx setter, void *data)
{
  rtx_insn *record_dead_insn = (rtx_insn *) data;

  if (GET_CODE (dest) == SUBREG)
    dest = SUBREG_REG (dest);

  if (!record_dead_insn)
    {
      if (REG_P (dest))
	record_value_for_reg (dest, NULL, NULL_RTX);
      return;
    }

  if (REG_P (dest))
    {
      /* If we are setting the whole register, we know its value.  Otherwise
	 show that we don't know the value.  We can handle a SUBREG if it's
	 the low part, but we must be careful with paradoxical SUBREGs on
	 RISC architectures because we cannot strip e.g. an extension around
	 a load and record the naked load since the RTL middle-end considers
	 that the upper bits are defined according to LOAD_EXTEND_OP.  */
      if (GET_CODE (setter) == SET && dest == SET_DEST (setter))
	record_value_for_reg (dest, record_dead_insn, SET_SRC (setter));
      else if (GET_CODE (setter) == SET
	       && GET_CODE (SET_DEST (setter)) == SUBREG
	       && SUBREG_REG (SET_DEST (setter)) == dest
	       && known_le (GET_MODE_PRECISION (GET_MODE (dest)),
			    BITS_PER_WORD)
	       && subreg_lowpart_p (SET_DEST (setter)))
	record_value_for_reg (dest, record_dead_insn,
			      WORD_REGISTER_OPERATIONS
			      && paradoxical_subreg_p (SET_DEST (setter))
			      ? SET_SRC (setter)
			      : gen_lowpart (GET_MODE (dest),
					     SET_SRC (setter)));
      else
	record_value_for_reg (dest, record_dead_insn, NULL_RTX);
    }
  else if (MEM_P (dest)
	   /* Ignore pushes, they clobber nothing.  */
	   && ! push_operand (dest, GET_MODE (dest)))
    mem_last_set = DF_INSN_LUID (record_dead_insn);
}

/* Update the records of when each REG was most recently set or killed
   for the things done by INSN.  This is the last thing done in processing
   INSN in the combiner loop.

   We update reg_stat[], in particular fields last_set, last_set_value,
   last_set_mode, last_set_nonzero_bits, last_set_sign_bit_copies,
   last_death, and also the similar information mem_last_set (which insn
   most recently modified memory) and last_call_luid (which insn was the
   most recent subroutine call).  */

static void
record_dead_and_set_regs (rtx_insn *insn)
{
  rtx link;
  unsigned int i;

  for (link = REG_NOTES (insn); link; link = XEXP (link, 1))
    {
      if (REG_NOTE_KIND (link) == REG_DEAD
	  && REG_P (XEXP (link, 0)))
	{
	  unsigned int regno = REGNO (XEXP (link, 0));
	  unsigned int endregno = END_REGNO (XEXP (link, 0));

	  for (i = regno; i < endregno; i++)
	    {
	      reg_stat_type *rsp;

	      rsp = &reg_stat[i];
	      rsp->last_death = insn;
	    }
	}
      else if (REG_NOTE_KIND (link) == REG_INC)
	record_value_for_reg (XEXP (link, 0), insn, NULL_RTX);
    }

  if (CALL_P (insn))
    {
      hard_reg_set_iterator hrsi;
      EXECUTE_IF_SET_IN_HARD_REG_SET (regs_invalidated_by_call, 0, i, hrsi)
	{
	  reg_stat_type *rsp;

	  rsp = &reg_stat[i];
	  rsp->last_set_invalid = 1;
	  rsp->last_set = insn;
	  rsp->last_set_value = 0;
	  rsp->last_set_mode = VOIDmode;
	  rsp->last_set_nonzero_bits = 0;
	  rsp->last_set_sign_bit_copies = 0;
	  rsp->last_death = 0;
	  rsp->truncated_to_mode = VOIDmode;
	}

      last_call_luid = mem_last_set = DF_INSN_LUID (insn);

      /* We can't combine into a call pattern.  Remember, though, that
	 the return value register is set at this LUID.  We could
	 still replace a register with the return value from the
	 wrong subroutine call!  */
      note_stores (PATTERN (insn), record_dead_and_set_regs_1, NULL_RTX);
    }
  else
    note_stores (PATTERN (insn), record_dead_and_set_regs_1, insn);
}

/* If a SUBREG has the promoted bit set, it is in fact a property of the
   register present in the SUBREG, so for each such SUBREG go back and
   adjust nonzero and sign bit information of the registers that are
   known to have some zero/sign bits set.

   This is needed because when combine blows the SUBREGs away, the
   information on zero/sign bits is lost and further combines can be
   missed because of that.  */

static void
record_promoted_value (rtx_insn *insn, rtx subreg)
{
  struct insn_link *links;
  rtx set;
  unsigned int regno = REGNO (SUBREG_REG (subreg));
  machine_mode mode = GET_MODE (subreg);

  if (!HWI_COMPUTABLE_MODE_P (mode))
    return;

  for (links = LOG_LINKS (insn); links;)
    {
      reg_stat_type *rsp;

      insn = links->insn;
      set = single_set (insn);

      if (! set || !REG_P (SET_DEST (set))
	  || REGNO (SET_DEST (set)) != regno
	  || GET_MODE (SET_DEST (set)) != GET_MODE (SUBREG_REG (subreg)))
	{
	  links = links->next;
	  continue;
	}

      rsp = &reg_stat[regno];
      if (rsp->last_set == insn)
	{
	  if (SUBREG_PROMOTED_UNSIGNED_P (subreg))
	    rsp->last_set_nonzero_bits &= GET_MODE_MASK (mode);
	}

      if (REG_P (SET_SRC (set)))
	{
	  regno = REGNO (SET_SRC (set));
	  links = LOG_LINKS (insn);
	}
      else
	break;
    }
}

/* Check if X, a register, is known to contain a value already
   truncated to MODE.  In this case we can use a subreg to refer to
   the truncated value even though in the generic case we would need
   an explicit truncation.  */

static bool
reg_truncated_to_mode (machine_mode mode, const_rtx x)
{
  reg_stat_type *rsp = &reg_stat[REGNO (x)];
  machine_mode truncated = rsp->truncated_to_mode;

  if (truncated == 0
      || rsp->truncation_label < label_tick_ebb_start)
    return false;
  if (!partial_subreg_p (mode, truncated))
    return true;
  if (TRULY_NOOP_TRUNCATION_MODES_P (mode, truncated))
    return true;
  return false;
}

/* If X is a hard reg or a subreg record the mode that the register is
   accessed in.  For non-TARGET_TRULY_NOOP_TRUNCATION targets we might be
   able to turn a truncate into a subreg using this information.  Return true
   if traversing X is complete.  */

static bool
record_truncated_value (rtx x)
{
  machine_mode truncated_mode;
  reg_stat_type *rsp;

  if (GET_CODE (x) == SUBREG && REG_P (SUBREG_REG (x)))
    {
      machine_mode original_mode = GET_MODE (SUBREG_REG (x));
      truncated_mode = GET_MODE (x);

      if (!partial_subreg_p (truncated_mode, original_mode))
	return true;

      truncated_mode = GET_MODE (x);
      if (TRULY_NOOP_TRUNCATION_MODES_P (truncated_mode, original_mode))
	return true;

      x = SUBREG_REG (x);
    }
  /* ??? For hard-regs we now record everything.  We might be able to
     optimize this using last_set_mode.  */
  else if (REG_P (x) && REGNO (x) < FIRST_PSEUDO_REGISTER)
    truncated_mode = GET_MODE (x);
  else
    return false;

  rsp = &reg_stat[REGNO (x)];
  if (rsp->truncated_to_mode == 0
      || rsp->truncation_label < label_tick_ebb_start
      || partial_subreg_p (truncated_mode, rsp->truncated_to_mode))
    {
      rsp->truncated_to_mode = truncated_mode;
      rsp->truncation_label = label_tick;
    }

  return true;
}

/* Callback for note_uses.  Find hardregs and subregs of pseudos and
   the modes they are used in.  This can help truning TRUNCATEs into
   SUBREGs.  */

static void
record_truncated_values (rtx *loc, void *data ATTRIBUTE_UNUSED)
{
  subrtx_var_iterator::array_type array;
  FOR_EACH_SUBRTX_VAR (iter, array, *loc, NONCONST)
    if (record_truncated_value (*iter))
      iter.skip_subrtxes ();
}

/* Scan X for promoted SUBREGs.  For each one found,
   note what it implies to the registers used in it.  */

static void
check_promoted_subreg (rtx_insn *insn, rtx x)
{
  if (GET_CODE (x) == SUBREG
      && SUBREG_PROMOTED_VAR_P (x)
      && REG_P (SUBREG_REG (x)))
    record_promoted_value (insn, x);
  else
    {
      const char *format = GET_RTX_FORMAT (GET_CODE (x));
      int i, j;

      for (i = 0; i < GET_RTX_LENGTH (GET_CODE (x)); i++)
	switch (format[i])
	  {
	  case 'e':
	    check_promoted_subreg (insn, XEXP (x, i));
	    break;
	  case 'V':
	  case 'E':
	    if (XVEC (x, i) != 0)
	      for (j = 0; j < XVECLEN (x, i); j++)
		check_promoted_subreg (insn, XVECEXP (x, i, j));
	    break;
	  }
    }
}

/* Verify that all the registers and memory references mentioned in *LOC are
   still valid.  *LOC was part of a value set in INSN when label_tick was
   equal to TICK.  Return 0 if some are not.  If REPLACE is nonzero, replace
   the invalid references with (clobber (const_int 0)) and return 1.  This
   replacement is useful because we often can get useful information about
   the form of a value (e.g., if it was produced by a shift that always
   produces -1 or 0) even though we don't know exactly what registers it
   was produced from.  */

static int
get_last_value_validate (rtx *loc, rtx_insn *insn, int tick, int replace)
{
  rtx x = *loc;
  const char *fmt = GET_RTX_FORMAT (GET_CODE (x));
  int len = GET_RTX_LENGTH (GET_CODE (x));
  int i, j;

  if (REG_P (x))
    {
      unsigned int regno = REGNO (x);
      unsigned int endregno = END_REGNO (x);
      unsigned int j;

      for (j = regno; j < endregno; j++)
	{
	  reg_stat_type *rsp = &reg_stat[j];
	  if (rsp->last_set_invalid
	      /* If this is a pseudo-register that was only set once and not
		 live at the beginning of the function, it is always valid.  */
	      || (! (regno >= FIRST_PSEUDO_REGISTER
		     && regno < reg_n_sets_max
		     && REG_N_SETS (regno) == 1
		     && (!REGNO_REG_SET_P
			 (DF_LR_IN (ENTRY_BLOCK_PTR_FOR_FN (cfun)->next_bb),
			  regno)))
		  && rsp->last_set_label > tick))
	  {
	    if (replace)
	      *loc = gen_rtx_CLOBBER (GET_MODE (x), const0_rtx);
	    return replace;
	  }
	}

      return 1;
    }
  /* If this is a memory reference, make sure that there were no stores after
     it that might have clobbered the value.  We don't have alias info, so we
     assume any store invalidates it.  Moreover, we only have local UIDs, so
     we also assume that there were stores in the intervening basic blocks.  */
  else if (MEM_P (x) && !MEM_READONLY_P (x)
	   && (tick != label_tick || DF_INSN_LUID (insn) <= mem_last_set))
    {
      if (replace)
	*loc = gen_rtx_CLOBBER (GET_MODE (x), const0_rtx);
      return replace;
    }

  for (i = 0; i < len; i++)
    {
      if (fmt[i] == 'e')
	{
	  /* Check for identical subexpressions.  If x contains
	     identical subexpression we only have to traverse one of
	     them.  */
	  if (i == 1 && ARITHMETIC_P (x))
	    {
	      /* Note that at this point x0 has already been checked
		 and found valid.  */
	      rtx x0 = XEXP (x, 0);
	      rtx x1 = XEXP (x, 1);

	      /* If x0 and x1 are identical then x is also valid.  */
	      if (x0 == x1)
		return 1;

	      /* If x1 is identical to a subexpression of x0 then
		 while checking x0, x1 has already been checked.  Thus
		 it is valid and so as x.  */
	      if (ARITHMETIC_P (x0)
		  && (x1 == XEXP (x0, 0) || x1 == XEXP (x0, 1)))
		return 1;

	      /* If x0 is identical to a subexpression of x1 then x is
		 valid iff the rest of x1 is valid.  */
	      if (ARITHMETIC_P (x1)
		  && (x0 == XEXP (x1, 0) || x0 == XEXP (x1, 1)))
		return
		  get_last_value_validate (&XEXP (x1,
						  x0 == XEXP (x1, 0) ? 1 : 0),
					   insn, tick, replace);
	    }

	  if (get_last_value_validate (&XEXP (x, i), insn, tick,
				       replace) == 0)
	    return 0;
	}
      else if (fmt[i] == 'E')
	for (j = 0; j < XVECLEN (x, i); j++)
	  if (get_last_value_validate (&XVECEXP (x, i, j),
				       insn, tick, replace) == 0)
	    return 0;
    }

  /* If we haven't found a reason for it to be invalid, it is valid.  */
  return 1;
}

/* Get the last value assigned to X, if known.  Some registers
   in the value may be replaced with (clobber (const_int 0)) if their value
   is known longer known reliably.  */

static rtx
get_last_value (const_rtx x)
{
  unsigned int regno;
  rtx value;
  reg_stat_type *rsp;

  /* If this is a non-paradoxical SUBREG, get the value of its operand and
     then convert it to the desired mode.  If this is a paradoxical SUBREG,
     we cannot predict what values the "extra" bits might have.  */
  if (GET_CODE (x) == SUBREG
      && subreg_lowpart_p (x)
      && !paradoxical_subreg_p (x)
      && (value = get_last_value (SUBREG_REG (x))) != 0)
    return gen_lowpart (GET_MODE (x), value);

  if (!REG_P (x))
    return 0;

  regno = REGNO (x);
  rsp = &reg_stat[regno];
  value = rsp->last_set_value;

  /* If we don't have a value, or if it isn't for this basic block and
     it's either a hard register, set more than once, or it's a live
     at the beginning of the function, return 0.

     Because if it's not live at the beginning of the function then the reg
     is always set before being used (is never used without being set).
     And, if it's set only once, and it's always set before use, then all
     uses must have the same last value, even if it's not from this basic
     block.  */

  if (value == 0
      || (rsp->last_set_label < label_tick_ebb_start
	  && (regno < FIRST_PSEUDO_REGISTER
	      || regno >= reg_n_sets_max
	      || REG_N_SETS (regno) != 1
	      || REGNO_REG_SET_P
		 (DF_LR_IN (ENTRY_BLOCK_PTR_FOR_FN (cfun)->next_bb), regno))))
    return 0;

  /* If the value was set in a later insn than the ones we are processing,
     we can't use it even if the register was only set once.  */
  if (rsp->last_set_label == label_tick
      && DF_INSN_LUID (rsp->last_set) >= subst_low_luid)
    return 0;

  /* If fewer bits were set than what we are asked for now, we cannot use
     the value.  */
  if (maybe_lt (GET_MODE_PRECISION (rsp->last_set_mode),
		GET_MODE_PRECISION (GET_MODE (x))))
    return 0;

  /* If the value has all its registers valid, return it.  */
  if (get_last_value_validate (&value, rsp->last_set, rsp->last_set_label, 0))
    return value;

  /* Otherwise, make a copy and replace any invalid register with
     (clobber (const_int 0)).  If that fails for some reason, return 0.  */

  value = copy_rtx (value);
  if (get_last_value_validate (&value, rsp->last_set, rsp->last_set_label, 1))
    return value;

  return 0;
}

/* Define three variables used for communication between the following
   routines.  */

static unsigned int reg_dead_regno, reg_dead_endregno;
static int reg_dead_flag;

/* Function called via note_stores from reg_dead_at_p.

   If DEST is within [reg_dead_regno, reg_dead_endregno), set
   reg_dead_flag to 1 if X is a CLOBBER and to -1 it is a SET.  */

static void
reg_dead_at_p_1 (rtx dest, const_rtx x, void *data ATTRIBUTE_UNUSED)
{
  unsigned int regno, endregno;

  if (!REG_P (dest))
    return;

  regno = REGNO (dest);
  endregno = END_REGNO (dest);
  if (reg_dead_endregno > regno && reg_dead_regno < endregno)
    reg_dead_flag = (GET_CODE (x) == CLOBBER) ? 1 : -1;
}

/* Return nonzero if REG is known to be dead at INSN.

   We scan backwards from INSN.  If we hit a REG_DEAD note or a CLOBBER
   referencing REG, it is dead.  If we hit a SET referencing REG, it is
   live.  Otherwise, see if it is live or dead at the start of the basic
   block we are in.  Hard regs marked as being live in NEWPAT_USED_REGS
   must be assumed to be always live.  */

static int
reg_dead_at_p (rtx reg, rtx_insn *insn)
{
  basic_block block;
  unsigned int i;

  /* Set variables for reg_dead_at_p_1.  */
  reg_dead_regno = REGNO (reg);
  reg_dead_endregno = END_REGNO (reg);

  reg_dead_flag = 0;

  /* Check that reg isn't mentioned in NEWPAT_USED_REGS.  For fixed registers
     we allow the machine description to decide whether use-and-clobber
     patterns are OK.  */
  if (reg_dead_regno < FIRST_PSEUDO_REGISTER)
    {
      for (i = reg_dead_regno; i < reg_dead_endregno; i++)
	if (!fixed_regs[i] && TEST_HARD_REG_BIT (newpat_used_regs, i))
	  return 0;
    }

  /* Scan backwards until we find a REG_DEAD note, SET, CLOBBER, or
     beginning of basic block.  */
  block = BLOCK_FOR_INSN (insn);
  for (;;)
    {
      if (INSN_P (insn))
        {
	  if (find_regno_note (insn, REG_UNUSED, reg_dead_regno))
	    return 1;

	  note_stores (PATTERN (insn), reg_dead_at_p_1, NULL);
	  if (reg_dead_flag)
	    return reg_dead_flag == 1 ? 1 : 0;

	  if (find_regno_note (insn, REG_DEAD, reg_dead_regno))
	    return 1;
        }

      if (insn == BB_HEAD (block))
	break;

      insn = PREV_INSN (insn);
    }

  /* Look at live-in sets for the basic block that we were in.  */
  for (i = reg_dead_regno; i < reg_dead_endregno; i++)
    if (REGNO_REG_SET_P (df_get_live_in (block), i))
      return 0;

  return 1;
}

/* Note hard registers in X that are used.  */

static void
mark_used_regs_combine (rtx x)
{
  RTX_CODE code = GET_CODE (x);
  unsigned int regno;
  int i;

  switch (code)
    {
    case LABEL_REF:
    case SYMBOL_REF:
    case CONST:
    CASE_CONST_ANY:
    case PC:
    case ADDR_VEC:
    case ADDR_DIFF_VEC:
    case ASM_INPUT:
    /* CC0 must die in the insn after it is set, so we don't need to take
       special note of it here.  */
    case CC0:
      return;

    case CLOBBER:
      /* If we are clobbering a MEM, mark any hard registers inside the
	 address as used.  */
      if (MEM_P (XEXP (x, 0)))
	mark_used_regs_combine (XEXP (XEXP (x, 0), 0));
      return;

    case REG:
      regno = REGNO (x);
      /* A hard reg in a wide mode may really be multiple registers.
	 If so, mark all of them just like the first.  */
      if (regno < FIRST_PSEUDO_REGISTER)
	{
	  /* None of this applies to the stack, frame or arg pointers.  */
	  if (regno == STACK_POINTER_REGNUM
	      || (!HARD_FRAME_POINTER_IS_FRAME_POINTER
		  && regno == HARD_FRAME_POINTER_REGNUM)
	      || (FRAME_POINTER_REGNUM != ARG_POINTER_REGNUM
		  && regno == ARG_POINTER_REGNUM && fixed_regs[regno])
	      || regno == FRAME_POINTER_REGNUM)
	    return;

	  add_to_hard_reg_set (&newpat_used_regs, GET_MODE (x), regno);
	}
      return;

    case SET:
      {
	/* If setting a MEM, or a SUBREG of a MEM, then note any hard regs in
	   the address.  */
	rtx testreg = SET_DEST (x);

	while (GET_CODE (testreg) == SUBREG
	       || GET_CODE (testreg) == ZERO_EXTRACT
	       || GET_CODE (testreg) == STRICT_LOW_PART)
	  testreg = XEXP (testreg, 0);

	if (MEM_P (testreg))
	  mark_used_regs_combine (XEXP (testreg, 0));

	mark_used_regs_combine (SET_SRC (x));
      }
      return;

    default:
      break;
    }

  /* Recursively scan the operands of this expression.  */

  {
    const char *fmt = GET_RTX_FORMAT (code);

    for (i = GET_RTX_LENGTH (code) - 1; i >= 0; i--)
      {
	if (fmt[i] == 'e')
	  mark_used_regs_combine (XEXP (x, i));
	else if (fmt[i] == 'E')
	  {
	    int j;

	    for (j = 0; j < XVECLEN (x, i); j++)
	      mark_used_regs_combine (XVECEXP (x, i, j));
	  }
      }
  }
}

/* Remove register number REGNO from the dead registers list of INSN.

   Return the note used to record the death, if there was one.  */

rtx
remove_death (unsigned int regno, rtx_insn *insn)
{
  rtx note = find_regno_note (insn, REG_DEAD, regno);

  if (note)
    remove_note (insn, note);

  return note;
}

/* For each register (hardware or pseudo) used within expression X, if its
   death is in an instruction with luid between FROM_LUID (inclusive) and
   TO_INSN (exclusive), put a REG_DEAD note for that register in the
   list headed by PNOTES.

   That said, don't move registers killed by maybe_kill_insn.

   This is done when X is being merged by combination into TO_INSN.  These
   notes will then be distributed as needed.  */

static void
move_deaths (rtx x, rtx maybe_kill_insn, int from_luid, rtx_insn *to_insn,
	     rtx *pnotes)
{
  const char *fmt;
  int len, i;
  enum rtx_code code = GET_CODE (x);

  if (code == REG)
    {
      unsigned int regno = REGNO (x);
      rtx_insn *where_dead = reg_stat[regno].last_death;

      /* If we do not know where the register died, it may still die between
	 FROM_LUID and TO_INSN.  If so, find it.  This is PR83304.  */
      if (!where_dead || DF_INSN_LUID (where_dead) >= DF_INSN_LUID (to_insn))
	{
	  rtx_insn *insn = prev_real_nondebug_insn (to_insn);
	  while (insn
		 && BLOCK_FOR_INSN (insn) == BLOCK_FOR_INSN (to_insn)
		 && DF_INSN_LUID (insn) >= from_luid)
	    {
	      if (dead_or_set_regno_p (insn, regno))
		{
		  if (find_regno_note (insn, REG_DEAD, regno))
		    where_dead = insn;
		  break;
		}

	      insn = prev_real_nondebug_insn (insn);
	    }
	}

      /* Don't move the register if it gets killed in between from and to.  */
      if (maybe_kill_insn && reg_set_p (x, maybe_kill_insn)
	  && ! reg_referenced_p (x, maybe_kill_insn))
	return;

      if (where_dead
	  && BLOCK_FOR_INSN (where_dead) == BLOCK_FOR_INSN (to_insn)
	  && DF_INSN_LUID (where_dead) >= from_luid
	  && DF_INSN_LUID (where_dead) < DF_INSN_LUID (to_insn))
	{
	  rtx note = remove_death (regno, where_dead);

	  /* It is possible for the call above to return 0.  This can occur
	     when last_death points to I2 or I1 that we combined with.
	     In that case make a new note.

	     We must also check for the case where X is a hard register
	     and NOTE is a death note for a range of hard registers
	     including X.  In that case, we must put REG_DEAD notes for
	     the remaining registers in place of NOTE.  */

	  if (note != 0 && regno < FIRST_PSEUDO_REGISTER
	      && partial_subreg_p (GET_MODE (x), GET_MODE (XEXP (note, 0))))
	    {
	      unsigned int deadregno = REGNO (XEXP (note, 0));
	      unsigned int deadend = END_REGNO (XEXP (note, 0));
	      unsigned int ourend = END_REGNO (x);
	      unsigned int i;

	      for (i = deadregno; i < deadend; i++)
		if (i < regno || i >= ourend)
		  add_reg_note (where_dead, REG_DEAD, regno_reg_rtx[i]);
	    }

	  /* If we didn't find any note, or if we found a REG_DEAD note that
	     covers only part of the given reg, and we have a multi-reg hard
	     register, then to be safe we must check for REG_DEAD notes
	     for each register other than the first.  They could have
	     their own REG_DEAD notes lying around.  */
	  else if ((note == 0
		    || (note != 0
			&& partial_subreg_p (GET_MODE (XEXP (note, 0)),
					     GET_MODE (x))))
		   && regno < FIRST_PSEUDO_REGISTER
		   && REG_NREGS (x) > 1)
	    {
	      unsigned int ourend = END_REGNO (x);
	      unsigned int i, offset;
	      rtx oldnotes = 0;

	      if (note)
		offset = hard_regno_nregs (regno, GET_MODE (XEXP (note, 0)));
	      else
		offset = 1;

	      for (i = regno + offset; i < ourend; i++)
		move_deaths (regno_reg_rtx[i],
			     maybe_kill_insn, from_luid, to_insn, &oldnotes);
	    }

	  if (note != 0 && GET_MODE (XEXP (note, 0)) == GET_MODE (x))
	    {
	      XEXP (note, 1) = *pnotes;
	      *pnotes = note;
	    }
	  else
	    *pnotes = alloc_reg_note (REG_DEAD, x, *pnotes);
	}

      return;
    }

  else if (GET_CODE (x) == SET)
    {
      rtx dest = SET_DEST (x);

      move_deaths (SET_SRC (x), maybe_kill_insn, from_luid, to_insn, pnotes);

      /* In the case of a ZERO_EXTRACT, a STRICT_LOW_PART, or a SUBREG
	 that accesses one word of a multi-word item, some
	 piece of everything register in the expression is used by
	 this insn, so remove any old death.  */
      /* ??? So why do we test for equality of the sizes?  */

      if (GET_CODE (dest) == ZERO_EXTRACT
	  || GET_CODE (dest) == STRICT_LOW_PART
	  || (GET_CODE (dest) == SUBREG
	      && !read_modify_subreg_p (dest)))
	{
	  move_deaths (dest, maybe_kill_insn, from_luid, to_insn, pnotes);
	  return;
	}

      /* If this is some other SUBREG, we know it replaces the entire
	 value, so use that as the destination.  */
      if (GET_CODE (dest) == SUBREG)
	dest = SUBREG_REG (dest);

      /* If this is a MEM, adjust deaths of anything used in the address.
	 For a REG (the only other possibility), the entire value is
	 being replaced so the old value is not used in this insn.  */

      if (MEM_P (dest))
	move_deaths (XEXP (dest, 0), maybe_kill_insn, from_luid,
		     to_insn, pnotes);
      return;
    }

  else if (GET_CODE (x) == CLOBBER)
    return;

  len = GET_RTX_LENGTH (code);
  fmt = GET_RTX_FORMAT (code);

  for (i = 0; i < len; i++)
    {
      if (fmt[i] == 'E')
	{
	  int j;
	  for (j = XVECLEN (x, i) - 1; j >= 0; j--)
	    move_deaths (XVECEXP (x, i, j), maybe_kill_insn, from_luid,
			 to_insn, pnotes);
	}
      else if (fmt[i] == 'e')
	move_deaths (XEXP (x, i), maybe_kill_insn, from_luid, to_insn, pnotes);
    }
}

/* Return 1 if X is the target of a bit-field assignment in BODY, the
   pattern of an insn.  X must be a REG.  */

static int
reg_bitfield_target_p (rtx x, rtx body)
{
  int i;

  if (GET_CODE (body) == SET)
    {
      rtx dest = SET_DEST (body);
      rtx target;
      unsigned int regno, tregno, endregno, endtregno;

      if (GET_CODE (dest) == ZERO_EXTRACT)
	target = XEXP (dest, 0);
      else if (GET_CODE (dest) == STRICT_LOW_PART)
	target = SUBREG_REG (XEXP (dest, 0));
      else
	return 0;

      if (GET_CODE (target) == SUBREG)
	target = SUBREG_REG (target);

      if (!REG_P (target))
	return 0;

      tregno = REGNO (target), regno = REGNO (x);
      if (tregno >= FIRST_PSEUDO_REGISTER || regno >= FIRST_PSEUDO_REGISTER)
	return target == x;

      endtregno = end_hard_regno (GET_MODE (target), tregno);
      endregno = end_hard_regno (GET_MODE (x), regno);

      return endregno > tregno && regno < endtregno;
    }

  else if (GET_CODE (body) == PARALLEL)
    for (i = XVECLEN (body, 0) - 1; i >= 0; i--)
      if (reg_bitfield_target_p (x, XVECEXP (body, 0, i)))
	return 1;

  return 0;
}

/* Given a chain of REG_NOTES originally from FROM_INSN, try to place them
   as appropriate.  I3 and I2 are the insns resulting from the combination
   insns including FROM (I2 may be zero).

   ELIM_I2 and ELIM_I1 are either zero or registers that we know will
   not need REG_DEAD notes because they are being substituted for.  This
   saves searching in the most common cases.

   Each note in the list is either ignored or placed on some insns, depending
   on the type of note.  */

static void
distribute_notes (rtx notes, rtx_insn *from_insn, rtx_insn *i3, rtx_insn *i2,
		  rtx elim_i2, rtx elim_i1, rtx elim_i0)
{
  rtx note, next_note;
  rtx tem_note;
  rtx_insn *tem_insn;

  for (note = notes; note; note = next_note)
    {
      rtx_insn *place = 0, *place2 = 0;

      next_note = XEXP (note, 1);
      switch (REG_NOTE_KIND (note))
	{
	case REG_BR_PROB:
	case REG_BR_PRED:
	  /* Doesn't matter much where we put this, as long as it's somewhere.
	     It is preferable to keep these notes on branches, which is most
	     likely to be i3.  */
	  place = i3;
	  break;

	case REG_NON_LOCAL_GOTO:
	  if (JUMP_P (i3))
	    place = i3;
	  else
	    {
	      gcc_assert (i2 && JUMP_P (i2));
	      place = i2;
	    }
	  break;

	case REG_EH_REGION:
	  /* These notes must remain with the call or trapping instruction.  */
	  if (CALL_P (i3))
	    place = i3;
	  else if (i2 && CALL_P (i2))
	    place = i2;
	  else
	    {
	      gcc_assert (cfun->can_throw_non_call_exceptions);
	      if (may_trap_p (i3))
		place = i3;
	      else if (i2 && may_trap_p (i2))
		place = i2;
	      /* ??? Otherwise assume we've combined things such that we
		 can now prove that the instructions can't trap.  Drop the
		 note in this case.  */
	    }
	  break;

	case REG_ARGS_SIZE:
	  /* ??? How to distribute between i3-i1.  Assume i3 contains the
	     entire adjustment.  Assert i3 contains at least some adjust.  */
	  if (!noop_move_p (i3))
	    {
	      poly_int64 old_size, args_size = get_args_size (note);
	      /* fixup_args_size_notes looks at REG_NORETURN note,
		 so ensure the note is placed there first.  */
	      if (CALL_P (i3))
		{
		  rtx *np;
		  for (np = &next_note; *np; np = &XEXP (*np, 1))
		    if (REG_NOTE_KIND (*np) == REG_NORETURN)
		      {
			rtx n = *np;
			*np = XEXP (n, 1);
			XEXP (n, 1) = REG_NOTES (i3);
			REG_NOTES (i3) = n;
			break;
		      }
		}
	      old_size = fixup_args_size_notes (PREV_INSN (i3), i3, args_size);
	      /* emit_call_1 adds for !ACCUMULATE_OUTGOING_ARGS
		 REG_ARGS_SIZE note to all noreturn calls, allow that here.  */
<<<<<<< HEAD
	    /*  gcc_assert (old_size != args_size
=======
	      gcc_assert (maybe_ne (old_size, args_size)
>>>>>>> 5dfed9d4
			  || (CALL_P (i3)
			      && !ACCUMULATE_OUTGOING_ARGS
			      && find_reg_note (i3, REG_NORETURN, NULL_RTX))); ### */
	    }
	  break;

	case REG_NORETURN:
	case REG_SETJMP:
	case REG_TM:
	case REG_CALL_DECL:
	case REG_CALL_NOCF_CHECK:
	  /* These notes must remain with the call.  It should not be
	     possible for both I2 and I3 to be a call.  */
	  if (CALL_P (i3))
	    place = i3;
	  else
	    {
	      gcc_assert (i2 && CALL_P (i2));
	      place = i2;
	    }
	  break;

	case REG_UNUSED:
	  /* Any clobbers for i3 may still exist, and so we must process
	     REG_UNUSED notes from that insn.

	     Any clobbers from i2 or i1 can only exist if they were added by
	     recog_for_combine.  In that case, recog_for_combine created the
	     necessary REG_UNUSED notes.  Trying to keep any original
	     REG_UNUSED notes from these insns can cause incorrect output
	     if it is for the same register as the original i3 dest.
	     In that case, we will notice that the register is set in i3,
	     and then add a REG_UNUSED note for the destination of i3, which
	     is wrong.  However, it is possible to have REG_UNUSED notes from
	     i2 or i1 for register which were both used and clobbered, so
	     we keep notes from i2 or i1 if they will turn into REG_DEAD
	     notes.  */

	  /* If this register is set or clobbered in I3, put the note there
	     unless there is one already.  */
	  if (reg_set_p (XEXP (note, 0), PATTERN (i3)))
	    {
	      if (from_insn != i3)
		break;

	      if (! (REG_P (XEXP (note, 0))
		     ? find_regno_note (i3, REG_UNUSED, REGNO (XEXP (note, 0)))
		     : find_reg_note (i3, REG_UNUSED, XEXP (note, 0))))
		place = i3;
	    }
	  /* Otherwise, if this register is used by I3, then this register
	     now dies here, so we must put a REG_DEAD note here unless there
	     is one already.  */
	  else if (reg_referenced_p (XEXP (note, 0), PATTERN (i3))
		   && ! (REG_P (XEXP (note, 0))
			 ? find_regno_note (i3, REG_DEAD,
					    REGNO (XEXP (note, 0)))
			 : find_reg_note (i3, REG_DEAD, XEXP (note, 0))))
	    {
	      PUT_REG_NOTE_KIND (note, REG_DEAD);
	      place = i3;
	    }

	  /* A SET or CLOBBER of the REG_UNUSED reg has been removed,
	     but we can't tell which at this point.  We must reset any
	     expectations we had about the value that was previously
	     stored in the reg.  ??? Ideally, we'd adjust REG_N_SETS
	     and, if appropriate, restore its previous value, but we
	     don't have enough information for that at this point.  */
	  else
	    {
	      record_value_for_reg (XEXP (note, 0), NULL, NULL_RTX);

	      /* Otherwise, if this register is now referenced in i2
		 then the register used to be modified in one of the
		 original insns.  If it was i3 (say, in an unused
		 parallel), it's now completely gone, so the note can
		 be discarded.  But if it was modified in i2, i1 or i0
		 and we still reference it in i2, then we're
		 referencing the previous value, and since the
		 register was modified and REG_UNUSED, we know that
		 the previous value is now dead.  So, if we only
		 reference the register in i2, we change the note to
		 REG_DEAD, to reflect the previous value.  However, if
		 we're also setting or clobbering the register as
		 scratch, we know (because the register was not
		 referenced in i3) that it's unused, just as it was
		 unused before, and we place the note in i2.  */
	      if (from_insn != i3 && i2 && INSN_P (i2)
		  && reg_referenced_p (XEXP (note, 0), PATTERN (i2)))
		{
		  if (!reg_set_p (XEXP (note, 0), PATTERN (i2)))
		    PUT_REG_NOTE_KIND (note, REG_DEAD);
		  if (! (REG_P (XEXP (note, 0))
			 ? find_regno_note (i2, REG_NOTE_KIND (note),
					    REGNO (XEXP (note, 0)))
			 : find_reg_note (i2, REG_NOTE_KIND (note),
					  XEXP (note, 0))))
		    place = i2;
		}
	    }

	  break;

	case REG_EQUAL:
	case REG_EQUIV:
	case REG_NOALIAS:
	  /* These notes say something about results of an insn.  We can
	     only support them if they used to be on I3 in which case they
	     remain on I3.  Otherwise they are ignored.

	     If the note refers to an expression that is not a constant, we
	     must also ignore the note since we cannot tell whether the
	     equivalence is still true.  It might be possible to do
	     slightly better than this (we only have a problem if I2DEST
	     or I1DEST is present in the expression), but it doesn't
	     seem worth the trouble.  */

	  if (from_insn == i3
	      && (XEXP (note, 0) == 0 || CONSTANT_P (XEXP (note, 0))))
	    place = i3;
	  break;

	case REG_INC:
	  /* These notes say something about how a register is used.  They must
	     be present on any use of the register in I2 or I3.  */
	  if (reg_mentioned_p (XEXP (note, 0), PATTERN (i3)))
	    place = i3;

	  if (i2 && reg_mentioned_p (XEXP (note, 0), PATTERN (i2)))
	    {
	      if (place)
		place2 = i2;
	      else
		place = i2;
	    }
	  break;

	case REG_LABEL_TARGET:
	case REG_LABEL_OPERAND:
	  /* This can show up in several ways -- either directly in the
	     pattern, or hidden off in the constant pool with (or without?)
	     a REG_EQUAL note.  */
	  /* ??? Ignore the without-reg_equal-note problem for now.  */
	  if (reg_mentioned_p (XEXP (note, 0), PATTERN (i3))
	      || ((tem_note = find_reg_note (i3, REG_EQUAL, NULL_RTX))
		  && GET_CODE (XEXP (tem_note, 0)) == LABEL_REF
		  && label_ref_label (XEXP (tem_note, 0)) == XEXP (note, 0)))
	    place = i3;

	  if (i2
	      && (reg_mentioned_p (XEXP (note, 0), PATTERN (i2))
		  || ((tem_note = find_reg_note (i2, REG_EQUAL, NULL_RTX))
		      && GET_CODE (XEXP (tem_note, 0)) == LABEL_REF
		      && label_ref_label (XEXP (tem_note, 0)) == XEXP (note, 0))))
	    {
	      if (place)
		place2 = i2;
	      else
		place = i2;
	    }

	  /* For REG_LABEL_TARGET on a JUMP_P, we prefer to put the note
	     as a JUMP_LABEL or decrement LABEL_NUSES if it's already
	     there.  */
	  if (place && JUMP_P (place)
	      && REG_NOTE_KIND (note) == REG_LABEL_TARGET
	      && (JUMP_LABEL (place) == NULL
		  || JUMP_LABEL (place) == XEXP (note, 0)))
	    {
	      rtx label = JUMP_LABEL (place);

	      if (!label)
		JUMP_LABEL (place) = XEXP (note, 0);
	      else if (LABEL_P (label))
		LABEL_NUSES (label)--;
	    }

	  if (place2 && JUMP_P (place2)
	      && REG_NOTE_KIND (note) == REG_LABEL_TARGET
	      && (JUMP_LABEL (place2) == NULL
		  || JUMP_LABEL (place2) == XEXP (note, 0)))
	    {
	      rtx label = JUMP_LABEL (place2);

	      if (!label)
		JUMP_LABEL (place2) = XEXP (note, 0);
	      else if (LABEL_P (label))
		LABEL_NUSES (label)--;
	      place2 = 0;
	    }
	  break;

	case REG_NONNEG:
	  /* This note says something about the value of a register prior
	     to the execution of an insn.  It is too much trouble to see
	     if the note is still correct in all situations.  It is better
	     to simply delete it.  */
	  break;

	case REG_DEAD:
	  /* If we replaced the right hand side of FROM_INSN with a
	     REG_EQUAL note, the original use of the dying register
	     will not have been combined into I3 and I2.  In such cases,
	     FROM_INSN is guaranteed to be the first of the combined
	     instructions, so we simply need to search back before
	     FROM_INSN for the previous use or set of this register,
	     then alter the notes there appropriately.

	     If the register is used as an input in I3, it dies there.
	     Similarly for I2, if it is nonzero and adjacent to I3.

	     If the register is not used as an input in either I3 or I2
	     and it is not one of the registers we were supposed to eliminate,
	     there are two possibilities.  We might have a non-adjacent I2
	     or we might have somehow eliminated an additional register
	     from a computation.  For example, we might have had A & B where
	     we discover that B will always be zero.  In this case we will
	     eliminate the reference to A.

	     In both cases, we must search to see if we can find a previous
	     use of A and put the death note there.  */

	  if (from_insn
	      && from_insn == i2mod
	      && !reg_overlap_mentioned_p (XEXP (note, 0), i2mod_new_rhs))
	    tem_insn = from_insn;
	  else
	    {
	      if (from_insn
		  && CALL_P (from_insn)
		  && find_reg_fusage (from_insn, USE, XEXP (note, 0)))
		place = from_insn;
	      else if (i2 && reg_set_p (XEXP (note, 0), PATTERN (i2)))
		{
		  /* If the new I2 sets the same register that is marked
		     dead in the note, we do not in general know where to
		     put the note.  One important case we _can_ handle is
		     when the note comes from I3.  */
		  if (from_insn == i3)
		    place = i3;
		  else
		    break;
		}
	      else if (reg_referenced_p (XEXP (note, 0), PATTERN (i3)))
		place = i3;
	      else if (i2 != 0 && next_nonnote_nondebug_insn (i2) == i3
		       && reg_referenced_p (XEXP (note, 0), PATTERN (i2)))
		place = i2;
	      else if ((rtx_equal_p (XEXP (note, 0), elim_i2)
			&& !(i2mod
			     && reg_overlap_mentioned_p (XEXP (note, 0),
							 i2mod_old_rhs)))
		       || rtx_equal_p (XEXP (note, 0), elim_i1)
		       || rtx_equal_p (XEXP (note, 0), elim_i0))
		break;
	      tem_insn = i3;
	    }

	  if (place == 0)
	    {
	      basic_block bb = this_basic_block;

	      for (tem_insn = PREV_INSN (tem_insn); place == 0; tem_insn = PREV_INSN (tem_insn))
		{
		  if (!NONDEBUG_INSN_P (tem_insn))
		    {
		      if (tem_insn == BB_HEAD (bb))
			break;
		      continue;
		    }

		  /* If the register is being set at TEM_INSN, see if that is all
		     TEM_INSN is doing.  If so, delete TEM_INSN.  Otherwise, make this
		     into a REG_UNUSED note instead. Don't delete sets to
		     global register vars.  */
		  if ((REGNO (XEXP (note, 0)) >= FIRST_PSEUDO_REGISTER
		       || !global_regs[REGNO (XEXP (note, 0))])
		      && reg_set_p (XEXP (note, 0), PATTERN (tem_insn)))
		    {
		      rtx set = single_set (tem_insn);
		      rtx inner_dest = 0;
		      rtx_insn *cc0_setter = NULL;

		      if (set != 0)
			for (inner_dest = SET_DEST (set);
			     (GET_CODE (inner_dest) == STRICT_LOW_PART
			      || GET_CODE (inner_dest) == SUBREG
			      || GET_CODE (inner_dest) == ZERO_EXTRACT);
			     inner_dest = XEXP (inner_dest, 0))
			  ;

		      /* Verify that it was the set, and not a clobber that
			 modified the register.

			 CC0 targets must be careful to maintain setter/user
			 pairs.  If we cannot delete the setter due to side
			 effects, mark the user with an UNUSED note instead
			 of deleting it.  */

		      if (set != 0 && ! side_effects_p (SET_SRC (set))
			  && rtx_equal_p (XEXP (note, 0), inner_dest)
			  && (!HAVE_cc0
			      || (! reg_mentioned_p (cc0_rtx, SET_SRC (set))
				  || ((cc0_setter = prev_cc0_setter (tem_insn)) != NULL
				      && sets_cc0_p (PATTERN (cc0_setter)) > 0))))
			{
			  /* Move the notes and links of TEM_INSN elsewhere.
			     This might delete other dead insns recursively.
			     First set the pattern to something that won't use
			     any register.  */
			  rtx old_notes = REG_NOTES (tem_insn);

			  PATTERN (tem_insn) = pc_rtx;
			  REG_NOTES (tem_insn) = NULL;

			  distribute_notes (old_notes, tem_insn, tem_insn, NULL,
					    NULL_RTX, NULL_RTX, NULL_RTX);
			  distribute_links (LOG_LINKS (tem_insn));

			  unsigned int regno = REGNO (XEXP (note, 0));
			  reg_stat_type *rsp = &reg_stat[regno];
			  if (rsp->last_set == tem_insn)
			    record_value_for_reg (XEXP (note, 0), NULL, NULL_RTX);

			  SET_INSN_DELETED (tem_insn);
			  if (tem_insn == i2)
			    i2 = NULL;

			  /* Delete the setter too.  */
			  if (cc0_setter)
			    {
			      PATTERN (cc0_setter) = pc_rtx;
			      old_notes = REG_NOTES (cc0_setter);
			      REG_NOTES (cc0_setter) = NULL;

			      distribute_notes (old_notes, cc0_setter,
						cc0_setter, NULL,
						NULL_RTX, NULL_RTX, NULL_RTX);
			      distribute_links (LOG_LINKS (cc0_setter));

			      SET_INSN_DELETED (cc0_setter);
			      if (cc0_setter == i2)
				i2 = NULL;
			    }
			}
		      else
			{
			  PUT_REG_NOTE_KIND (note, REG_UNUSED);

			  /*  If there isn't already a REG_UNUSED note, put one
			      here.  Do not place a REG_DEAD note, even if
			      the register is also used here; that would not
			      match the algorithm used in lifetime analysis
			      and can cause the consistency check in the
			      scheduler to fail.  */
			  if (! find_regno_note (tem_insn, REG_UNUSED,
						 REGNO (XEXP (note, 0))))
			    place = tem_insn;
			  break;
			}
		    }
		  else if (reg_referenced_p (XEXP (note, 0), PATTERN (tem_insn))
			   || (CALL_P (tem_insn)
			       && find_reg_fusage (tem_insn, USE, XEXP (note, 0))))
		    {
		      place = tem_insn;

		      /* If we are doing a 3->2 combination, and we have a
			 register which formerly died in i3 and was not used
			 by i2, which now no longer dies in i3 and is used in
			 i2 but does not die in i2, and place is between i2
			 and i3, then we may need to move a link from place to
			 i2.  */
		      if (i2 && DF_INSN_LUID (place) > DF_INSN_LUID (i2)
			  && from_insn
			  && DF_INSN_LUID (from_insn) > DF_INSN_LUID (i2)
			  && reg_referenced_p (XEXP (note, 0), PATTERN (i2)))
			{
			  struct insn_link *links = LOG_LINKS (place);
			  LOG_LINKS (place) = NULL;
			  distribute_links (links);
			}
		      break;
		    }

		  if (tem_insn == BB_HEAD (bb))
		    break;
		}

	    }

	  /* If the register is set or already dead at PLACE, we needn't do
	     anything with this note if it is still a REG_DEAD note.
	     We check here if it is set at all, not if is it totally replaced,
	     which is what `dead_or_set_p' checks, so also check for it being
	     set partially.  */

	  if (place && REG_NOTE_KIND (note) == REG_DEAD)
	    {
	      unsigned int regno = REGNO (XEXP (note, 0));
	      reg_stat_type *rsp = &reg_stat[regno];

	      if (dead_or_set_p (place, XEXP (note, 0))
		  || reg_bitfield_target_p (XEXP (note, 0), PATTERN (place)))
		{
		  /* Unless the register previously died in PLACE, clear
		     last_death.  [I no longer understand why this is
		     being done.] */
		  if (rsp->last_death != place)
		    rsp->last_death = 0;
		  place = 0;
		}
	      else
		rsp->last_death = place;

	      /* If this is a death note for a hard reg that is occupying
		 multiple registers, ensure that we are still using all
		 parts of the object.  If we find a piece of the object
		 that is unused, we must arrange for an appropriate REG_DEAD
		 note to be added for it.  However, we can't just emit a USE
		 and tag the note to it, since the register might actually
		 be dead; so we recourse, and the recursive call then finds
		 the previous insn that used this register.  */

	      if (place && REG_NREGS (XEXP (note, 0)) > 1)
		{
		  unsigned int endregno = END_REGNO (XEXP (note, 0));
		  bool all_used = true;
		  unsigned int i;

		  for (i = regno; i < endregno; i++)
		    if ((! refers_to_regno_p (i, PATTERN (place))
			 && ! find_regno_fusage (place, USE, i))
			|| dead_or_set_regno_p (place, i))
		      {
			all_used = false;
			break;
		      }

		  if (! all_used)
		    {
		      /* Put only REG_DEAD notes for pieces that are
			 not already dead or set.  */

		      for (i = regno; i < endregno;
			   i += hard_regno_nregs (i, reg_raw_mode[i]))
			{
			  rtx piece = regno_reg_rtx[i];
			  basic_block bb = this_basic_block;

			  if (! dead_or_set_p (place, piece)
			      && ! reg_bitfield_target_p (piece,
							  PATTERN (place)))
			    {
			      rtx new_note = alloc_reg_note (REG_DEAD, piece,
							     NULL_RTX);

			      distribute_notes (new_note, place, place,
						NULL, NULL_RTX, NULL_RTX,
						NULL_RTX);
			    }
			  else if (! refers_to_regno_p (i, PATTERN (place))
				   && ! find_regno_fusage (place, USE, i))
			    for (tem_insn = PREV_INSN (place); ;
				 tem_insn = PREV_INSN (tem_insn))
			      {
				if (!NONDEBUG_INSN_P (tem_insn))
				  {
				    if (tem_insn == BB_HEAD (bb))
			 	      break;
				    continue;
				  }
				if (dead_or_set_p (tem_insn, piece)
				    || reg_bitfield_target_p (piece,
							      PATTERN (tem_insn)))
				  {
				    add_reg_note (tem_insn, REG_UNUSED, piece);
				    break;
				  }
			      }
			}

		      place = 0;
		    }
		}
	    }
	  break;

	default:
	  /* Any other notes should not be present at this point in the
	     compilation.  */
	  gcc_unreachable ();
	}

      if (place)
	{
	  XEXP (note, 1) = REG_NOTES (place);
	  REG_NOTES (place) = note;

	  /* Set added_notes_insn to the earliest insn we added a note to.  */
	  if (added_notes_insn == 0
	      || DF_INSN_LUID (added_notes_insn) > DF_INSN_LUID (place))
	    added_notes_insn = place;
	}

      if (place2)
	{
	  add_shallow_copy_of_reg_note (place2, note);

	  /* Set added_notes_insn to the earliest insn we added a note to.  */
	  if (added_notes_insn == 0
	      || DF_INSN_LUID (added_notes_insn) > DF_INSN_LUID (place2))
	    added_notes_insn = place2;
	}
    }
}

/* Similarly to above, distribute the LOG_LINKS that used to be present on
   I3, I2, and I1 to new locations.  This is also called to add a link
   pointing at I3 when I3's destination is changed.  */

static void
distribute_links (struct insn_link *links)
{
  struct insn_link *link, *next_link;

  for (link = links; link; link = next_link)
    {
      rtx_insn *place = 0;
      rtx_insn *insn;
      rtx set, reg;

      next_link = link->next;

      /* If the insn that this link points to is a NOTE, ignore it.  */
      if (NOTE_P (link->insn))
	continue;

      set = 0;
      rtx pat = PATTERN (link->insn);
      if (GET_CODE (pat) == SET)
	set = pat;
      else if (GET_CODE (pat) == PARALLEL)
	{
	  int i;
	  for (i = 0; i < XVECLEN (pat, 0); i++)
	    {
	      set = XVECEXP (pat, 0, i);
	      if (GET_CODE (set) != SET)
		continue;

	      reg = SET_DEST (set);
	      while (GET_CODE (reg) == ZERO_EXTRACT
		     || GET_CODE (reg) == STRICT_LOW_PART
		     || GET_CODE (reg) == SUBREG)
		reg = XEXP (reg, 0);

	      if (!REG_P (reg))
		continue;

	      if (REGNO (reg) == link->regno)
		break;
	    }
	  if (i == XVECLEN (pat, 0))
	    continue;
	}
      else
	continue;

      reg = SET_DEST (set);

      while (GET_CODE (reg) == ZERO_EXTRACT
	     || GET_CODE (reg) == STRICT_LOW_PART
	     || GET_CODE (reg) == SUBREG)
	reg = XEXP (reg, 0);

      if (reg == pc_rtx)
	continue;

      /* A LOG_LINK is defined as being placed on the first insn that uses
	 a register and points to the insn that sets the register.  Start
	 searching at the next insn after the target of the link and stop
	 when we reach a set of the register or the end of the basic block.

	 Note that this correctly handles the link that used to point from
	 I3 to I2.  Also note that not much searching is typically done here
	 since most links don't point very far away.  */

      for (insn = NEXT_INSN (link->insn);
	   (insn && (this_basic_block->next_bb == EXIT_BLOCK_PTR_FOR_FN (cfun)
		     || BB_HEAD (this_basic_block->next_bb) != insn));
	   insn = NEXT_INSN (insn))
	if (DEBUG_INSN_P (insn))
	  continue;
	else if (INSN_P (insn) && reg_overlap_mentioned_p (reg, PATTERN (insn)))
	  {
	    if (reg_referenced_p (reg, PATTERN (insn)))
	      place = insn;
	    break;
	  }
	else if (CALL_P (insn)
		 && find_reg_fusage (insn, USE, reg))
	  {
	    place = insn;
	    break;
	  }
	else if (INSN_P (insn) && reg_set_p (reg, insn))
	  break;

      /* If we found a place to put the link, place it there unless there
	 is already a link to the same insn as LINK at that point.  */

      if (place)
	{
	  struct insn_link *link2;

	  FOR_EACH_LOG_LINK (link2, place)
	    if (link2->insn == link->insn && link2->regno == link->regno)
	      break;

	  if (link2 == NULL)
	    {
	      link->next = LOG_LINKS (place);
	      LOG_LINKS (place) = link;

	      /* Set added_links_insn to the earliest insn we added a
		 link to.  */
	      if (added_links_insn == 0
		  || DF_INSN_LUID (added_links_insn) > DF_INSN_LUID (place))
		added_links_insn = place;
	    }
	}
    }
}

/* Check for any register or memory mentioned in EQUIV that is not
   mentioned in EXPR.  This is used to restrict EQUIV to "specializations"
   of EXPR where some registers may have been replaced by constants.  */

static bool
unmentioned_reg_p (rtx equiv, rtx expr)
{
  subrtx_iterator::array_type array;
  FOR_EACH_SUBRTX (iter, array, equiv, NONCONST)
    {
      const_rtx x = *iter;
      if ((REG_P (x) || MEM_P (x))
	  && !reg_mentioned_p (x, expr))
	return true;
    }
  return false;
}

DEBUG_FUNCTION void
dump_combine_stats (FILE *file)
{
  fprintf
    (file,
     ";; Combiner statistics: %d attempts, %d substitutions (%d requiring new space),\n;; %d successes.\n\n",
     combine_attempts, combine_merges, combine_extras, combine_successes);
}

void
dump_combine_total_stats (FILE *file)
{
  fprintf
    (file,
     "\n;; Combiner totals: %d attempts, %d substitutions (%d requiring new space),\n;; %d successes.\n",
     total_attempts, total_merges, total_extras, total_successes);
}

/* Try combining insns through substitution.  */
static unsigned int
rest_of_handle_combine (void)
{
  int rebuild_jump_labels_after_combine;

  df_set_flags (DF_LR_RUN_DCE + DF_DEFER_INSN_RESCAN);
  df_note_add_problem ();
  df_analyze ();

  regstat_init_n_sets_and_refs ();
  reg_n_sets_max = max_reg_num ();

  rebuild_jump_labels_after_combine
    = combine_instructions (get_insns (), max_reg_num ());

  /* Combining insns may have turned an indirect jump into a
     direct jump.  Rebuild the JUMP_LABEL fields of jumping
     instructions.  */
  if (rebuild_jump_labels_after_combine)
    {
      if (dom_info_available_p (CDI_DOMINATORS))
	free_dominance_info (CDI_DOMINATORS);
      timevar_push (TV_JUMP);
      rebuild_jump_labels (get_insns ());
      cleanup_cfg (0);
      timevar_pop (TV_JUMP);
    }

  regstat_free_n_sets_and_refs ();
  return 0;
}

namespace {

const pass_data pass_data_combine =
{
  RTL_PASS, /* type */
  "combine", /* name */
  OPTGROUP_NONE, /* optinfo_flags */
  TV_COMBINE, /* tv_id */
  PROP_cfglayout, /* properties_required */
  0, /* properties_provided */
  0, /* properties_destroyed */
  0, /* todo_flags_start */
  TODO_df_finish, /* todo_flags_finish */
};

class pass_combine : public rtl_opt_pass
{
public:
  pass_combine (gcc::context *ctxt)
    : rtl_opt_pass (pass_data_combine, ctxt)
  {}

  /* opt_pass methods: */
  virtual bool gate (function *) { return (optimize > 0); }
  virtual unsigned int execute (function *)
    {
      return rest_of_handle_combine ();
    }

}; // class pass_combine

} // anon namespace

rtl_opt_pass *
make_pass_combine (gcc::context *ctxt)
{
  return new pass_combine (ctxt);
}<|MERGE_RESOLUTION|>--- conflicted
+++ resolved
@@ -14253,11 +14253,7 @@
 	      old_size = fixup_args_size_notes (PREV_INSN (i3), i3, args_size);
 	      /* emit_call_1 adds for !ACCUMULATE_OUTGOING_ARGS
 		 REG_ARGS_SIZE note to all noreturn calls, allow that here.  */
-<<<<<<< HEAD
-	    /*  gcc_assert (old_size != args_size
-=======
-	      gcc_assert (maybe_ne (old_size, args_size)
->>>>>>> 5dfed9d4
+	     /* gcc_assert (maybe_ne (old_size, args_size)
 			  || (CALL_P (i3)
 			      && !ACCUMULATE_OUTGOING_ARGS
 			      && find_reg_note (i3, REG_NORETURN, NULL_RTX))); ### */
