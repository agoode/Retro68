--- conflicted
+++ resolved
@@ -155,13 +155,6 @@
    argument list for the constructor call.  */
 static int stack_arg_under_construction;
 
-<<<<<<< HEAD
-static void emit_call_1 (rtx, tree, tree, tree, HOST_WIDE_INT, HOST_WIDE_INT,
-			 HOST_WIDE_INT, rtx, rtx, int, rtx, int,
-			 cumulative_args_t,
-                         bool is_pascal);
-=======
->>>>>>> 5dfed9d4
 static void precompute_register_parameters (int, struct arg_data *, int *);
 static void store_bounds (struct arg_data *, struct arg_data *);
 static int store_one_arg (struct arg_data *, rtx, int, int, int);
@@ -169,16 +162,6 @@
 static int finalize_must_preallocate (int, int, struct arg_data *,
 				      struct args_size *);
 static void precompute_arguments (int, struct arg_data *);
-<<<<<<< HEAD
-static int compute_argument_block_size (int, struct args_size *, tree, tree, int);
-static void initialize_argument_information (int, struct arg_data *,
-					     struct args_size *, int,
-					     tree, tree,
-					     tree, tree, cumulative_args_t, int,
-					     rtx *, int *, int *, int *,
-					     bool *, bool, bool);
-=======
->>>>>>> 5dfed9d4
 static void compute_argument_addresses (struct arg_data *, rtx, int);
 static rtx rtx_for_function_call (tree, tree);
 static void load_register_parameters (struct arg_data *, int, rtx *, int,
