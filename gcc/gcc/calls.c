/* Convert function calls to rtl insns, for GNU C compiler.
   Copyright (C) 1989-2016 Free Software Foundation, Inc.

This file is part of GCC.

GCC is free software; you can redistribute it and/or modify it under
the terms of the GNU General Public License as published by the Free
Software Foundation; either version 3, or (at your option) any later
version.

GCC is distributed in the hope that it will be useful, but WITHOUT ANY
WARRANTY; without even the implied warranty of MERCHANTABILITY or
FITNESS FOR A PARTICULAR PURPOSE.  See the GNU General Public License
for more details.

You should have received a copy of the GNU General Public License
along with GCC; see the file COPYING3.  If not see
<http://www.gnu.org/licenses/>.  */

#include "config.h"
#include "system.h"
#include "coretypes.h"
#include "backend.h"
#include "target.h"
#include "rtl.h"
#include "tree.h"
#include "gimple.h"
#include "predict.h"
#include "tm_p.h"
#include "stringpool.h"
#include "expmed.h"
#include "optabs.h"
#include "emit-rtl.h"
#include "cgraph.h"
#include "diagnostic-core.h"
#include "fold-const.h"
#include "stor-layout.h"
#include "varasm.h"
#include "internal-fn.h"
#include "dojump.h"
#include "explow.h"
#include "calls.h"
#include "expr.h"
#include "output.h"
#include "langhooks.h"
#include "except.h"
#include "dbgcnt.h"
#include "rtl-iter.h"
#include "tree-chkp.h"
#include "rtl-chkp.h"


/* Like PREFERRED_STACK_BOUNDARY but in units of bytes, not bits.  */
#define STACK_BYTES (PREFERRED_STACK_BOUNDARY / BITS_PER_UNIT)

/* Data structure and subroutines used within expand_call.  */

struct arg_data
{
  /* Tree node for this argument.  */
  tree tree_value;
  /* Mode for value; TYPE_MODE unless promoted.  */
  machine_mode mode;
  /* Current RTL value for argument, or 0 if it isn't precomputed.  */
  rtx value;
  /* Initially-compute RTL value for argument; only for const functions.  */
  rtx initial_value;
  /* Register to pass this argument in, 0 if passed on stack, or an
     PARALLEL if the arg is to be copied into multiple non-contiguous
     registers.  */
  rtx reg;
  /* Register to pass this argument in when generating tail call sequence.
     This is not the same register as for normal calls on machines with
     register windows.  */
  rtx tail_call_reg;
  /* If REG is a PARALLEL, this is a copy of VALUE pulled into the correct
     form for emit_group_move.  */
  rtx parallel_value;
  /* If value is passed in neither reg nor stack, this field holds a number
     of a special slot to be used.  */
  rtx special_slot;
  /* For pointer bounds hold an index of parm bounds are bound to.  -1 if
     there is no such pointer.  */
  int pointer_arg;
  /* If pointer_arg refers a structure, then pointer_offset holds an offset
     of a pointer in this structure.  */
  int pointer_offset;
  /* If REG was promoted from the actual mode of the argument expression,
     indicates whether the promotion is sign- or zero-extended.  */
  int unsignedp;
  /* Number of bytes to put in registers.  0 means put the whole arg
     in registers.  Also 0 if not passed in registers.  */
  int partial;
  /* Nonzero if argument must be passed on stack.
     Note that some arguments may be passed on the stack
     even though pass_on_stack is zero, just because FUNCTION_ARG says so.
     pass_on_stack identifies arguments that *cannot* go in registers.  */
  int pass_on_stack;
  /* Some fields packaged up for locate_and_pad_parm.  */
  struct locate_and_pad_arg_data locate;
  /* Location on the stack at which parameter should be stored.  The store
     has already been done if STACK == VALUE.  */
  rtx stack;
  /* Location on the stack of the start of this argument slot.  This can
     differ from STACK if this arg pads downward.  This location is known
     to be aligned to TARGET_FUNCTION_ARG_BOUNDARY.  */
  rtx stack_slot;
  /* Place that this stack area has been saved, if needed.  */
  rtx save_area;
  /* If an argument's alignment does not permit direct copying into registers,
     copy in smaller-sized pieces into pseudos.  These are stored in a
     block pointed to by this field.  The next field says how many
     word-sized pseudos we made.  */
  rtx *aligned_regs;
  int n_aligned_regs;
};

/* A vector of one char per byte of stack space.  A byte if nonzero if
   the corresponding stack location has been used.
   This vector is used to prevent a function call within an argument from
   clobbering any stack already set up.  */
static char *stack_usage_map;

/* Size of STACK_USAGE_MAP.  */
static int highest_outgoing_arg_in_use;

/* A bitmap of virtual-incoming stack space.  Bit is set if the corresponding
   stack location's tail call argument has been already stored into the stack.
   This bitmap is used to prevent sibling call optimization if function tries
   to use parent's incoming argument slots when they have been already
   overwritten with tail call arguments.  */
static sbitmap stored_args_map;

/* stack_arg_under_construction is nonzero when an argument may be
   initialized with a constructor call (including a C function that
   returns a BLKmode struct) and expand_call must take special action
   to make sure the object being constructed does not overlap the
   argument list for the constructor call.  */
static int stack_arg_under_construction;

static void emit_call_1 (rtx, tree, tree, tree, HOST_WIDE_INT, HOST_WIDE_INT,
			 HOST_WIDE_INT, rtx, rtx, int, rtx, int,
			 cumulative_args_t,
                         bool is_pascal);
static void precompute_register_parameters (int, struct arg_data *, int *);
static void store_bounds (struct arg_data *, struct arg_data *);
static int store_one_arg (struct arg_data *, rtx, int, int, int);
static void store_unaligned_arguments_into_pseudos (struct arg_data *, int);
static int finalize_must_preallocate (int, int, struct arg_data *,
				      struct args_size *);
static void precompute_arguments (int, struct arg_data *);
static int compute_argument_block_size (int, struct args_size *, tree, tree, int);
static void initialize_argument_information (int, struct arg_data *,
					     struct args_size *, int,
					     tree, tree,
					     tree, tree, cumulative_args_t, int,
					     rtx *, int *, int *, int *,
					     bool *, bool, bool);
static void compute_argument_addresses (struct arg_data *, rtx, int);
static rtx rtx_for_function_call (tree, tree);
static void load_register_parameters (struct arg_data *, int, rtx *, int,
				      int, int *);
static rtx emit_library_call_value_1 (int, rtx, rtx, enum libcall_type,
				      machine_mode, int, va_list);
static int special_function_p (const_tree, int);
static int check_sibcall_argument_overlap_1 (rtx);
static int check_sibcall_argument_overlap (rtx_insn *, struct arg_data *, int);

static int combine_pending_stack_adjustment_and_call (int, struct args_size *,
						      unsigned int);
static tree split_complex_types (tree);

#ifdef REG_PARM_STACK_SPACE
static rtx save_fixed_argument_area (int, rtx, int *, int *);
static void restore_fixed_argument_area (rtx, rtx, int, int);
#endif

/* Force FUNEXP into a form suitable for the address of a CALL,
   and return that as an rtx.  Also load the static chain register
   if FNDECL is a nested function.

   CALL_FUSAGE points to a variable holding the prospective
   CALL_INSN_FUNCTION_USAGE information.  */

rtx
prepare_call_address (tree fndecl_or_type, rtx funexp, rtx static_chain_value,
		      rtx *call_fusage, int reg_parm_seen, int sibcallp)
{
  /* Make a valid memory address and copy constants through pseudo-regs,
     but not for a constant address if -fno-function-cse.  */
  if (GET_CODE (funexp) != SYMBOL_REF)
    /* If we are using registers for parameters, force the
       function address into a register now.  */
    funexp = ((reg_parm_seen
	       && targetm.small_register_classes_for_mode_p (FUNCTION_MODE))
	      ? force_not_mem (memory_address (FUNCTION_MODE, funexp))
	      : memory_address (FUNCTION_MODE, funexp));
  else if (! sibcallp)
    {
<<<<<<< HEAD
#ifndef NO_FUNCTION_CSE
      int is_magic = 0;

      if (fndecl_or_type)
        {
          tree fntype = TREE_TYPE(fndecl_or_type);
          if(fntype && lookup_attribute ("raw_inline", TYPE_ATTRIBUTES (fntype)))
            is_magic = 1;
        }
    
      if (optimize && ! flag_no_function_cse && !is_magic)
=======
      if (!NO_FUNCTION_CSE && optimize && ! flag_no_function_cse)
>>>>>>> d4642527
	funexp = force_reg (Pmode, funexp);
    }

  if (static_chain_value != 0
      && (TREE_CODE (fndecl_or_type) != FUNCTION_DECL
	  || DECL_STATIC_CHAIN (fndecl_or_type)))
    {
      rtx chain;

      chain = targetm.calls.static_chain (fndecl_or_type, false);
      static_chain_value = convert_memory_address (Pmode, static_chain_value);

      emit_move_insn (chain, static_chain_value);
      if (REG_P (chain))
	use_reg (call_fusage, chain);
    }

  return funexp;
}

/* Generate instructions to call function FUNEXP,
   and optionally pop the results.
   The CALL_INSN is the first insn generated.

   FNDECL is the declaration node of the function.  This is given to the
   hook TARGET_RETURN_POPS_ARGS to determine whether this function pops
   its own args.

   FUNTYPE is the data type of the function.  This is given to the hook
   TARGET_RETURN_POPS_ARGS to determine whether this function pops its
   own args.  We used to allow an identifier for library functions, but
   that doesn't work when the return type is an aggregate type and the
   calling convention says that the pointer to this aggregate is to be
   popped by the callee.

   STACK_SIZE is the number of bytes of arguments on the stack,
   ROUNDED_STACK_SIZE is that number rounded up to
   PREFERRED_STACK_BOUNDARY; zero if the size is variable.  This is
   both to put into the call insn and to generate explicit popping
   code if necessary.

   STRUCT_VALUE_SIZE is the number of bytes wanted in a structure value.
   It is zero if this call doesn't want a structure value.

   NEXT_ARG_REG is the rtx that results from executing
     targetm.calls.function_arg (&args_so_far, VOIDmode, void_type_node, true)
   just after all the args have had their registers assigned.
   This could be whatever you like, but normally it is the first
   arg-register beyond those used for args in this call,
   or 0 if all the arg-registers are used in this call.
   It is passed on to `gen_call' so you can put this info in the call insn.

   VALREG is a hard register in which a value is returned,
   or 0 if the call does not return a value.

   OLD_INHIBIT_DEFER_POP is the value that `inhibit_defer_pop' had before
   the args to this call were processed.
   We restore `inhibit_defer_pop' to that value.

   CALL_FUSAGE is either empty or an EXPR_LIST of USE expressions that
   denote registers used by the called function.  */

static void
emit_call_1 (rtx funexp, tree fntree ATTRIBUTE_UNUSED, tree fndecl ATTRIBUTE_UNUSED,
	     tree funtype ATTRIBUTE_UNUSED,
	     HOST_WIDE_INT stack_size ATTRIBUTE_UNUSED,
	     HOST_WIDE_INT rounded_stack_size,
	     HOST_WIDE_INT struct_value_size ATTRIBUTE_UNUSED,
	     rtx next_arg_reg ATTRIBUTE_UNUSED, rtx valreg,
	     int old_inhibit_defer_pop, rtx call_fusage, int ecf_flags,
	     cumulative_args_t args_so_far ATTRIBUTE_UNUSED,

             bool is_pascal)
{
  rtx rounded_stack_size_rtx = GEN_INT (rounded_stack_size);
  rtx call, funmem, pat;
  int already_popped = 0;
  HOST_WIDE_INT n_popped = 0;

  /* Sibling call patterns never pop arguments (no sibcall(_value)_pop
     patterns exist).  Any popping that the callee does on return will
     be from our caller's frame rather than ours.  */
  if (!(ecf_flags & ECF_SIBCALL))
    {
      n_popped += targetm.calls.return_pops_args (fndecl, funtype, stack_size);

#ifdef CALL_POPS_ARGS
      n_popped += CALL_POPS_ARGS (*get_cumulative_args (args_so_far));
#endif
    }

  /* Ensure address is valid.  SYMBOL_REF is already valid, so no need,
     and we don't want to load it into a register as an optimization,
     because prepare_call_address already did it if it should be done.  */
  if (GET_CODE (funexp) != SYMBOL_REF)
    funexp = memory_address (FUNCTION_MODE, funexp);

  funmem = gen_rtx_MEM (FUNCTION_MODE, funexp);
  if (fndecl && TREE_CODE (fndecl) == FUNCTION_DECL)
    {
      tree t = fndecl;

      /* Although a built-in FUNCTION_DECL and its non-__builtin
	 counterpart compare equal and get a shared mem_attrs, they
	 produce different dump output in compare-debug compilations,
	 if an entry gets garbage collected in one compilation, then
	 adds a different (but equivalent) entry, while the other
	 doesn't run the garbage collector at the same spot and then
	 shares the mem_attr with the equivalent entry. */
      if (DECL_BUILT_IN_CLASS (t) == BUILT_IN_NORMAL)
	{
	  tree t2 = builtin_decl_explicit (DECL_FUNCTION_CODE (t));
	  if (t2)
	    t = t2;
	}

	set_mem_expr (funmem, t);
    }
  else if (fntree)
    set_mem_expr (funmem, build_simple_mem_ref (CALL_EXPR_FN (fntree)));

  if (ecf_flags & ECF_SIBCALL)
    {
      if (valreg)
	pat = targetm.gen_sibcall_value (valreg, funmem,
					 rounded_stack_size_rtx,
					 next_arg_reg, NULL_RTX);
      else
	pat = targetm.gen_sibcall (funmem, rounded_stack_size_rtx,
				   next_arg_reg, GEN_INT (struct_value_size));
    }
  /* If the target has "call" or "call_value" insns, then prefer them
     if no arguments are actually popped.  If the target does not have
     "call" or "call_value" insns, then we must use the popping versions
     even if the call has no arguments to pop.  */
  else if (n_popped > 0
	   || !(valreg
		? targetm.have_call_value ()
		: targetm.have_call ()))
    {
      rtx n_pop = GEN_INT (n_popped);

      /* If this subroutine pops its own args, record that in the call insn
	 if possible, for the sake of frame pointer elimination.  */

      if (valreg)
	pat = targetm.gen_call_value_pop (valreg, funmem,
					  rounded_stack_size_rtx,
					  next_arg_reg, n_pop);
      else
	pat = targetm.gen_call_pop (funmem, rounded_stack_size_rtx,
				    next_arg_reg, n_pop);

      already_popped = 1;
    }
  else
    {
      if (valreg)
	pat = targetm.gen_call_value (valreg, funmem, rounded_stack_size_rtx,
				      next_arg_reg, NULL_RTX);
      else
	pat = targetm.gen_call (funmem, rounded_stack_size_rtx, next_arg_reg,
				GEN_INT (struct_value_size));
    }
  emit_insn (pat);

  /* Find the call we just emitted.  */
  rtx_call_insn *call_insn = last_call_insn ();

  /* Some target create a fresh MEM instead of reusing the one provided
     above.  Set its MEM_EXPR.  */
  call = get_call_rtx_from (call_insn);
  if (call
      && MEM_EXPR (XEXP (call, 0)) == NULL_TREE
      && MEM_EXPR (funmem) != NULL_TREE)
    set_mem_expr (XEXP (call, 0), MEM_EXPR (funmem));

  /* Mark instrumented calls.  */
  if (call && fntree)
    CALL_EXPR_WITH_BOUNDS_P (call) = CALL_WITH_BOUNDS_P (fntree);

  /* Put the register usage information there.  */
  add_function_usage_to (call_insn, call_fusage);

  /* If this is a const call, then set the insn's unchanging bit.  */
  if (ecf_flags & ECF_CONST)
    RTL_CONST_CALL_P (call_insn) = 1;

  /* If this is a pure call, then set the insn's unchanging bit.  */
  if (ecf_flags & ECF_PURE)
    RTL_PURE_CALL_P (call_insn) = 1;

  /* If this is a const call, then set the insn's unchanging bit.  */
  if (ecf_flags & ECF_LOOPING_CONST_OR_PURE)
    RTL_LOOPING_CONST_OR_PURE_CALL_P (call_insn) = 1;

  /* Create a nothrow REG_EH_REGION note, if needed.  */
  make_reg_eh_region_note (call_insn, ecf_flags, 0);

  if (ecf_flags & ECF_NORETURN)
    add_reg_note (call_insn, REG_NORETURN, const0_rtx);

  if (ecf_flags & ECF_RETURNS_TWICE)
    {
      add_reg_note (call_insn, REG_SETJMP, const0_rtx);
      cfun->calls_setjmp = 1;
    }

  SIBLING_CALL_P (call_insn) = ((ecf_flags & ECF_SIBCALL) != 0);

  /* Restore this now, so that we do defer pops for this call's args
     if the context of the call as a whole permits.  */
  inhibit_defer_pop = old_inhibit_defer_pop;

  if (n_popped > 0)
    {
      if (!already_popped)
	CALL_INSN_FUNCTION_USAGE (call_insn)
	  = gen_rtx_EXPR_LIST (VOIDmode,
			       gen_rtx_CLOBBER (VOIDmode, stack_pointer_rtx),
			       CALL_INSN_FUNCTION_USAGE (call_insn));
      rounded_stack_size -= n_popped;
      rounded_stack_size_rtx = GEN_INT (rounded_stack_size);
      stack_pointer_delta -= n_popped;

      add_reg_note (call_insn, REG_ARGS_SIZE, GEN_INT (stack_pointer_delta));

      /* If popup is needed, stack realign must use DRAP  */
      if (SUPPORTS_STACK_ALIGNMENT)
        crtl->need_drap = true;
    }
  /* For noreturn calls when not accumulating outgoing args force
     REG_ARGS_SIZE note to prevent crossjumping of calls with different
     args sizes.  */
  else if (!ACCUMULATE_OUTGOING_ARGS && (ecf_flags & ECF_NORETURN) != 0)
    add_reg_note (call_insn, REG_ARGS_SIZE, GEN_INT (stack_pointer_delta));


  if (is_pascal)
    {
      if (valreg)
        {
          rtx pop_insn;
          int modesize = GET_MODE_SIZE (GET_MODE (valreg));
#ifdef PUSH_ROUNDING
          modesize = PUSH_ROUNDING (modesize);
#endif
          pop_insn = emit_move_insn(valreg,
                       gen_rtx_MEM( GET_MODE (valreg),
                               gen_rtx_POST_INC( Pmode,
                                        stack_pointer_rtx)
                               ));
      
          stack_pointer_delta -= modesize;
          add_reg_note (pop_insn, REG_ARGS_SIZE, GEN_INT (stack_pointer_delta));
        }
    }



  if (!ACCUMULATE_OUTGOING_ARGS)
    {
      /* If returning from the subroutine does not automatically pop the args,
	 we need an instruction to pop them sooner or later.
	 Perhaps do it now; perhaps just record how much space to pop later.

	 If returning from the subroutine does pop the args, indicate that the
	 stack pointer will be changed.  */

      if (rounded_stack_size != 0)
	{
	  if (ecf_flags & ECF_NORETURN)
	    /* Just pretend we did the pop.  */
	    stack_pointer_delta -= rounded_stack_size;
	  else if (flag_defer_pop && inhibit_defer_pop == 0
	      && ! (ecf_flags & (ECF_CONST | ECF_PURE)))
	    pending_stack_adjust += rounded_stack_size;
	  else
	    adjust_stack (rounded_stack_size_rtx);
	}
    }
  /* When we accumulate outgoing args, we must avoid any stack manipulations.
     Restore the stack pointer to its original value now.  Usually
     ACCUMULATE_OUTGOING_ARGS targets don't get here, but there are exceptions.
     On  i386 ACCUMULATE_OUTGOING_ARGS can be enabled on demand, and
     popping variants of functions exist as well.

     ??? We may optimize similar to defer_pop above, but it is
     probably not worthwhile.

     ??? It will be worthwhile to enable combine_stack_adjustments even for
     such machines.  */
  else if (n_popped)
    anti_adjust_stack (GEN_INT (n_popped));
}

/* Determine if the function identified by NAME and FNDECL is one with
   special properties we wish to know about.

   For example, if the function might return more than one time (setjmp), then
   set RETURNS_TWICE to a nonzero value.

   Similarly set NORETURN if the function is in the longjmp family.

   Set MAY_BE_ALLOCA for any memory allocation function that might allocate
   space from the stack such as alloca.  */

static int
special_function_p (const_tree fndecl, int flags)
{
  tree name_decl = DECL_NAME (fndecl);

  /* For instrumentation clones we want to derive flags
     from the original name.  */
  if (cgraph_node::get (fndecl)
      && cgraph_node::get (fndecl)->instrumentation_clone)
    name_decl = DECL_NAME (cgraph_node::get (fndecl)->orig_decl);

  if (fndecl && name_decl
      && IDENTIFIER_LENGTH (name_decl) <= 17
      /* Exclude functions not at the file scope, or not `extern',
	 since they are not the magic functions we would otherwise
	 think they are.
	 FIXME: this should be handled with attributes, not with this
	 hacky imitation of DECL_ASSEMBLER_NAME.  It's (also) wrong
	 because you can declare fork() inside a function if you
	 wish.  */
      && (DECL_CONTEXT (fndecl) == NULL_TREE
	  || TREE_CODE (DECL_CONTEXT (fndecl)) == TRANSLATION_UNIT_DECL)
      && TREE_PUBLIC (fndecl))
    {
      const char *name = IDENTIFIER_POINTER (name_decl);
      const char *tname = name;

      /* We assume that alloca will always be called by name.  It
	 makes no sense to pass it as a pointer-to-function to
	 anything that does not understand its behavior.  */
      if (IDENTIFIER_LENGTH (name_decl) == 6
	  && name[0] == 'a'
	  && ! strcmp (name, "alloca"))
	flags |= ECF_MAY_BE_ALLOCA;

      /* Disregard prefix _, __, __x or __builtin_.  */
      if (name[0] == '_')
	{
	  if (name[1] == '_'
	      && name[2] == 'b'
	      && !strncmp (name + 3, "uiltin_", 7))
	    tname += 10;
	  else if (name[1] == '_' && name[2] == 'x')
	    tname += 3;
	  else if (name[1] == '_')
	    tname += 2;
	  else
	    tname += 1;
	}

      if (tname[0] == 's')
	{
	  if ((tname[1] == 'e'
	       && (! strcmp (tname, "setjmp")
		   || ! strcmp (tname, "setjmp_syscall")))
	      || (tname[1] == 'i'
		  && ! strcmp (tname, "sigsetjmp"))
	      || (tname[1] == 'a'
		  && ! strcmp (tname, "savectx")))
	    flags |= ECF_RETURNS_TWICE | ECF_LEAF;

	  if (tname[1] == 'i'
	      && ! strcmp (tname, "siglongjmp"))
	    flags |= ECF_NORETURN;
	}
      else if ((tname[0] == 'q' && tname[1] == 's'
		&& ! strcmp (tname, "qsetjmp"))
	       || (tname[0] == 'v' && tname[1] == 'f'
		   && ! strcmp (tname, "vfork"))
	       || (tname[0] == 'g' && tname[1] == 'e'
		   && !strcmp (tname, "getcontext")))
	flags |= ECF_RETURNS_TWICE | ECF_LEAF;

      else if (tname[0] == 'l' && tname[1] == 'o'
	       && ! strcmp (tname, "longjmp"))
	flags |= ECF_NORETURN;
    }

  if (DECL_BUILT_IN_CLASS (fndecl) == BUILT_IN_NORMAL)
    switch (DECL_FUNCTION_CODE (fndecl))
      {
      case BUILT_IN_ALLOCA:
      case BUILT_IN_ALLOCA_WITH_ALIGN:
	flags |= ECF_MAY_BE_ALLOCA;
	break;
      default:
	break;
      }

  return flags;
}

/* Similar to special_function_p; return a set of ERF_ flags for the
   function FNDECL.  */
static int
decl_return_flags (tree fndecl)
{
  tree attr;
  tree type = TREE_TYPE (fndecl);
  if (!type)
    return 0;

  attr = lookup_attribute ("fn spec", TYPE_ATTRIBUTES (type));
  if (!attr)
    return 0;

  attr = TREE_VALUE (TREE_VALUE (attr));
  if (!attr || TREE_STRING_LENGTH (attr) < 1)
    return 0;

  switch (TREE_STRING_POINTER (attr)[0])
    {
    case '1':
    case '2':
    case '3':
    case '4':
      return ERF_RETURNS_ARG | (TREE_STRING_POINTER (attr)[0] - '1');

    case 'm':
      return ERF_NOALIAS;

    case '.':
    default:
      return 0;
    }
}

/* Return nonzero when FNDECL represents a call to setjmp.  */

int
setjmp_call_p (const_tree fndecl)
{
  if (DECL_IS_RETURNS_TWICE (fndecl))
    return ECF_RETURNS_TWICE;
  return special_function_p (fndecl, 0) & ECF_RETURNS_TWICE;
}


/* Return true if STMT is an alloca call.  */

bool
gimple_alloca_call_p (const gimple *stmt)
{
  tree fndecl;

  if (!is_gimple_call (stmt))
    return false;

  fndecl = gimple_call_fndecl (stmt);
  if (fndecl && (special_function_p (fndecl, 0) & ECF_MAY_BE_ALLOCA))
    return true;

  return false;
}

/* Return true when exp contains alloca call.  */

bool
alloca_call_p (const_tree exp)
{
  tree fndecl;
  if (TREE_CODE (exp) == CALL_EXPR
      && (fndecl = get_callee_fndecl (exp))
      && (special_function_p (fndecl, 0) & ECF_MAY_BE_ALLOCA))
    return true;
  return false;
}

/* Return TRUE if FNDECL is either a TM builtin or a TM cloned
   function.  Return FALSE otherwise.  */

static bool
is_tm_builtin (const_tree fndecl)
{
  if (fndecl == NULL)
    return false;

  if (decl_is_tm_clone (fndecl))
    return true;

  if (DECL_BUILT_IN_CLASS (fndecl) == BUILT_IN_NORMAL)
    {
      switch (DECL_FUNCTION_CODE (fndecl))
	{
	case BUILT_IN_TM_COMMIT:
	case BUILT_IN_TM_COMMIT_EH:
	case BUILT_IN_TM_ABORT:
	case BUILT_IN_TM_IRREVOCABLE:
	case BUILT_IN_TM_GETTMCLONE_IRR:
	case BUILT_IN_TM_MEMCPY:
	case BUILT_IN_TM_MEMMOVE:
	case BUILT_IN_TM_MEMSET:
	CASE_BUILT_IN_TM_STORE (1):
	CASE_BUILT_IN_TM_STORE (2):
	CASE_BUILT_IN_TM_STORE (4):
	CASE_BUILT_IN_TM_STORE (8):
	CASE_BUILT_IN_TM_STORE (FLOAT):
	CASE_BUILT_IN_TM_STORE (DOUBLE):
	CASE_BUILT_IN_TM_STORE (LDOUBLE):
	CASE_BUILT_IN_TM_STORE (M64):
	CASE_BUILT_IN_TM_STORE (M128):
	CASE_BUILT_IN_TM_STORE (M256):
	CASE_BUILT_IN_TM_LOAD (1):
	CASE_BUILT_IN_TM_LOAD (2):
	CASE_BUILT_IN_TM_LOAD (4):
	CASE_BUILT_IN_TM_LOAD (8):
	CASE_BUILT_IN_TM_LOAD (FLOAT):
	CASE_BUILT_IN_TM_LOAD (DOUBLE):
	CASE_BUILT_IN_TM_LOAD (LDOUBLE):
	CASE_BUILT_IN_TM_LOAD (M64):
	CASE_BUILT_IN_TM_LOAD (M128):
	CASE_BUILT_IN_TM_LOAD (M256):
	case BUILT_IN_TM_LOG:
	case BUILT_IN_TM_LOG_1:
	case BUILT_IN_TM_LOG_2:
	case BUILT_IN_TM_LOG_4:
	case BUILT_IN_TM_LOG_8:
	case BUILT_IN_TM_LOG_FLOAT:
	case BUILT_IN_TM_LOG_DOUBLE:
	case BUILT_IN_TM_LOG_LDOUBLE:
	case BUILT_IN_TM_LOG_M64:
	case BUILT_IN_TM_LOG_M128:
	case BUILT_IN_TM_LOG_M256:
	  return true;
	default:
	  break;
	}
    }
  return false;
}

/* Detect flags (function attributes) from the function decl or type node.  */

int
flags_from_decl_or_type (const_tree exp)
{
  int flags = 0;

  if (DECL_P (exp))
    {
      /* The function exp may have the `malloc' attribute.  */
      if (DECL_IS_MALLOC (exp))
	flags |= ECF_MALLOC;

      /* The function exp may have the `returns_twice' attribute.  */
      if (DECL_IS_RETURNS_TWICE (exp))
	flags |= ECF_RETURNS_TWICE;

      /* Process the pure and const attributes.  */
      if (TREE_READONLY (exp))
	flags |= ECF_CONST;
      if (DECL_PURE_P (exp))
	flags |= ECF_PURE;
      if (DECL_LOOPING_CONST_OR_PURE_P (exp))
	flags |= ECF_LOOPING_CONST_OR_PURE;

      if (DECL_IS_NOVOPS (exp))
	flags |= ECF_NOVOPS;
      if (lookup_attribute ("leaf", DECL_ATTRIBUTES (exp)))
	flags |= ECF_LEAF;

      if (TREE_NOTHROW (exp))
	flags |= ECF_NOTHROW;

      if (flag_tm)
	{
	  if (is_tm_builtin (exp))
	    flags |= ECF_TM_BUILTIN;
	  else if ((flags & (ECF_CONST|ECF_NOVOPS)) != 0
		   || lookup_attribute ("transaction_pure",
					TYPE_ATTRIBUTES (TREE_TYPE (exp))))
	    flags |= ECF_TM_PURE;
	}

      flags = special_function_p (exp, flags);
    }
  else if (TYPE_P (exp))
    {
      if (TYPE_READONLY (exp))
	flags |= ECF_CONST;

      if (flag_tm
	  && ((flags & ECF_CONST) != 0
	      || lookup_attribute ("transaction_pure", TYPE_ATTRIBUTES (exp))))
	flags |= ECF_TM_PURE;
    }
  else
    gcc_unreachable ();

  if (TREE_THIS_VOLATILE (exp))
    {
      flags |= ECF_NORETURN;
      if (flags & (ECF_CONST|ECF_PURE))
	flags |= ECF_LOOPING_CONST_OR_PURE;
    }

  return flags;
}

/* Detect flags from a CALL_EXPR.  */

int
call_expr_flags (const_tree t)
{
  int flags;
  tree decl = get_callee_fndecl (t);

  if (decl)
    flags = flags_from_decl_or_type (decl);
  else if (CALL_EXPR_FN (t) == NULL_TREE)
    flags = internal_fn_flags (CALL_EXPR_IFN (t));
  else
    {
      t = TREE_TYPE (CALL_EXPR_FN (t));
      if (t && TREE_CODE (t) == POINTER_TYPE)
	flags = flags_from_decl_or_type (TREE_TYPE (t));
      else
	flags = 0;
    }

  return flags;
}

/* Return true if TYPE should be passed by invisible reference.  */

bool
pass_by_reference (CUMULATIVE_ARGS *ca, machine_mode mode,
		   tree type, bool named_arg)
{
  if (type)
    {
      /* If this type contains non-trivial constructors, then it is
	 forbidden for the middle-end to create any new copies.  */
      if (TREE_ADDRESSABLE (type))
	return true;

      /* GCC post 3.4 passes *all* variable sized types by reference.  */
      if (!TYPE_SIZE (type) || TREE_CODE (TYPE_SIZE (type)) != INTEGER_CST)
	return true;

      /* If a record type should be passed the same as its first (and only)
	 member, use the type and mode of that member.  */
      if (TREE_CODE (type) == RECORD_TYPE && TYPE_TRANSPARENT_AGGR (type))
	{
	  type = TREE_TYPE (first_field (type));
	  mode = TYPE_MODE (type);
	}
    }

  return targetm.calls.pass_by_reference (pack_cumulative_args (ca), mode,
					  type, named_arg);
}

/* Return true if TYPE, which is passed by reference, should be callee
   copied instead of caller copied.  */

bool
reference_callee_copied (CUMULATIVE_ARGS *ca, machine_mode mode,
			 tree type, bool named_arg)
{
  if (type && TREE_ADDRESSABLE (type))
    return false;
  return targetm.calls.callee_copies (pack_cumulative_args (ca), mode, type,
				      named_arg);
}


/* Precompute all register parameters as described by ARGS, storing values
   into fields within the ARGS array.

   NUM_ACTUALS indicates the total number elements in the ARGS array.

   Set REG_PARM_SEEN if we encounter a register parameter.  */

static void
precompute_register_parameters (int num_actuals, struct arg_data *args,
				int *reg_parm_seen)
{
  int i;

  *reg_parm_seen = 0;

  for (i = 0; i < num_actuals; i++)
    if (args[i].reg != 0 && ! args[i].pass_on_stack)
      {
	*reg_parm_seen = 1;

	if (args[i].value == 0)
	  {
	    push_temp_slots ();
	    args[i].value = expand_normal (args[i].tree_value);
	    preserve_temp_slots (args[i].value);
	    pop_temp_slots ();
	  }

	/* If we are to promote the function arg to a wider mode,
	   do it now.  */

	if (args[i].mode != TYPE_MODE (TREE_TYPE (args[i].tree_value)))
	  args[i].value
	    = convert_modes (args[i].mode,
			     TYPE_MODE (TREE_TYPE (args[i].tree_value)),
			     args[i].value, args[i].unsignedp);

	/* If the value is a non-legitimate constant, force it into a
	   pseudo now.  TLS symbols sometimes need a call to resolve.  */
	if (CONSTANT_P (args[i].value)
	    && !targetm.legitimate_constant_p (args[i].mode, args[i].value))
	  args[i].value = force_reg (args[i].mode, args[i].value);

	/* If we're going to have to load the value by parts, pull the
	   parts into pseudos.  The part extraction process can involve
	   non-trivial computation.  */
	if (GET_CODE (args[i].reg) == PARALLEL)
	  {
	    tree type = TREE_TYPE (args[i].tree_value);
	    args[i].parallel_value
	      = emit_group_load_into_temps (args[i].reg, args[i].value,
					    type, int_size_in_bytes (type));
	  }

	/* If the value is expensive, and we are inside an appropriately
	   short loop, put the value into a pseudo and then put the pseudo
	   into the hard reg.

	   For small register classes, also do this if this call uses
	   register parameters.  This is to avoid reload conflicts while
	   loading the parameters registers.  */

	else if ((! (REG_P (args[i].value)
		     || (GET_CODE (args[i].value) == SUBREG
			 && REG_P (SUBREG_REG (args[i].value)))))
		 && args[i].mode != BLKmode
		 && (set_src_cost (args[i].value, args[i].mode,
				   optimize_insn_for_speed_p ())
		     > COSTS_N_INSNS (1))
		 && ((*reg_parm_seen
		      && targetm.small_register_classes_for_mode_p (args[i].mode))
		     || optimize))
	  args[i].value = copy_to_mode_reg (args[i].mode, args[i].value);
      }
}

#ifdef REG_PARM_STACK_SPACE

  /* The argument list is the property of the called routine and it
     may clobber it.  If the fixed area has been used for previous
     parameters, we must save and restore it.  */

static rtx
save_fixed_argument_area (int reg_parm_stack_space, rtx argblock, int *low_to_save, int *high_to_save)
{
  int low;
  int high;

  /* Compute the boundary of the area that needs to be saved, if any.  */
  high = reg_parm_stack_space;
  if (ARGS_GROW_DOWNWARD)
    high += 1;

  if (high > highest_outgoing_arg_in_use)
    high = highest_outgoing_arg_in_use;

  for (low = 0; low < high; low++)
    if (stack_usage_map[low] != 0)
      {
	int num_to_save;
	machine_mode save_mode;
	int delta;
	rtx addr;
	rtx stack_area;
	rtx save_area;

	while (stack_usage_map[--high] == 0)
	  ;

	*low_to_save = low;
	*high_to_save = high;

	num_to_save = high - low + 1;
	save_mode = mode_for_size (num_to_save * BITS_PER_UNIT, MODE_INT, 1);

	/* If we don't have the required alignment, must do this
	   in BLKmode.  */
	if ((low & (MIN (GET_MODE_SIZE (save_mode),
			 BIGGEST_ALIGNMENT / UNITS_PER_WORD) - 1)))
	  save_mode = BLKmode;

	if (ARGS_GROW_DOWNWARD)
	  delta = -high;
	else
	  delta = low;

	addr = plus_constant (Pmode, argblock, delta);
	stack_area = gen_rtx_MEM (save_mode, memory_address (save_mode, addr));

	set_mem_align (stack_area, PARM_BOUNDARY);
	if (save_mode == BLKmode)
	  {
	    save_area = assign_stack_temp (BLKmode, num_to_save);
	    emit_block_move (validize_mem (save_area), stack_area,
			     GEN_INT (num_to_save), BLOCK_OP_CALL_PARM);
	  }
	else
	  {
	    save_area = gen_reg_rtx (save_mode);
	    emit_move_insn (save_area, stack_area);
	  }

	return save_area;
      }

  return NULL_RTX;
}

static void
restore_fixed_argument_area (rtx save_area, rtx argblock, int high_to_save, int low_to_save)
{
  machine_mode save_mode = GET_MODE (save_area);
  int delta;
  rtx addr, stack_area;

  if (ARGS_GROW_DOWNWARD)
    delta = -high_to_save;
  else
    delta = low_to_save;

  addr = plus_constant (Pmode, argblock, delta);
  stack_area = gen_rtx_MEM (save_mode, memory_address (save_mode, addr));
  set_mem_align (stack_area, PARM_BOUNDARY);

  if (save_mode != BLKmode)
    emit_move_insn (stack_area, save_area);
  else
    emit_block_move (stack_area, validize_mem (save_area),
		     GEN_INT (high_to_save - low_to_save + 1),
		     BLOCK_OP_CALL_PARM);
}
#endif /* REG_PARM_STACK_SPACE */

/* If any elements in ARGS refer to parameters that are to be passed in
   registers, but not in memory, and whose alignment does not permit a
   direct copy into registers.  Copy the values into a group of pseudos
   which we will later copy into the appropriate hard registers.

   Pseudos for each unaligned argument will be stored into the array
   args[argnum].aligned_regs.  The caller is responsible for deallocating
   the aligned_regs array if it is nonzero.  */

static void
store_unaligned_arguments_into_pseudos (struct arg_data *args, int num_actuals)
{
  int i, j;

  for (i = 0; i < num_actuals; i++)
    if (args[i].reg != 0 && ! args[i].pass_on_stack
	&& GET_CODE (args[i].reg) != PARALLEL
	&& args[i].mode == BLKmode
	&& MEM_P (args[i].value)
	&& (MEM_ALIGN (args[i].value)
	    < (unsigned int) MIN (BIGGEST_ALIGNMENT, BITS_PER_WORD)))
      {
	int bytes = int_size_in_bytes (TREE_TYPE (args[i].tree_value));
	int endian_correction = 0;

	if (args[i].partial)
	  {
	    gcc_assert (args[i].partial % UNITS_PER_WORD == 0);
	    args[i].n_aligned_regs = args[i].partial / UNITS_PER_WORD;
	  }
	else
	  {
	    args[i].n_aligned_regs
	      = (bytes + UNITS_PER_WORD - 1) / UNITS_PER_WORD;
	  }

	args[i].aligned_regs = XNEWVEC (rtx, args[i].n_aligned_regs);

	/* Structures smaller than a word are normally aligned to the
	   least significant byte.  On a BYTES_BIG_ENDIAN machine,
	   this means we must skip the empty high order bytes when
	   calculating the bit offset.  */
	if (bytes < UNITS_PER_WORD
#ifdef BLOCK_REG_PADDING
	    && (BLOCK_REG_PADDING (args[i].mode,
				   TREE_TYPE (args[i].tree_value), 1)
		== downward)
#else
	    && BYTES_BIG_ENDIAN
#endif
	    )
	  endian_correction = BITS_PER_WORD - bytes * BITS_PER_UNIT;

	for (j = 0; j < args[i].n_aligned_regs; j++)
	  {
	    rtx reg = gen_reg_rtx (word_mode);
	    rtx word = operand_subword_force (args[i].value, j, BLKmode);
	    int bitsize = MIN (bytes * BITS_PER_UNIT, BITS_PER_WORD);

	    args[i].aligned_regs[j] = reg;
	    word = extract_bit_field (word, bitsize, 0, 1, NULL_RTX,
				      word_mode, word_mode, false);

	    /* There is no need to restrict this code to loading items
	       in TYPE_ALIGN sized hunks.  The bitfield instructions can
	       load up entire word sized registers efficiently.

	       ??? This may not be needed anymore.
	       We use to emit a clobber here but that doesn't let later
	       passes optimize the instructions we emit.  By storing 0 into
	       the register later passes know the first AND to zero out the
	       bitfield being set in the register is unnecessary.  The store
	       of 0 will be deleted as will at least the first AND.  */

	    emit_move_insn (reg, const0_rtx);

	    bytes -= bitsize / BITS_PER_UNIT;
	    store_bit_field (reg, bitsize, endian_correction, 0, 0,
			     word_mode, word, false);
	  }
      }
}

/* Fill in ARGS_SIZE and ARGS array based on the parameters found in
   CALL_EXPR EXP.

   NUM_ACTUALS is the total number of parameters.

   N_NAMED_ARGS is the total number of named arguments.

   STRUCT_VALUE_ADDR_VALUE is the implicit argument for a struct return
   value, or null.

   FNDECL is the tree code for the target of this call (if known)

   ARGS_SO_FAR holds state needed by the target to know where to place
   the next argument.

   REG_PARM_STACK_SPACE is the number of bytes of stack space reserved
   for arguments which are passed in registers.

   OLD_STACK_LEVEL is a pointer to an rtx which olds the old stack level
   and may be modified by this routine.

   OLD_PENDING_ADJ, MUST_PREALLOCATE and FLAGS are pointers to integer
   flags which may be modified by this routine.

   MAY_TAILCALL is cleared if we encounter an invisible pass-by-reference
   that requires allocation of stack space.

   CALL_FROM_THUNK_P is true if this call is the jump from a thunk to
   the thunked-to function.  */

static void
initialize_argument_information (int num_actuals ATTRIBUTE_UNUSED,
				 struct arg_data *args,
				 struct args_size *args_size,
				 int n_named_args ATTRIBUTE_UNUSED,
				 tree exp, tree struct_value_addr_value,
				 tree fndecl, tree fntype,
				 cumulative_args_t args_so_far,
				 int reg_parm_stack_space,
				 rtx *old_stack_level, int *old_pending_adj,
				 int *must_preallocate, int *ecf_flags,
				 bool *may_tailcall, bool call_from_thunk_p,
                                 bool reverse_args)
{
  CUMULATIVE_ARGS *args_so_far_pnt = get_cumulative_args (args_so_far);
  location_t loc = EXPR_LOCATION (exp);

  /* Count arg position in order args appear.  */
  int argpos;

  int i, inc;

  args_size->constant = 0;
  args_size->var = 0;

  bitmap_obstack_initialize (NULL);

  /* In this loop, we consider args in the order they are written.
     We fill up ARGS from the back.  */

  if (!reverse_args)
    {
      i = num_actuals - 1, inc = -1;
      /* In this case, must reverse order of args
	 so that we compute and push the last arg first.  */
    }
  else
    {
      i = 0, inc = 1;
    }

  /* First fill in the actual arguments in the ARGS array, splitting
     complex arguments if necessary.  */
  {
    int j = i, ptr_arg = -1;
    call_expr_arg_iterator iter;
    tree arg;
    bitmap slots = NULL;

    if (struct_value_addr_value)
      {
	args[j].tree_value = struct_value_addr_value;
	j += inc;

	/* If we pass structure address then we need to
	   create bounds for it.  Since created bounds is
	   a call statement, we expand it right here to avoid
	   fixing all other places where it may be expanded.  */
	if (CALL_WITH_BOUNDS_P (exp))
	  {
	    args[j].value = gen_reg_rtx (targetm.chkp_bound_mode ());
	    args[j].tree_value
	      = chkp_make_bounds_for_struct_addr (struct_value_addr_value);
	    expand_expr_real (args[j].tree_value, args[j].value, VOIDmode,
			      EXPAND_NORMAL, 0, false);
	    args[j].pointer_arg = j + 1;       // ### ???
	    j += inc;
	  }
      }
    argpos = 0;
    FOR_EACH_CALL_EXPR_ARG (arg, iter, exp)
      {
	tree argtype = TREE_TYPE (arg);

	/* Remember last param with pointer and associate it
	   with following pointer bounds.  */
	if (CALL_WITH_BOUNDS_P (exp)
	    && chkp_type_has_pointer (argtype))
	  {
	    if (slots)
	      BITMAP_FREE (slots);
	    ptr_arg = j;
	    if (!BOUNDED_TYPE_P (argtype))
	      {
		slots = BITMAP_ALLOC (NULL);
		chkp_find_bound_slots (argtype, slots);
	      }
	  }
	else if (CALL_WITH_BOUNDS_P (exp)
		 && pass_by_reference (NULL, TYPE_MODE (argtype), argtype,
				       argpos < n_named_args))
	  {
	    if (slots)
	      BITMAP_FREE (slots);
	    ptr_arg = j;
	  }
	else if (POINTER_BOUNDS_TYPE_P (argtype))
	  {
	    /* We expect bounds in instrumented calls only.
	       Otherwise it is a sign we lost flag due to some optimization
	       and may emit call args incorrectly.  */
	    gcc_assert (CALL_WITH_BOUNDS_P (exp));

	    /* For structures look for the next available pointer.  */
	    if (ptr_arg != -1 && slots)
	      {
		unsigned bnd_no = bitmap_first_set_bit (slots);
		args[j].pointer_offset =
		  bnd_no * POINTER_SIZE / BITS_PER_UNIT;

		bitmap_clear_bit (slots, bnd_no);

		/* Check we have no more pointers in the structure.  */
		if (bitmap_empty_p (slots))
		  BITMAP_FREE (slots);
	      }
	    args[j].pointer_arg = ptr_arg;

	    /* Check we covered all pointers in the previous
	       non bounds arg.  */
	    if (!slots)
	      ptr_arg = -1;
	  }
	else
	  ptr_arg = -1;

	if (targetm.calls.split_complex_arg
	    && argtype
	    && TREE_CODE (argtype) == COMPLEX_TYPE
	    && targetm.calls.split_complex_arg (argtype))
	  {
	    tree subtype = TREE_TYPE (argtype);
	    args[j].tree_value = build1 (REALPART_EXPR, subtype, arg);
	    j += inc;
	    args[j].tree_value = build1 (IMAGPART_EXPR, subtype, arg);
	  }
	else
	  args[j].tree_value = arg;
<<<<<<< HEAD
	j += inc;
=======
	j--;
	argpos++;
>>>>>>> d4642527
      }

    if (slots)
      BITMAP_FREE (slots);
  }

  bitmap_obstack_release (NULL);

  /* I counts args in order (to be) pushed; ARGPOS counts in order written.  */
  for (argpos = 0; argpos < num_actuals; i += inc, argpos++)
    {
      tree type = TREE_TYPE (args[i].tree_value);
      int unsignedp;
      machine_mode mode;

      /* Replace erroneous argument with constant zero.  */
      if (type == error_mark_node || !COMPLETE_TYPE_P (type))
	args[i].tree_value = integer_zero_node, type = integer_type_node;

      /* If TYPE is a transparent union or record, pass things the way
	 we would pass the first field of the union or record.  We have
	 already verified that the modes are the same.  */
      if ((TREE_CODE (type) == UNION_TYPE || TREE_CODE (type) == RECORD_TYPE)
	   && TYPE_TRANSPARENT_AGGR (type))
	type = TREE_TYPE (first_field (type));

      /* Decide where to pass this arg.

	 args[i].reg is nonzero if all or part is passed in registers.

	 args[i].partial is nonzero if part but not all is passed in registers,
	 and the exact value says how many bytes are passed in registers.

	 args[i].pass_on_stack is nonzero if the argument must at least be
	 computed on the stack.  It may then be loaded back into registers
	 if args[i].reg is nonzero.

	 These decisions are driven by the FUNCTION_... macros and must agree
	 with those made by function.c.  */

      /* See if this argument should be passed by invisible reference.  */
      if (pass_by_reference (args_so_far_pnt, TYPE_MODE (type),
			     type, argpos < n_named_args))
	{
	  bool callee_copies;
	  tree base = NULL_TREE;

	  callee_copies
	    = reference_callee_copied (args_so_far_pnt, TYPE_MODE (type),
				       type, argpos < n_named_args);

	  /* If we're compiling a thunk, pass through invisible references
	     instead of making a copy.  */
	  if (call_from_thunk_p
	      || (callee_copies
		  && !TREE_ADDRESSABLE (type)
		  && (base = get_base_address (args[i].tree_value))
		  && TREE_CODE (base) != SSA_NAME
		  && (!DECL_P (base) || MEM_P (DECL_RTL (base)))))
	    {
	      /* We may have turned the parameter value into an SSA name.
		 Go back to the original parameter so we can take the
		 address.  */
	      if (TREE_CODE (args[i].tree_value) == SSA_NAME)
		{
		  gcc_assert (SSA_NAME_IS_DEFAULT_DEF (args[i].tree_value));
		  args[i].tree_value = SSA_NAME_VAR (args[i].tree_value);
		  gcc_assert (TREE_CODE (args[i].tree_value) == PARM_DECL);
		}
	      /* Argument setup code may have copied the value to register.  We
		 revert that optimization now because the tail call code must
		 use the original location.  */
	      if (TREE_CODE (args[i].tree_value) == PARM_DECL
		  && !MEM_P (DECL_RTL (args[i].tree_value))
		  && DECL_INCOMING_RTL (args[i].tree_value)
		  && MEM_P (DECL_INCOMING_RTL (args[i].tree_value)))
		set_decl_rtl (args[i].tree_value,
			      DECL_INCOMING_RTL (args[i].tree_value));

	      mark_addressable (args[i].tree_value);

	      /* We can't use sibcalls if a callee-copied argument is
		 stored in the current function's frame.  */
	      if (!call_from_thunk_p && DECL_P (base) && !TREE_STATIC (base))
		*may_tailcall = false;

	      args[i].tree_value = build_fold_addr_expr_loc (loc,
							 args[i].tree_value);
	      type = TREE_TYPE (args[i].tree_value);

	      if (*ecf_flags & ECF_CONST)
		*ecf_flags &= ~(ECF_CONST | ECF_LOOPING_CONST_OR_PURE);
	    }
	  else
	    {
	      /* We make a copy of the object and pass the address to the
		 function being called.  */
	      rtx copy;

	      if (!COMPLETE_TYPE_P (type)
		  || TREE_CODE (TYPE_SIZE_UNIT (type)) != INTEGER_CST
		  || (flag_stack_check == GENERIC_STACK_CHECK
		      && compare_tree_int (TYPE_SIZE_UNIT (type),
					   STACK_CHECK_MAX_VAR_SIZE) > 0))
		{
		  /* This is a variable-sized object.  Make space on the stack
		     for it.  */
		  rtx size_rtx = expr_size (args[i].tree_value);

		  if (*old_stack_level == 0)
		    {
		      emit_stack_save (SAVE_BLOCK, old_stack_level);
		      *old_pending_adj = pending_stack_adjust;
		      pending_stack_adjust = 0;
		    }

		  /* We can pass TRUE as the 4th argument because we just
		     saved the stack pointer and will restore it right after
		     the call.  */
		  copy = allocate_dynamic_stack_space (size_rtx,
						       TYPE_ALIGN (type),
						       TYPE_ALIGN (type),
						       true);
		  copy = gen_rtx_MEM (BLKmode, copy);
		  set_mem_attributes (copy, type, 1);
		}
	      else
		copy = assign_temp (type, 1, 0);

	      store_expr (args[i].tree_value, copy, 0, false, false);

	      /* Just change the const function to pure and then let
		 the next test clear the pure based on
		 callee_copies.  */
	      if (*ecf_flags & ECF_CONST)
		{
		  *ecf_flags &= ~ECF_CONST;
		  *ecf_flags |= ECF_PURE;
		}

	      if (!callee_copies && *ecf_flags & ECF_PURE)
		*ecf_flags &= ~(ECF_PURE | ECF_LOOPING_CONST_OR_PURE);

	      args[i].tree_value
		= build_fold_addr_expr_loc (loc, make_tree (type, copy));
	      type = TREE_TYPE (args[i].tree_value);
	      *may_tailcall = false;
	    }
	}

      unsignedp = TYPE_UNSIGNED (type);
      mode = promote_function_mode (type, TYPE_MODE (type), &unsignedp,
				    fndecl ? TREE_TYPE (fndecl) : fntype, 0);

      args[i].unsignedp = unsignedp;
      args[i].mode = mode;

      args[i].reg = targetm.calls.function_arg (args_so_far, mode, type,
						argpos < n_named_args);

      if (args[i].reg && CONST_INT_P (args[i].reg))
	{
	  args[i].special_slot = args[i].reg;
	  args[i].reg = NULL;
	}

      /* If this is a sibling call and the machine has register windows, the
	 register window has to be unwinded before calling the routine, so
	 arguments have to go into the incoming registers.  */
      if (targetm.calls.function_incoming_arg != targetm.calls.function_arg)
	args[i].tail_call_reg
	  = targetm.calls.function_incoming_arg (args_so_far, mode, type,
						 argpos < n_named_args);
      else
	args[i].tail_call_reg = args[i].reg;

      if (args[i].reg)
	args[i].partial
	  = targetm.calls.arg_partial_bytes (args_so_far, mode, type,
					     argpos < n_named_args);

      args[i].pass_on_stack = targetm.calls.must_pass_in_stack (mode, type);

      /* If FUNCTION_ARG returned a (parallel [(expr_list (nil) ...) ...]),
	 it means that we are to pass this arg in the register(s) designated
	 by the PARALLEL, but also to pass it in the stack.  */
      if (args[i].reg && GET_CODE (args[i].reg) == PARALLEL
	  && XEXP (XVECEXP (args[i].reg, 0, 0), 0) == 0)
	args[i].pass_on_stack = 1;

      /* If this is an addressable type, we must preallocate the stack
	 since we must evaluate the object into its final location.

	 If this is to be passed in both registers and the stack, it is simpler
	 to preallocate.  */
      if (TREE_ADDRESSABLE (type)
	  || (args[i].pass_on_stack && args[i].reg != 0))
	*must_preallocate = 1;

      /* No stack allocation and padding for bounds.  */
      if (POINTER_BOUNDS_P (args[i].tree_value))
	;
      /* Compute the stack-size of this argument.  */
      else if (args[i].reg == 0 || args[i].partial != 0
	       || reg_parm_stack_space > 0
	       || args[i].pass_on_stack)
	locate_and_pad_parm (mode, type,
#ifdef STACK_PARMS_IN_REG_PARM_AREA
			     1,
#else
			     args[i].reg != 0,
#endif
			     reg_parm_stack_space,
			     args[i].pass_on_stack ? 0 : args[i].partial,
			     fndecl, args_size, &args[i].locate);
#ifdef BLOCK_REG_PADDING
      else
	/* The argument is passed entirely in registers.  See at which
	   end it should be padded.  */
	args[i].locate.where_pad =
	  BLOCK_REG_PADDING (mode, type,
			     int_size_in_bytes (type) <= UNITS_PER_WORD);
#endif

      /* Update ARGS_SIZE, the total stack space for args so far.  */

      args_size->constant += args[i].locate.size.constant;
      if (args[i].locate.size.var)
	ADD_PARM_SIZE (*args_size, args[i].locate.size.var);

      /* Increment ARGS_SO_FAR, which has info about which arg-registers
	 have been used, etc.  */

      targetm.calls.function_arg_advance (args_so_far, TYPE_MODE (type),
					  type, argpos < n_named_args);
    }
}

/* Update ARGS_SIZE to contain the total size for the argument block.
   Return the original constant component of the argument block's size.

   REG_PARM_STACK_SPACE holds the number of bytes of stack space reserved
   for arguments passed in registers.  */

static int
compute_argument_block_size (int reg_parm_stack_space,
			     struct args_size *args_size,
			     tree fndecl ATTRIBUTE_UNUSED,
			     tree fntype ATTRIBUTE_UNUSED,
			     int preferred_stack_boundary ATTRIBUTE_UNUSED)
{
  int unadjusted_args_size = args_size->constant;

  /* For accumulate outgoing args mode we don't need to align, since the frame
     will be already aligned.  Align to STACK_BOUNDARY in order to prevent
     backends from generating misaligned frame sizes.  */
  if (ACCUMULATE_OUTGOING_ARGS && preferred_stack_boundary > STACK_BOUNDARY)
    preferred_stack_boundary = STACK_BOUNDARY;

  /* Compute the actual size of the argument block required.  The variable
     and constant sizes must be combined, the size may have to be rounded,
     and there may be a minimum required size.  */

  if (args_size->var)
    {
      args_size->var = ARGS_SIZE_TREE (*args_size);
      args_size->constant = 0;

      preferred_stack_boundary /= BITS_PER_UNIT;
      if (preferred_stack_boundary > 1)
	{
	  /* We don't handle this case yet.  To handle it correctly we have
	     to add the delta, round and subtract the delta.
	     Currently no machine description requires this support.  */
	  gcc_assert (!(stack_pointer_delta & (preferred_stack_boundary - 1)));
	  args_size->var = round_up (args_size->var, preferred_stack_boundary);
	}

      if (reg_parm_stack_space > 0)
	{
	  args_size->var
	    = size_binop (MAX_EXPR, args_size->var,
			  ssize_int (reg_parm_stack_space));

	  /* The area corresponding to register parameters is not to count in
	     the size of the block we need.  So make the adjustment.  */
	  if (! OUTGOING_REG_PARM_STACK_SPACE ((!fndecl ? fntype : TREE_TYPE (fndecl))))
	    args_size->var
	      = size_binop (MINUS_EXPR, args_size->var,
			    ssize_int (reg_parm_stack_space));
	}
    }
  else
    {
      preferred_stack_boundary /= BITS_PER_UNIT;
      if (preferred_stack_boundary < 1)
	preferred_stack_boundary = 1;
      args_size->constant = (((args_size->constant
			       + stack_pointer_delta
			       + preferred_stack_boundary - 1)
			      / preferred_stack_boundary
			      * preferred_stack_boundary)
			     - stack_pointer_delta);

      args_size->constant = MAX (args_size->constant,
				 reg_parm_stack_space);

      if (! OUTGOING_REG_PARM_STACK_SPACE ((!fndecl ? fntype : TREE_TYPE (fndecl))))
	args_size->constant -= reg_parm_stack_space;
    }
  return unadjusted_args_size;
}

/* Precompute parameters as needed for a function call.

   FLAGS is mask of ECF_* constants.

   NUM_ACTUALS is the number of arguments.

   ARGS is an array containing information for each argument; this
   routine fills in the INITIAL_VALUE and VALUE fields for each
   precomputed argument.  */

static void
precompute_arguments (int num_actuals, struct arg_data *args)
{
  int i;

  /* If this is a libcall, then precompute all arguments so that we do not
     get extraneous instructions emitted as part of the libcall sequence.  */

  /* If we preallocated the stack space, and some arguments must be passed
     on the stack, then we must precompute any parameter which contains a
     function call which will store arguments on the stack.
     Otherwise, evaluating the parameter may clobber previous parameters
     which have already been stored into the stack.  (we have code to avoid
     such case by saving the outgoing stack arguments, but it results in
     worse code)  */
  if (!ACCUMULATE_OUTGOING_ARGS)
    return;

  for (i = 0; i < num_actuals; i++)
    {
      tree type;
      machine_mode mode;

      if (TREE_CODE (args[i].tree_value) != CALL_EXPR)
	continue;

      /* If this is an addressable type, we cannot pre-evaluate it.  */
      type = TREE_TYPE (args[i].tree_value);
      gcc_assert (!TREE_ADDRESSABLE (type));

      args[i].initial_value = args[i].value
	= expand_normal (args[i].tree_value);

      mode = TYPE_MODE (type);
      if (mode != args[i].mode)
	{
	  int unsignedp = args[i].unsignedp;
	  args[i].value
	    = convert_modes (args[i].mode, mode,
			     args[i].value, args[i].unsignedp);

	  /* CSE will replace this only if it contains args[i].value
	     pseudo, so convert it down to the declared mode using
	     a SUBREG.  */
	  if (REG_P (args[i].value)
	      && GET_MODE_CLASS (args[i].mode) == MODE_INT
	      && promote_mode (type, mode, &unsignedp) != args[i].mode)
	    {
	      args[i].initial_value
		= gen_lowpart_SUBREG (mode, args[i].value);
	      SUBREG_PROMOTED_VAR_P (args[i].initial_value) = 1;
	      SUBREG_PROMOTED_SET (args[i].initial_value, args[i].unsignedp);
	    }
	}
    }
}

/* Given the current state of MUST_PREALLOCATE and information about
   arguments to a function call in NUM_ACTUALS, ARGS and ARGS_SIZE,
   compute and return the final value for MUST_PREALLOCATE.  */

static int
finalize_must_preallocate (int must_preallocate, int num_actuals,
			   struct arg_data *args, struct args_size *args_size)
{
  /* See if we have or want to preallocate stack space.

     If we would have to push a partially-in-regs parm
     before other stack parms, preallocate stack space instead.

     If the size of some parm is not a multiple of the required stack
     alignment, we must preallocate.

     If the total size of arguments that would otherwise create a copy in
     a temporary (such as a CALL) is more than half the total argument list
     size, preallocation is faster.

     Another reason to preallocate is if we have a machine (like the m88k)
     where stack alignment is required to be maintained between every
     pair of insns, not just when the call is made.  However, we assume here
     that such machines either do not have push insns (and hence preallocation
     would occur anyway) or the problem is taken care of with
     PUSH_ROUNDING.  */

  if (! must_preallocate)
    {
      int partial_seen = 0;
      int copy_to_evaluate_size = 0;
      int i;

      for (i = 0; i < num_actuals && ! must_preallocate; i++)
	{
	  if (args[i].partial > 0 && ! args[i].pass_on_stack)
	    partial_seen = 1;
	  else if (partial_seen && args[i].reg == 0)
	    must_preallocate = 1;
	  /* We preallocate in case there are bounds passed
	     in the bounds table to have precomputed address
	     for bounds association.  */
	  else if (POINTER_BOUNDS_P (args[i].tree_value)
		   && !args[i].reg)
	    must_preallocate = 1;

	  if (TYPE_MODE (TREE_TYPE (args[i].tree_value)) == BLKmode
	      && (TREE_CODE (args[i].tree_value) == CALL_EXPR
		  || TREE_CODE (args[i].tree_value) == TARGET_EXPR
		  || TREE_CODE (args[i].tree_value) == COND_EXPR
		  || TREE_ADDRESSABLE (TREE_TYPE (args[i].tree_value))))
	    copy_to_evaluate_size
	      += int_size_in_bytes (TREE_TYPE (args[i].tree_value));
	}

      if (copy_to_evaluate_size * 2 >= args_size->constant
	  && args_size->constant > 0)
	must_preallocate = 1;
    }
  return must_preallocate;
}

/* If we preallocated stack space, compute the address of each argument
   and store it into the ARGS array.

   We need not ensure it is a valid memory address here; it will be
   validized when it is used.

   ARGBLOCK is an rtx for the address of the outgoing arguments.  */

static void
compute_argument_addresses (struct arg_data *args, rtx argblock, int num_actuals)
{
  if (argblock)
    {
      rtx arg_reg = argblock;
      int i, arg_offset = 0;

      if (GET_CODE (argblock) == PLUS)
	arg_reg = XEXP (argblock, 0), arg_offset = INTVAL (XEXP (argblock, 1));

      for (i = 0; i < num_actuals; i++)
	{
	  rtx offset = ARGS_SIZE_RTX (args[i].locate.offset);
	  rtx slot_offset = ARGS_SIZE_RTX (args[i].locate.slot_offset);
	  rtx addr;
	  unsigned int align, boundary;
	  unsigned int units_on_stack = 0;
	  machine_mode partial_mode = VOIDmode;

	  /* Skip this parm if it will not be passed on the stack.  */
	  if (! args[i].pass_on_stack
	      && args[i].reg != 0
	      && args[i].partial == 0)
	    continue;

	  /* Pointer Bounds are never passed on the stack.  */
	  if (POINTER_BOUNDS_P (args[i].tree_value))
	    continue;

	  if (CONST_INT_P (offset))
	    addr = plus_constant (Pmode, arg_reg, INTVAL (offset));
	  else
	    addr = gen_rtx_PLUS (Pmode, arg_reg, offset);

	  addr = plus_constant (Pmode, addr, arg_offset);

	  if (args[i].partial != 0)
	    {
	      /* Only part of the parameter is being passed on the stack.
		 Generate a simple memory reference of the correct size.  */
	      units_on_stack = args[i].locate.size.constant;
	      partial_mode = mode_for_size (units_on_stack * BITS_PER_UNIT,
					    MODE_INT, 1);
	      args[i].stack = gen_rtx_MEM (partial_mode, addr);
	      set_mem_size (args[i].stack, units_on_stack);
	    }
	  else
	    {
	      args[i].stack = gen_rtx_MEM (args[i].mode, addr);
	      set_mem_attributes (args[i].stack,
				  TREE_TYPE (args[i].tree_value), 1);
	    }
	  align = BITS_PER_UNIT;
	  boundary = args[i].locate.boundary;
	  if (args[i].locate.where_pad != downward)
	    align = boundary;
	  else if (CONST_INT_P (offset))
	    {
	      align = INTVAL (offset) * BITS_PER_UNIT | boundary;
	      align = align & -align;
	    }
	  set_mem_align (args[i].stack, align);

	  if (CONST_INT_P (slot_offset))
	    addr = plus_constant (Pmode, arg_reg, INTVAL (slot_offset));
	  else
	    addr = gen_rtx_PLUS (Pmode, arg_reg, slot_offset);

	  addr = plus_constant (Pmode, addr, arg_offset);

	  if (args[i].partial != 0)
	    {
	      /* Only part of the parameter is being passed on the stack.
		 Generate a simple memory reference of the correct size.
	       */
	      args[i].stack_slot = gen_rtx_MEM (partial_mode, addr);
	      set_mem_size (args[i].stack_slot, units_on_stack);
	    }
	  else
	    {
	      args[i].stack_slot = gen_rtx_MEM (args[i].mode, addr);
	      set_mem_attributes (args[i].stack_slot,
				  TREE_TYPE (args[i].tree_value), 1);
	    }
	  set_mem_align (args[i].stack_slot, args[i].locate.boundary);

	  /* Function incoming arguments may overlap with sibling call
	     outgoing arguments and we cannot allow reordering of reads
	     from function arguments with stores to outgoing arguments
	     of sibling calls.  */
	  set_mem_alias_set (args[i].stack, 0);
	  set_mem_alias_set (args[i].stack_slot, 0);
	}
    }
}

/* Given a FNDECL and EXP, return an rtx suitable for use as a target address
   in a call instruction.

   FNDECL is the tree node for the target function.  For an indirect call
   FNDECL will be NULL_TREE.

   ADDR is the operand 0 of CALL_EXPR for this call.  */

static rtx
rtx_for_function_call (tree fndecl, tree addr)
{
  rtx funexp;

  /* Get the function to call, in the form of RTL.  */
  if (fndecl)
    {
      if (!TREE_USED (fndecl) && fndecl != current_function_decl)
	TREE_USED (fndecl) = 1;

      /* Get a SYMBOL_REF rtx for the function address.  */
      funexp = XEXP (DECL_RTL (fndecl), 0);
    }
  else
    /* Generate an rtx (probably a pseudo-register) for the address.  */
    {
      push_temp_slots ();
      funexp = expand_normal (addr);
      pop_temp_slots ();	/* FUNEXP can't be BLKmode.  */
    }
  return funexp;
}

/* Internal state for internal_arg_pointer_based_exp and its helpers.  */
static struct
{
  /* Last insn that has been scanned by internal_arg_pointer_based_exp_scan,
     or NULL_RTX if none has been scanned yet.  */
  rtx_insn *scan_start;
  /* Vector indexed by REGNO - FIRST_PSEUDO_REGISTER, recording if a pseudo is
     based on crtl->args.internal_arg_pointer.  The element is NULL_RTX if the
     pseudo isn't based on it, a CONST_INT offset if the pseudo is based on it
     with fixed offset, or PC if this is with variable or unknown offset.  */
  vec<rtx> cache;
} internal_arg_pointer_exp_state;

static rtx internal_arg_pointer_based_exp (const_rtx, bool);

/* Helper function for internal_arg_pointer_based_exp.  Scan insns in
   the tail call sequence, starting with first insn that hasn't been
   scanned yet, and note for each pseudo on the LHS whether it is based
   on crtl->args.internal_arg_pointer or not, and what offset from that
   that pointer it has.  */

static void
internal_arg_pointer_based_exp_scan (void)
{
  rtx_insn *insn, *scan_start = internal_arg_pointer_exp_state.scan_start;

  if (scan_start == NULL_RTX)
    insn = get_insns ();
  else
    insn = NEXT_INSN (scan_start);

  while (insn)
    {
      rtx set = single_set (insn);
      if (set && REG_P (SET_DEST (set)) && !HARD_REGISTER_P (SET_DEST (set)))
	{
	  rtx val = NULL_RTX;
	  unsigned int idx = REGNO (SET_DEST (set)) - FIRST_PSEUDO_REGISTER;
	  /* Punt on pseudos set multiple times.  */
	  if (idx < internal_arg_pointer_exp_state.cache.length ()
	      && (internal_arg_pointer_exp_state.cache[idx]
		  != NULL_RTX))
	    val = pc_rtx;
	  else
	    val = internal_arg_pointer_based_exp (SET_SRC (set), false);
	  if (val != NULL_RTX)
	    {
	      if (idx >= internal_arg_pointer_exp_state.cache.length ())
		internal_arg_pointer_exp_state.cache
		  .safe_grow_cleared (idx + 1);
	      internal_arg_pointer_exp_state.cache[idx] = val;
	    }
	}
      if (NEXT_INSN (insn) == NULL_RTX)
	scan_start = insn;
      insn = NEXT_INSN (insn);
    }

  internal_arg_pointer_exp_state.scan_start = scan_start;
}

/* Compute whether RTL is based on crtl->args.internal_arg_pointer.  Return
   NULL_RTX if RTL isn't based on it, a CONST_INT offset if RTL is based on
   it with fixed offset, or PC if this is with variable or unknown offset.
   TOPLEVEL is true if the function is invoked at the topmost level.  */

static rtx
internal_arg_pointer_based_exp (const_rtx rtl, bool toplevel)
{
  if (CONSTANT_P (rtl))
    return NULL_RTX;

  if (rtl == crtl->args.internal_arg_pointer)
    return const0_rtx;

  if (REG_P (rtl) && HARD_REGISTER_P (rtl))
    return NULL_RTX;

  if (GET_CODE (rtl) == PLUS && CONST_INT_P (XEXP (rtl, 1)))
    {
      rtx val = internal_arg_pointer_based_exp (XEXP (rtl, 0), toplevel);
      if (val == NULL_RTX || val == pc_rtx)
	return val;
      return plus_constant (Pmode, val, INTVAL (XEXP (rtl, 1)));
    }

  /* When called at the topmost level, scan pseudo assignments in between the
     last scanned instruction in the tail call sequence and the latest insn
     in that sequence.  */
  if (toplevel)
    internal_arg_pointer_based_exp_scan ();

  if (REG_P (rtl))
    {
      unsigned int idx = REGNO (rtl) - FIRST_PSEUDO_REGISTER;
      if (idx < internal_arg_pointer_exp_state.cache.length ())
	return internal_arg_pointer_exp_state.cache[idx];

      return NULL_RTX;
    }

  subrtx_iterator::array_type array;
  FOR_EACH_SUBRTX (iter, array, rtl, NONCONST)
    {
      const_rtx x = *iter;
      if (REG_P (x) && internal_arg_pointer_based_exp (x, false) != NULL_RTX)
	return pc_rtx;
      if (MEM_P (x))
	iter.skip_subrtxes ();
    }

  return NULL_RTX;
}

/* Return true if and only if SIZE storage units (usually bytes)
   starting from address ADDR overlap with already clobbered argument
   area.  This function is used to determine if we should give up a
   sibcall.  */

static bool
mem_overlaps_already_clobbered_arg_p (rtx addr, unsigned HOST_WIDE_INT size)
{
  HOST_WIDE_INT i;
  rtx val;

  if (bitmap_empty_p (stored_args_map))
    return false;
  val = internal_arg_pointer_based_exp (addr, true);
  if (val == NULL_RTX)
    return false;
  else if (val == pc_rtx)
    return true;
  else
    i = INTVAL (val);

  if (STACK_GROWS_DOWNWARD)
    i -= crtl->args.pretend_args_size;
  else
    i += crtl->args.pretend_args_size;


  if (ARGS_GROW_DOWNWARD)
    i = -i - size;

  if (size > 0)
    {
      unsigned HOST_WIDE_INT k;

      for (k = 0; k < size; k++)
	if (i + k < SBITMAP_SIZE (stored_args_map)
	    && bitmap_bit_p (stored_args_map, i + k))
	  return true;
    }

  return false;
}

/* Do the register loads required for any wholly-register parms or any
   parms which are passed both on the stack and in a register.  Their
   expressions were already evaluated.

   Mark all register-parms as living through the call, putting these USE
   insns in the CALL_INSN_FUNCTION_USAGE field.

   When IS_SIBCALL, perform the check_sibcall_argument_overlap
   checking, setting *SIBCALL_FAILURE if appropriate.  */

static void
load_register_parameters (struct arg_data *args, int num_actuals,
			  rtx *call_fusage, int flags, int is_sibcall,
			  int *sibcall_failure)
{
  int i, j;

  for (i = 0; i < num_actuals; i++)
    {
      rtx reg = ((flags & ECF_SIBCALL)
		 ? args[i].tail_call_reg : args[i].reg);
      if (reg)
	{
	  int partial = args[i].partial;
	  int nregs;
	  int size = 0;
	  rtx_insn *before_arg = get_last_insn ();
	  /* Set non-negative if we must move a word at a time, even if
	     just one word (e.g, partial == 4 && mode == DFmode).  Set
	     to -1 if we just use a normal move insn.  This value can be
	     zero if the argument is a zero size structure.  */
	  nregs = -1;
	  if (GET_CODE (reg) == PARALLEL)
	    ;
	  else if (partial)
	    {
	      gcc_assert (partial % UNITS_PER_WORD == 0);
	      nregs = partial / UNITS_PER_WORD;
	    }
	  else if (TYPE_MODE (TREE_TYPE (args[i].tree_value)) == BLKmode)
	    {
	      size = int_size_in_bytes (TREE_TYPE (args[i].tree_value));
	      nregs = (size + (UNITS_PER_WORD - 1)) / UNITS_PER_WORD;
	    }
	  else
	    size = GET_MODE_SIZE (args[i].mode);

	  /* Handle calls that pass values in multiple non-contiguous
	     locations.  The Irix 6 ABI has examples of this.  */

	  if (GET_CODE (reg) == PARALLEL)
	    emit_group_move (reg, args[i].parallel_value);

	  /* If simple case, just do move.  If normal partial, store_one_arg
	     has already loaded the register for us.  In all other cases,
	     load the register(s) from memory.  */

	  else if (nregs == -1)
	    {
	      emit_move_insn (reg, args[i].value);
#ifdef BLOCK_REG_PADDING
	      /* Handle case where we have a value that needs shifting
		 up to the msb.  eg. a QImode value and we're padding
		 upward on a BYTES_BIG_ENDIAN machine.  */
	      if (size < UNITS_PER_WORD
		  && (args[i].locate.where_pad
		      == (BYTES_BIG_ENDIAN ? upward : downward)))
		{
		  rtx x;
		  int shift = (UNITS_PER_WORD - size) * BITS_PER_UNIT;

		  /* Assigning REG here rather than a temp makes CALL_FUSAGE
		     report the whole reg as used.  Strictly speaking, the
		     call only uses SIZE bytes at the msb end, but it doesn't
		     seem worth generating rtl to say that.  */
		  reg = gen_rtx_REG (word_mode, REGNO (reg));
		  x = expand_shift (LSHIFT_EXPR, word_mode, reg, shift, reg, 1);
		  if (x != reg)
		    emit_move_insn (reg, x);
		}
#endif
	    }

	  /* If we have pre-computed the values to put in the registers in
	     the case of non-aligned structures, copy them in now.  */

	  else if (args[i].n_aligned_regs != 0)
	    for (j = 0; j < args[i].n_aligned_regs; j++)
	      emit_move_insn (gen_rtx_REG (word_mode, REGNO (reg) + j),
			      args[i].aligned_regs[j]);

	  else if (partial == 0 || args[i].pass_on_stack)
	    {
	      rtx mem = validize_mem (copy_rtx (args[i].value));

	      /* Check for overlap with already clobbered argument area,
	         providing that this has non-zero size.  */
	      if (is_sibcall
		  && size != 0
		  && (mem_overlaps_already_clobbered_arg_p
		      (XEXP (args[i].value, 0), size)))
		*sibcall_failure = 1;

	      if (size % UNITS_PER_WORD == 0
		  || MEM_ALIGN (mem) % BITS_PER_WORD == 0)
		move_block_to_reg (REGNO (reg), mem, nregs, args[i].mode);
	      else
		{
		  if (nregs > 1)
		    move_block_to_reg (REGNO (reg), mem, nregs - 1,
				       args[i].mode);
		  rtx dest = gen_rtx_REG (word_mode, REGNO (reg) + nregs - 1);
		  unsigned int bitoff = (nregs - 1) * BITS_PER_WORD;
		  unsigned int bitsize = size * BITS_PER_UNIT - bitoff;
		  rtx x = extract_bit_field (mem, bitsize, bitoff, 1, dest,
					     word_mode, word_mode, false);
		  if (BYTES_BIG_ENDIAN)
		    x = expand_shift (LSHIFT_EXPR, word_mode, x,
				      BITS_PER_WORD - bitsize, dest, 1);
		  if (x != dest)
		    emit_move_insn (dest, x);
		}

	      /* Handle a BLKmode that needs shifting.  */
	      if (nregs == 1 && size < UNITS_PER_WORD
#ifdef BLOCK_REG_PADDING
		  && args[i].locate.where_pad == downward
#else
		  && BYTES_BIG_ENDIAN
#endif
		  )
		{
		  rtx dest = gen_rtx_REG (word_mode, REGNO (reg));
		  int shift = (UNITS_PER_WORD - size) * BITS_PER_UNIT;
		  enum tree_code dir = (BYTES_BIG_ENDIAN
					? RSHIFT_EXPR : LSHIFT_EXPR);
		  rtx x;

		  x = expand_shift (dir, word_mode, dest, shift, dest, 1);
		  if (x != dest)
		    emit_move_insn (dest, x);
		}
	    }

	  /* When a parameter is a block, and perhaps in other cases, it is
	     possible that it did a load from an argument slot that was
	     already clobbered.  */
	  if (is_sibcall
	      && check_sibcall_argument_overlap (before_arg, &args[i], 0))
	    *sibcall_failure = 1;

	  /* Handle calls that pass values in multiple non-contiguous
	     locations.  The Irix 6 ABI has examples of this.  */
	  if (GET_CODE (reg) == PARALLEL)
	    use_group_regs (call_fusage, reg);
	  else if (nregs == -1)
	    use_reg_mode (call_fusage, reg,
			  TYPE_MODE (TREE_TYPE (args[i].tree_value)));
	  else if (nregs > 0)
	    use_regs (call_fusage, REGNO (reg), nregs);
	}
    }
}

/* We need to pop PENDING_STACK_ADJUST bytes.  But, if the arguments
   wouldn't fill up an even multiple of PREFERRED_UNIT_STACK_BOUNDARY
   bytes, then we would need to push some additional bytes to pad the
   arguments.  So, we compute an adjust to the stack pointer for an
   amount that will leave the stack under-aligned by UNADJUSTED_ARGS_SIZE
   bytes.  Then, when the arguments are pushed the stack will be perfectly
   aligned.  ARGS_SIZE->CONSTANT is set to the number of bytes that should
   be popped after the call.  Returns the adjustment.  */

static int
combine_pending_stack_adjustment_and_call (int unadjusted_args_size,
					   struct args_size *args_size,
					   unsigned int preferred_unit_stack_boundary)
{
  /* The number of bytes to pop so that the stack will be
     under-aligned by UNADJUSTED_ARGS_SIZE bytes.  */
  HOST_WIDE_INT adjustment;
  /* The alignment of the stack after the arguments are pushed, if we
     just pushed the arguments without adjust the stack here.  */
  unsigned HOST_WIDE_INT unadjusted_alignment;

  unadjusted_alignment
    = ((stack_pointer_delta + unadjusted_args_size)
       % preferred_unit_stack_boundary);

  /* We want to get rid of as many of the PENDING_STACK_ADJUST bytes
     as possible -- leaving just enough left to cancel out the
     UNADJUSTED_ALIGNMENT.  In other words, we want to ensure that the
     PENDING_STACK_ADJUST is non-negative, and congruent to
     -UNADJUSTED_ALIGNMENT modulo the PREFERRED_UNIT_STACK_BOUNDARY.  */

  /* Begin by trying to pop all the bytes.  */
  unadjusted_alignment
    = (unadjusted_alignment
       - (pending_stack_adjust % preferred_unit_stack_boundary));
  adjustment = pending_stack_adjust;
  /* Push enough additional bytes that the stack will be aligned
     after the arguments are pushed.  */
  if (preferred_unit_stack_boundary > 1)
    {
      if (unadjusted_alignment > 0)
	adjustment -= preferred_unit_stack_boundary - unadjusted_alignment;
      else
	adjustment += unadjusted_alignment;
    }

  /* Now, sets ARGS_SIZE->CONSTANT so that we pop the right number of
     bytes after the call.  The right number is the entire
     PENDING_STACK_ADJUST less our ADJUSTMENT plus the amount required
     by the arguments in the first place.  */
  args_size->constant
    = pending_stack_adjust - adjustment + unadjusted_args_size;

  return adjustment;
}

/* Scan X expression if it does not dereference any argument slots
   we already clobbered by tail call arguments (as noted in stored_args_map
   bitmap).
   Return nonzero if X expression dereferences such argument slots,
   zero otherwise.  */

static int
check_sibcall_argument_overlap_1 (rtx x)
{
  RTX_CODE code;
  int i, j;
  const char *fmt;

  if (x == NULL_RTX)
    return 0;

  code = GET_CODE (x);

  /* We need not check the operands of the CALL expression itself.  */
  if (code == CALL)
    return 0;

  if (code == MEM)
    return mem_overlaps_already_clobbered_arg_p (XEXP (x, 0),
						 GET_MODE_SIZE (GET_MODE (x)));

  /* Scan all subexpressions.  */
  fmt = GET_RTX_FORMAT (code);
  for (i = 0; i < GET_RTX_LENGTH (code); i++, fmt++)
    {
      if (*fmt == 'e')
	{
	  if (check_sibcall_argument_overlap_1 (XEXP (x, i)))
	    return 1;
	}
      else if (*fmt == 'E')
	{
	  for (j = 0; j < XVECLEN (x, i); j++)
	    if (check_sibcall_argument_overlap_1 (XVECEXP (x, i, j)))
	      return 1;
	}
    }
  return 0;
}

/* Scan sequence after INSN if it does not dereference any argument slots
   we already clobbered by tail call arguments (as noted in stored_args_map
   bitmap).  If MARK_STORED_ARGS_MAP, add stack slots for ARG to
   stored_args_map bitmap afterwards (when ARG is a register MARK_STORED_ARGS_MAP
   should be 0).  Return nonzero if sequence after INSN dereferences such argument
   slots, zero otherwise.  */

static int
check_sibcall_argument_overlap (rtx_insn *insn, struct arg_data *arg,
				int mark_stored_args_map)
{
  int low, high;

  if (insn == NULL_RTX)
    insn = get_insns ();
  else
    insn = NEXT_INSN (insn);

  for (; insn; insn = NEXT_INSN (insn))
    if (INSN_P (insn)
	&& check_sibcall_argument_overlap_1 (PATTERN (insn)))
      break;

  if (mark_stored_args_map)
    {
      if (ARGS_GROW_DOWNWARD)
	low = -arg->locate.slot_offset.constant - arg->locate.size.constant;
      else
	low = arg->locate.slot_offset.constant;

      for (high = low + arg->locate.size.constant; low < high; low++)
	bitmap_set_bit (stored_args_map, low);
    }
  return insn != NULL_RTX;
}

/* Given that a function returns a value of mode MODE at the most
   significant end of hard register VALUE, shift VALUE left or right
   as specified by LEFT_P.  Return true if some action was needed.  */

bool
shift_return_value (machine_mode mode, bool left_p, rtx value)
{
  HOST_WIDE_INT shift;

  gcc_assert (REG_P (value) && HARD_REGISTER_P (value));
  shift = GET_MODE_BITSIZE (GET_MODE (value)) - GET_MODE_BITSIZE (mode);
  if (shift == 0)
    return false;

  /* Use ashr rather than lshr for right shifts.  This is for the benefit
     of the MIPS port, which requires SImode values to be sign-extended
     when stored in 64-bit registers.  */
  if (!force_expand_binop (GET_MODE (value), left_p ? ashl_optab : ashr_optab,
			   value, GEN_INT (shift), value, 1, OPTAB_WIDEN))
    gcc_unreachable ();
  return true;
}

/* If X is a likely-spilled register value, copy it to a pseudo
   register and return that register.  Return X otherwise.  */

static rtx
avoid_likely_spilled_reg (rtx x)
{
  rtx new_rtx;

  if (REG_P (x)
      && HARD_REGISTER_P (x)
      && targetm.class_likely_spilled_p (REGNO_REG_CLASS (REGNO (x))))
    {
      /* Make sure that we generate a REG rather than a CONCAT.
	 Moves into CONCATs can need nontrivial instructions,
	 and the whole point of this function is to avoid
	 using the hard register directly in such a situation.  */
      generating_concat_p = 0;
      new_rtx = gen_reg_rtx (GET_MODE (x));
      generating_concat_p = 1;
      emit_move_insn (new_rtx, x);
      return new_rtx;
    }
  return x;
}

/* Generate all the code for a CALL_EXPR exp
   and return an rtx for its value.
   Store the value in TARGET (specified as an rtx) if convenient.
   If the value is stored in TARGET then TARGET is returned.
   If IGNORE is nonzero, then we ignore the value of the function call.  */

rtx
expand_call (tree exp, rtx target, int ignore)
{
  /* Nonzero if we are currently expanding a call.  */
  static int currently_expanding_call = 0;

  /* RTX for the function to be called.  */
  rtx funexp;
  /* Sequence of insns to perform a normal "call".  */
  rtx_insn *normal_call_insns = NULL;
  /* Sequence of insns to perform a tail "call".  */
  rtx_insn *tail_call_insns = NULL;
  /* Data type of the function.  */
  tree funtype;
  tree type_arg_types;
  tree rettype;
  /* Declaration of the function being called,
     or 0 if the function is computed (not known by name).  */
  tree fndecl = 0;
  /* The type of the function being called.  */
  tree fntype;
  bool try_tail_call = CALL_EXPR_TAILCALL (exp);
  int pass;

  /* Register in which non-BLKmode value will be returned,
     or 0 if no value or if value is BLKmode.  */
  rtx valreg;
  /* Register(s) in which bounds are returned.  */
  rtx valbnd = NULL;
  /* Address where we should return a BLKmode value;
     0 if value not BLKmode.  */
  rtx structure_value_addr = 0;
  /* Nonzero if that address is being passed by treating it as
     an extra, implicit first parameter.  Otherwise,
     it is passed by being copied directly into struct_value_rtx.  */
  int structure_value_addr_parm = 0;
  /* Holds the value of implicit argument for the struct value.  */
  tree structure_value_addr_value = NULL_TREE;
  /* Size of aggregate value wanted, or zero if none wanted
     or if we are using the non-reentrant PCC calling convention
     or expecting the value in registers.  */
  HOST_WIDE_INT struct_value_size = 0;
  /* Nonzero if called function returns an aggregate in memory PCC style,
     by returning the address of where to find it.  */
  int pcc_struct_value = 0;
  rtx struct_value = 0;

  /* Number of actual parameters in this call, including struct value addr.  */
  int num_actuals;
  /* Number of named args.  Args after this are anonymous ones
     and they must all go on the stack.  */
  int n_named_args;
  /* Number of complex actual arguments that need to be split.  */
  int num_complex_actuals = 0;

  /* Vector of information about each argument.
     Arguments are numbered in the order they will be pushed,
     not the order they are written.  */
  struct arg_data *args;

  /* Total size in bytes of all the stack-parms scanned so far.  */
  struct args_size args_size;
  struct args_size adjusted_args_size;
  /* Size of arguments before any adjustments (such as rounding).  */
  int unadjusted_args_size;
  /* Data on reg parms scanned so far.  */
  CUMULATIVE_ARGS args_so_far_v;
  cumulative_args_t args_so_far;
  /* Nonzero if a reg parm has been scanned.  */
  int reg_parm_seen;
  /* Nonzero if this is an indirect function call.  */

  /* Nonzero if we must avoid push-insns in the args for this call.
     If stack space is allocated for register parameters, but not by the
     caller, then it is preallocated in the fixed part of the stack frame.
     So the entire argument block must then be preallocated (i.e., we
     ignore PUSH_ROUNDING in that case).  */

  int must_preallocate = !PUSH_ARGS;

  /* Size of the stack reserved for parameter registers.  */
  int reg_parm_stack_space = 0;

  /* Address of space preallocated for stack parms
     (on machines that lack push insns), or 0 if space not preallocated.  */
  rtx argblock = 0;

  /* Mask of ECF_ and ERF_ flags.  */
  int flags = 0;
  int return_flags = 0;
#ifdef REG_PARM_STACK_SPACE
  /* Define the boundary of the register parm stack space that needs to be
     saved, if any.  */
  int low_to_save, high_to_save;
  rtx save_area = 0;		/* Place that it is saved */
#endif

  int initial_highest_arg_in_use = highest_outgoing_arg_in_use;
  char *initial_stack_usage_map = stack_usage_map;
  char *stack_usage_map_buf = NULL;

  int old_stack_allocated;

  /* State variables to track stack modifications.  */
  rtx old_stack_level = 0;
  int old_stack_arg_under_construction = 0;
  int old_pending_adj = 0;
  int old_inhibit_defer_pop = inhibit_defer_pop;

  /* Some stack pointer alterations we make are performed via
     allocate_dynamic_stack_space. This modifies the stack_pointer_delta,
     which we then also need to save/restore along the way.  */
  int old_stack_pointer_delta = 0;

  rtx call_fusage;
  tree addr = CALL_EXPR_FN (exp);
  int i;
  /* The alignment of the stack, in bits.  */
  unsigned HOST_WIDE_INT preferred_stack_boundary;
  /* The alignment of the stack, in bytes.  */
  unsigned HOST_WIDE_INT preferred_unit_stack_boundary;
  /* The static chain value to use for this call.  */
  rtx static_chain_value;

  /* Nonzero if this is a call to a pascal-declared function. */
  bool is_pascal = false /* ### */;
  /* The mode of the value being returned by a pascal-declared function. */
  enum machine_mode pascal_return_mode = VOIDmode;


  /* See if this is "nothrow" function call.  */
  if (TREE_NOTHROW (exp))
    flags |= ECF_NOTHROW;

  /* See if we can find a DECL-node for the actual function, and get the
     function attributes (flags) from the function decl or type node.  */
  fndecl = get_callee_fndecl (exp);
  if (fndecl)
    {
      fntype = TREE_TYPE (fndecl);
      flags |= flags_from_decl_or_type (fndecl);
      return_flags |= decl_return_flags (fndecl);
    }
  else
    {
      fntype = TREE_TYPE (TREE_TYPE (addr));
      flags |= flags_from_decl_or_type (fntype);
    }
  rettype = TREE_TYPE (exp);

  struct_value = targetm.calls.struct_value_rtx (fntype, 0);

#ifdef IS_PASCAL_FUNC
  is_pascal = IS_PASCAL_FUNC(fntype, fndecl);
#endif

  /* Warn if this value is an aggregate type,
     regardless of which calling convention we are using for it.  */
  if (AGGREGATE_TYPE_P (rettype))
    warning (OPT_Waggregate_return, "function call has aggregate value");

  /* If the result of a non looping pure or const function call is
     ignored (or void), and none of its arguments are volatile, we can
     avoid expanding the call and just evaluate the arguments for
     side-effects.  */
  if ((flags & (ECF_CONST | ECF_PURE))
      && (!(flags & ECF_LOOPING_CONST_OR_PURE))
      && (ignore || target == const0_rtx
	  || TYPE_MODE (rettype) == VOIDmode))
    {
      bool volatilep = false;
      tree arg;
      call_expr_arg_iterator iter;

      FOR_EACH_CALL_EXPR_ARG (arg, iter, exp)
	if (TREE_THIS_VOLATILE (arg))
	  {
	    volatilep = true;
	    break;
	  }

      if (! volatilep)
	{
	  FOR_EACH_CALL_EXPR_ARG (arg, iter, exp)
	    expand_expr (arg, const0_rtx, VOIDmode, EXPAND_NORMAL);
	  return const0_rtx;
	}
    }

#ifdef REG_PARM_STACK_SPACE
  reg_parm_stack_space = REG_PARM_STACK_SPACE (!fndecl ? fntype : fndecl);
#endif

  if (! OUTGOING_REG_PARM_STACK_SPACE ((!fndecl ? fntype : TREE_TYPE (fndecl)))
      && reg_parm_stack_space > 0 && PUSH_ARGS)
    must_preallocate = 1;

  /* Set up a place to return a structure.  */

  /* Cater to broken compilers.  */
  if (aggregate_value_p (exp, fntype))
    {
      /* This call returns a big structure.  */
      flags &= ~(ECF_CONST | ECF_PURE | ECF_LOOPING_CONST_OR_PURE);

#ifdef PCC_STATIC_STRUCT_RETURN
      {
	pcc_struct_value = 1;
      }
#else /* not PCC_STATIC_STRUCT_RETURN */
      {
	struct_value_size = int_size_in_bytes (rettype);

	/* Even if it is semantically safe to use the target as the return
	   slot, it may be not sufficiently aligned for the return type.  */
	if (CALL_EXPR_RETURN_SLOT_OPT (exp)
	    && target
	    && MEM_P (target)
	    && !(MEM_ALIGN (target) < TYPE_ALIGN (rettype)
		 && SLOW_UNALIGNED_ACCESS (TYPE_MODE (rettype),
					   MEM_ALIGN (target))))
	  structure_value_addr = XEXP (target, 0);
	else
	  {
	    /* For variable-sized objects, we must be called with a target
	       specified.  If we were to allocate space on the stack here,
	       we would have no way of knowing when to free it.  */
	    rtx d = assign_temp (rettype, 1, 1);
	    structure_value_addr = XEXP (d, 0);
	    target = 0;
	  }
      }
#endif /* not PCC_STATIC_STRUCT_RETURN */
    }

  /* Figure out the amount to which the stack should be aligned.  */
  preferred_stack_boundary = PREFERRED_STACK_BOUNDARY;
  if (fndecl)
    {
      struct cgraph_rtl_info *i = cgraph_node::rtl_info (fndecl);
      /* Without automatic stack alignment, we can't increase preferred
	 stack boundary.  With automatic stack alignment, it is
	 unnecessary since unless we can guarantee that all callers will
	 align the outgoing stack properly, callee has to align its
	 stack anyway.  */
      if (i
	  && i->preferred_incoming_stack_boundary
	  && i->preferred_incoming_stack_boundary < preferred_stack_boundary)
	preferred_stack_boundary = i->preferred_incoming_stack_boundary;
    }

  /* Operand 0 is a pointer-to-function; get the type of the function.  */
  funtype = TREE_TYPE (addr);
  gcc_assert (POINTER_TYPE_P (funtype));
  funtype = TREE_TYPE (funtype);

  /* Count whether there are actual complex arguments that need to be split
     into their real and imaginary parts.  Munge the type_arg_types
     appropriately here as well.  */
  if (targetm.calls.split_complex_arg)
    {
      call_expr_arg_iterator iter;
      tree arg;
      FOR_EACH_CALL_EXPR_ARG (arg, iter, exp)
	{
	  tree type = TREE_TYPE (arg);
	  if (type && TREE_CODE (type) == COMPLEX_TYPE
	      && targetm.calls.split_complex_arg (type))
	    num_complex_actuals++;
	}
      type_arg_types = split_complex_types (TYPE_ARG_TYPES (funtype));
    }
  else
    type_arg_types = TYPE_ARG_TYPES (funtype);

  if (flags & ECF_MAY_BE_ALLOCA)
    cfun->calls_alloca = 1;

  /* If struct_value_rtx is 0, it means pass the address
     as if it were an extra parameter.  Put the argument expression
     in structure_value_addr_value.  */
  if (structure_value_addr && struct_value == 0)
    {
      /* If structure_value_addr is a REG other than
	 virtual_outgoing_args_rtx, we can use always use it.  If it
	 is not a REG, we must always copy it into a register.
	 If it is virtual_outgoing_args_rtx, we must copy it to another
	 register in some cases.  */
      rtx temp = (!REG_P (structure_value_addr)
		  || (ACCUMULATE_OUTGOING_ARGS
		      && stack_arg_under_construction
		      && structure_value_addr == virtual_outgoing_args_rtx)
		  ? copy_addr_to_reg (convert_memory_address
				      (Pmode, structure_value_addr))
		  : structure_value_addr);

      structure_value_addr_value =
	make_tree (build_pointer_type (TREE_TYPE (funtype)), temp);
      structure_value_addr_parm = CALL_WITH_BOUNDS_P (exp) ? 2 : 1;
    }

  /* Count the arguments and set NUM_ACTUALS.  */
  num_actuals =
    call_expr_nargs (exp) + num_complex_actuals + structure_value_addr_parm;

  /* Compute number of named args.
     First, do a raw count of the args for INIT_CUMULATIVE_ARGS.  */

  if (type_arg_types != 0)
    n_named_args
      = (list_length (type_arg_types)
	 /* Count the struct value address, if it is passed as a parm.  */
	 + structure_value_addr_parm);
  else
    /* If we know nothing, treat all args as named.  */
    n_named_args = num_actuals;

  /* Start updating where the next arg would go.

     On some machines (such as the PA) indirect calls have a different
     calling convention than normal calls.  The fourth argument in
     INIT_CUMULATIVE_ARGS tells the backend if this is an indirect call
     or not.  */
  INIT_CUMULATIVE_ARGS (args_so_far_v, funtype, NULL_RTX, fndecl, n_named_args);
  args_so_far = pack_cumulative_args (&args_so_far_v);

  /* Now possibly adjust the number of named args.
     Normally, don't include the last named arg if anonymous args follow.
     We do include the last named arg if
     targetm.calls.strict_argument_naming() returns nonzero.
     (If no anonymous args follow, the result of list_length is actually
     one too large.  This is harmless.)

     If targetm.calls.pretend_outgoing_varargs_named() returns
     nonzero, and targetm.calls.strict_argument_naming() returns zero,
     this machine will be able to place unnamed args that were passed
     in registers into the stack.  So treat all args as named.  This
     allows the insns emitting for a specific argument list to be
     independent of the function declaration.

     If targetm.calls.pretend_outgoing_varargs_named() returns zero,
     we do not have any reliable way to pass unnamed args in
     registers, so we must force them into memory.  */

  if (type_arg_types != 0
      && targetm.calls.strict_argument_naming (args_so_far))
    ;
  else if (type_arg_types != 0
	   && ! targetm.calls.pretend_outgoing_varargs_named (args_so_far))
    /* Don't include the last named arg.  */
    --n_named_args;
  else
    /* Treat all args as named.  */
    n_named_args = num_actuals;

  /* Make a vector to hold all the information about each arg.  */
  args = XALLOCAVEC (struct arg_data, num_actuals);
  memset (args, 0, num_actuals * sizeof (struct arg_data));

  /* Build up entries in the ARGS array, compute the size of the
     arguments into ARGS_SIZE, etc.  */
  initialize_argument_information (num_actuals, args, &args_size,
				   n_named_args, exp,
				   structure_value_addr_value, fndecl, fntype,
				   args_so_far, reg_parm_stack_space,
				   &old_stack_level, &old_pending_adj,
				   &must_preallocate, &flags,
				   &try_tail_call, CALL_FROM_THUNK_P (exp),
                                   is_pascal);

  if (args_size.var)
    must_preallocate = 1;

  /* Now make final decision about preallocating stack space.  */
  must_preallocate = finalize_must_preallocate (must_preallocate,
						num_actuals, args,
						&args_size);

  /* If the structure value address will reference the stack pointer, we
     must stabilize it.  We don't need to do this if we know that we are
     not going to adjust the stack pointer in processing this call.  */

  if (structure_value_addr
      && (reg_mentioned_p (virtual_stack_dynamic_rtx, structure_value_addr)
	  || reg_mentioned_p (virtual_outgoing_args_rtx,
			      structure_value_addr))
      && (args_size.var
	  || (!ACCUMULATE_OUTGOING_ARGS && args_size.constant)))
    structure_value_addr = copy_to_reg (structure_value_addr);

  /* Tail calls can make things harder to debug, and we've traditionally
     pushed these optimizations into -O2.  Don't try if we're already
     expanding a call, as that means we're an argument.  Don't try if
     there's cleanups, as we know there's code to follow the call.  */

  if (currently_expanding_call++ != 0
      || !flag_optimize_sibling_calls
      || args_size.var
      || dbg_cnt (tail_call) == false)
    try_tail_call = 0;

  /*  Rest of purposes for tail call optimizations to fail.  */
  if (!try_tail_call
      || !targetm.have_sibcall_epilogue ()
      /* Doing sibling call optimization needs some work, since
	 structure_value_addr can be allocated on the stack.
	 It does not seem worth the effort since few optimizable
	 sibling calls will return a structure.  */
      || structure_value_addr != NULL_RTX
#ifdef REG_PARM_STACK_SPACE
      /* If outgoing reg parm stack space changes, we can not do sibcall.  */
      || (OUTGOING_REG_PARM_STACK_SPACE (funtype)
	  != OUTGOING_REG_PARM_STACK_SPACE (TREE_TYPE (current_function_decl)))
      || (reg_parm_stack_space != REG_PARM_STACK_SPACE (current_function_decl))
#endif
      /* Check whether the target is able to optimize the call
	 into a sibcall.  */
      || !targetm.function_ok_for_sibcall (fndecl, exp)
      /* Functions that do not return exactly once may not be sibcall
	 optimized.  */
      || (flags & (ECF_RETURNS_TWICE | ECF_NORETURN))
      || TYPE_VOLATILE (TREE_TYPE (TREE_TYPE (addr)))
      /* If the called function is nested in the current one, it might access
	 some of the caller's arguments, but could clobber them beforehand if
	 the argument areas are shared.  */
      || (fndecl && decl_function_context (fndecl) == current_function_decl)
      /* If this function requires more stack slots than the current
	 function, we cannot change it into a sibling call.
	 crtl->args.pretend_args_size is not part of the
	 stack allocated by our caller.  */
      || args_size.constant > (crtl->args.size
			       - crtl->args.pretend_args_size)
      /* If the callee pops its own arguments, then it must pop exactly
	 the same number of arguments as the current function.  */
      || (targetm.calls.return_pops_args (fndecl, funtype, args_size.constant)
	  != targetm.calls.return_pops_args (current_function_decl,
					     TREE_TYPE (current_function_decl),
					     crtl->args.size))
      || !lang_hooks.decls.ok_for_sibcall (fndecl))
    try_tail_call = 0;

  /* Check if caller and callee disagree in promotion of function
     return value.  */
  if (try_tail_call)
    {
      machine_mode caller_mode, caller_promoted_mode;
      machine_mode callee_mode, callee_promoted_mode;
      int caller_unsignedp, callee_unsignedp;
      tree caller_res = DECL_RESULT (current_function_decl);

      caller_unsignedp = TYPE_UNSIGNED (TREE_TYPE (caller_res));
      caller_mode = DECL_MODE (caller_res);
      callee_unsignedp = TYPE_UNSIGNED (TREE_TYPE (funtype));
      callee_mode = TYPE_MODE (TREE_TYPE (funtype));
      caller_promoted_mode
	= promote_function_mode (TREE_TYPE (caller_res), caller_mode,
				 &caller_unsignedp,
				 TREE_TYPE (current_function_decl), 1);
      callee_promoted_mode
	= promote_function_mode (TREE_TYPE (funtype), callee_mode,
				 &callee_unsignedp,
				 funtype, 1);
      if (caller_mode != VOIDmode
	  && (caller_promoted_mode != callee_promoted_mode
	      || ((caller_mode != caller_promoted_mode
		   || callee_mode != callee_promoted_mode)
		  && (caller_unsignedp != callee_unsignedp
		      || GET_MODE_BITSIZE (caller_mode)
			 < GET_MODE_BITSIZE (callee_mode)))))
	try_tail_call = 0;
    }

  /* Ensure current function's preferred stack boundary is at least
     what we need.  Stack alignment may also increase preferred stack
     boundary.  */
  if (crtl->preferred_stack_boundary < preferred_stack_boundary)
    crtl->preferred_stack_boundary = preferred_stack_boundary;
  else
    preferred_stack_boundary = crtl->preferred_stack_boundary;

  preferred_unit_stack_boundary = preferred_stack_boundary / BITS_PER_UNIT;

  /* We want to make two insn chains; one for a sibling call, the other
     for a normal call.  We will select one of the two chains after
     initial RTL generation is complete.  */
  for (pass = try_tail_call ? 0 : 1; pass < 2; pass++)
    {
      int sibcall_failure = 0;
      /* We want to emit any pending stack adjustments before the tail
	 recursion "call".  That way we know any adjustment after the tail
	 recursion call can be ignored if we indeed use the tail
	 call expansion.  */
      saved_pending_stack_adjust save;
      rtx_insn *insns, *before_call, *after_args;
      rtx next_arg_reg;

      if (pass == 0)
	{
	  /* State variables we need to save and restore between
	     iterations.  */
	  save_pending_stack_adjust (&save);
	}
      if (pass)
	flags &= ~ECF_SIBCALL;
      else
	flags |= ECF_SIBCALL;

      /* Other state variables that we must reinitialize each time
	 through the loop (that are not initialized by the loop itself).  */
      argblock = 0;
      call_fusage = 0;

      /* Start a new sequence for the normal call case.

	 From this point on, if the sibling call fails, we want to set
	 sibcall_failure instead of continuing the loop.  */
      start_sequence ();

      /* Don't let pending stack adjusts add up to too much.
	 Also, do all pending adjustments now if there is any chance
	 this might be a call to alloca or if we are expanding a sibling
	 call sequence.
	 Also do the adjustments before a throwing call, otherwise
	 exception handling can fail; PR 19225. */
      if (pending_stack_adjust >= 32
	  || (pending_stack_adjust > 0
	      && (flags & ECF_MAY_BE_ALLOCA))
	  || (pending_stack_adjust > 0
	      && flag_exceptions && !(flags & ECF_NOTHROW))
	  || pass == 0)
	do_pending_stack_adjust ();

      /* Precompute any arguments as needed.  */
      if (pass)
	precompute_arguments (num_actuals, args);

      /* Now we are about to start emitting insns that can be deleted
	 if a libcall is deleted.  */
      if (pass && (flags & ECF_MALLOC))
	start_sequence ();

      if (pass == 0 && crtl->stack_protect_guard)
	stack_protect_epilogue ();

      adjusted_args_size = args_size;
      /* Compute the actual size of the argument block required.  The variable
	 and constant sizes must be combined, the size may have to be rounded,
	 and there may be a minimum required size.  When generating a sibcall
	 pattern, do not round up, since we'll be re-using whatever space our
	 caller provided.  */
      unadjusted_args_size
	= compute_argument_block_size (reg_parm_stack_space,
				       &adjusted_args_size,
				       fndecl, fntype,
				       (pass == 0 ? 0
					: preferred_stack_boundary));

      old_stack_allocated = stack_pointer_delta - pending_stack_adjust;

      /* The argument block when performing a sibling call is the
	 incoming argument block.  */
      if (pass == 0)
	{
	  argblock = crtl->args.internal_arg_pointer;
	  if (STACK_GROWS_DOWNWARD)
	    argblock
	      = plus_constant (Pmode, argblock, crtl->args.pretend_args_size);
	  else
	    argblock
	      = plus_constant (Pmode, argblock, -crtl->args.pretend_args_size);

	  stored_args_map = sbitmap_alloc (args_size.constant);
	  bitmap_clear (stored_args_map);
	}

      /* If we have no actual push instructions, or shouldn't use them,
	 make space for all args right now.  */
      else if (adjusted_args_size.var != 0)
	{
	  if (old_stack_level == 0)
	    {
	      emit_stack_save (SAVE_BLOCK, &old_stack_level);
	      old_stack_pointer_delta = stack_pointer_delta;
	      old_pending_adj = pending_stack_adjust;
	      pending_stack_adjust = 0;
	      /* stack_arg_under_construction says whether a stack arg is
		 being constructed at the old stack level.  Pushing the stack
		 gets a clean outgoing argument block.  */
	      old_stack_arg_under_construction = stack_arg_under_construction;
	      stack_arg_under_construction = 0;
	    }
	  argblock = push_block (ARGS_SIZE_RTX (adjusted_args_size), 0, 0);
	  if (flag_stack_usage_info)
	    current_function_has_unbounded_dynamic_stack_size = 1;
	}
      else
	{
	  /* Note that we must go through the motions of allocating an argument
	     block even if the size is zero because we may be storing args
	     in the area reserved for register arguments, which may be part of
	     the stack frame.  */

	  int needed = adjusted_args_size.constant;

	  /* Store the maximum argument space used.  It will be pushed by
	     the prologue (if ACCUMULATE_OUTGOING_ARGS, or stack overflow
	     checking).  */

	  if (needed > crtl->outgoing_args_size)
	    crtl->outgoing_args_size = needed;

	  if (must_preallocate)
	    {
	      if (ACCUMULATE_OUTGOING_ARGS)
		{
		  /* Since the stack pointer will never be pushed, it is
		     possible for the evaluation of a parm to clobber
		     something we have already written to the stack.
		     Since most function calls on RISC machines do not use
		     the stack, this is uncommon, but must work correctly.

		     Therefore, we save any area of the stack that was already
		     written and that we are using.  Here we set up to do this
		     by making a new stack usage map from the old one.  The
		     actual save will be done by store_one_arg.

		     Another approach might be to try to reorder the argument
		     evaluations to avoid this conflicting stack usage.  */

		  /* Since we will be writing into the entire argument area,
		     the map must be allocated for its entire size, not just
		     the part that is the responsibility of the caller.  */
		  if (! OUTGOING_REG_PARM_STACK_SPACE ((!fndecl ? fntype : TREE_TYPE (fndecl))))
		    needed += reg_parm_stack_space;

		  if (ARGS_GROW_DOWNWARD)
		    highest_outgoing_arg_in_use
		      = MAX (initial_highest_arg_in_use, needed + 1);
		  else
		    highest_outgoing_arg_in_use
		      = MAX (initial_highest_arg_in_use, needed);

		  free (stack_usage_map_buf);
		  stack_usage_map_buf = XNEWVEC (char, highest_outgoing_arg_in_use);
		  stack_usage_map = stack_usage_map_buf;

		  if (initial_highest_arg_in_use)
		    memcpy (stack_usage_map, initial_stack_usage_map,
			    initial_highest_arg_in_use);

		  if (initial_highest_arg_in_use != highest_outgoing_arg_in_use)
		    memset (&stack_usage_map[initial_highest_arg_in_use], 0,
			   (highest_outgoing_arg_in_use
			    - initial_highest_arg_in_use));
		  needed = 0;

		  /* The address of the outgoing argument list must not be
		     copied to a register here, because argblock would be left
		     pointing to the wrong place after the call to
		     allocate_dynamic_stack_space below.  */

		  argblock = virtual_outgoing_args_rtx;
		}
	      else
		{
		  if (inhibit_defer_pop == 0)
		    {
		      /* Try to reuse some or all of the pending_stack_adjust
			 to get this space.  */
		      needed
			= (combine_pending_stack_adjustment_and_call
			   (unadjusted_args_size,
			    &adjusted_args_size,
			    preferred_unit_stack_boundary));

		      /* combine_pending_stack_adjustment_and_call computes
			 an adjustment before the arguments are allocated.
			 Account for them and see whether or not the stack
			 needs to go up or down.  */
		      needed = unadjusted_args_size - needed;

		      if (needed < 0)
			{
			  /* We're releasing stack space.  */
			  /* ??? We can avoid any adjustment at all if we're
			     already aligned.  FIXME.  */
			  pending_stack_adjust = -needed;
			  do_pending_stack_adjust ();
			  needed = 0;
			}
		      else
			/* We need to allocate space.  We'll do that in
			   push_block below.  */
			pending_stack_adjust = 0;
		    }

		  /* Special case this because overhead of `push_block' in
		     this case is non-trivial.  */
		  if (needed == 0)
		    argblock = virtual_outgoing_args_rtx;
		  else
		    {
		      argblock = push_block (GEN_INT (needed), 0, 0);
		      if (ARGS_GROW_DOWNWARD)
			argblock = plus_constant (Pmode, argblock, needed);
		    }

		  /* We only really need to call `copy_to_reg' in the case
		     where push insns are going to be used to pass ARGBLOCK
		     to a function call in ARGS.  In that case, the stack
		     pointer changes value from the allocation point to the
		     call point, and hence the value of
		     VIRTUAL_OUTGOING_ARGS_RTX changes as well.  But might
		     as well always do it.  */
		  argblock = copy_to_reg (argblock);
		}
	    }
	}

      if (ACCUMULATE_OUTGOING_ARGS)
	{
	  /* The save/restore code in store_one_arg handles all
	     cases except one: a constructor call (including a C
	     function returning a BLKmode struct) to initialize
	     an argument.  */
	  if (stack_arg_under_construction)
	    {
	      rtx push_size
		= GEN_INT (adjusted_args_size.constant
			   + (OUTGOING_REG_PARM_STACK_SPACE ((!fndecl ? fntype
			   					      : TREE_TYPE (fndecl))) ? 0
			      : reg_parm_stack_space));
	      if (old_stack_level == 0)
		{
		  emit_stack_save (SAVE_BLOCK, &old_stack_level);
		  old_stack_pointer_delta = stack_pointer_delta;
		  old_pending_adj = pending_stack_adjust;
		  pending_stack_adjust = 0;
		  /* stack_arg_under_construction says whether a stack
		     arg is being constructed at the old stack level.
		     Pushing the stack gets a clean outgoing argument
		     block.  */
		  old_stack_arg_under_construction
		    = stack_arg_under_construction;
		  stack_arg_under_construction = 0;
		  /* Make a new map for the new argument list.  */
		  free (stack_usage_map_buf);
		  stack_usage_map_buf = XCNEWVEC (char, highest_outgoing_arg_in_use);
		  stack_usage_map = stack_usage_map_buf;
		  highest_outgoing_arg_in_use = 0;
		}
	      /* We can pass TRUE as the 4th argument because we just
		 saved the stack pointer and will restore it right after
		 the call.  */
	      allocate_dynamic_stack_space (push_size, 0,
					    BIGGEST_ALIGNMENT, true);
	    }

	  /* If argument evaluation might modify the stack pointer,
	     copy the address of the argument list to a register.  */
	  for (i = 0; i < num_actuals; i++)
	    if (args[i].pass_on_stack)
	      {
		argblock = copy_addr_to_reg (argblock);
		break;
	      }
	}

      compute_argument_addresses (args, argblock, num_actuals);

      /* Stack is properly aligned, pops can't safely be deferred during
	 the evaluation of the arguments.  */
      NO_DEFER_POP;

      /* Precompute all register parameters.  It isn't safe to compute
	 anything once we have started filling any specific hard regs.
	 TLS symbols sometimes need a call to resolve.  Precompute
	 register parameters before any stack pointer manipulation
	 to avoid unaligned stack in the called function.  */
      precompute_register_parameters (num_actuals, args, &reg_parm_seen);

      OK_DEFER_POP;

      /* Perform stack alignment before the first push (the last arg).  */
      if (argblock == 0
          && adjusted_args_size.constant > reg_parm_stack_space
	  && adjusted_args_size.constant != unadjusted_args_size)
	{
	  /* When the stack adjustment is pending, we get better code
	     by combining the adjustments.  */
	  if (pending_stack_adjust
	      && ! inhibit_defer_pop)
	    {
	      pending_stack_adjust
		= (combine_pending_stack_adjustment_and_call
		   (unadjusted_args_size,
		    &adjusted_args_size,
		    preferred_unit_stack_boundary));
	      do_pending_stack_adjust ();
	    }
	  else if (argblock == 0)
	    anti_adjust_stack (GEN_INT (adjusted_args_size.constant
					- unadjusted_args_size));
	}
      /* Now that the stack is properly aligned, pops can't safely
	 be deferred during the evaluation of the arguments.  */
      NO_DEFER_POP;

      /* Record the maximum pushed stack space size.  We need to delay
	 doing it this far to take into account the optimization done
	 by combine_pending_stack_adjustment_and_call.  */
      if (flag_stack_usage_info
	  && !ACCUMULATE_OUTGOING_ARGS
	  && pass
	  && adjusted_args_size.var == 0)
	{
	  int pushed = adjusted_args_size.constant + pending_stack_adjust;
	  if (pushed > current_function_pushed_stack_size)
	    current_function_pushed_stack_size = pushed;
	}

      funexp = rtx_for_function_call (fndecl, addr);

      if (CALL_EXPR_STATIC_CHAIN (exp))
	static_chain_value = expand_normal (CALL_EXPR_STATIC_CHAIN (exp));
      else
	static_chain_value = 0;

#ifdef REG_PARM_STACK_SPACE
      /* Save the fixed argument area if it's part of the caller's frame and
	 is clobbered by argument setup for this call.  */
      if (ACCUMULATE_OUTGOING_ARGS && pass)
	save_area = save_fixed_argument_area (reg_parm_stack_space, argblock,
					      &low_to_save, &high_to_save);
#endif

  if (is_pascal)
  { /* ### */
    int modesize;
    

    pascal_return_mode = TYPE_MODE (TREE_TYPE (funtype));
    modesize = GET_MODE_SIZE (pascal_return_mode);
#ifdef PUSH_ROUNDING
    modesize = PUSH_ROUNDING (modesize);
#endif
    push_block (GEN_INT (modesize), 0, 0);
    //stack_pointer_delta -= INTVAL (GEN_INT (modesize));
    NO_DEFER_POP;
  }

      /* Now store (and compute if necessary) all non-register parms.
	 These come before register parms, since they can require block-moves,
	 which could clobber the registers used for register parms.
	 Parms which have partial registers are not stored here,
	 but we do preallocate space here if they want that.  */

      for (i = 0; i < num_actuals; i++)
	{
	  /* Delay bounds until all other args are stored.  */
	  if (POINTER_BOUNDS_P (args[i].tree_value))
	    continue;
	  else if (args[i].reg == 0 || args[i].pass_on_stack)
	    {
	      rtx_insn *before_arg = get_last_insn ();

	      /* We don't allow passing huge (> 2^30 B) arguments
	         by value.  It would cause an overflow later on.  */
	      if (adjusted_args_size.constant
		  >= (1 << (HOST_BITS_PER_INT - 2)))
	        {
	          sorry ("passing too large argument on stack");
		  continue;
		}

	      if (store_one_arg (&args[i], argblock, flags,
				 adjusted_args_size.var != 0,
				 reg_parm_stack_space)
		  || (pass == 0
		      && check_sibcall_argument_overlap (before_arg,
							 &args[i], 1)))
		sibcall_failure = 1;
	      }

	  if (args[i].stack)
	    call_fusage
	      = gen_rtx_EXPR_LIST (TYPE_MODE (TREE_TYPE (args[i].tree_value)),
				   gen_rtx_USE (VOIDmode, args[i].stack),
				   call_fusage);
	}

      /* If we have a parm that is passed in registers but not in memory
	 and whose alignment does not permit a direct copy into registers,
	 make a group of pseudos that correspond to each register that we
	 will later fill.  */
      if (STRICT_ALIGNMENT)
	store_unaligned_arguments_into_pseudos (args, num_actuals);

      /* Now store any partially-in-registers parm.
	 This is the last place a block-move can happen.  */
      if (reg_parm_seen)
	for (i = 0; i < num_actuals; i++)
	  if (args[i].partial != 0 && ! args[i].pass_on_stack)
	    {
	      rtx_insn *before_arg = get_last_insn ();

	     /* On targets with weird calling conventions (e.g. PA) it's
		hard to ensure that all cases of argument overlap between
		stack and registers work.  Play it safe and bail out.  */
	      if (ARGS_GROW_DOWNWARD && !STACK_GROWS_DOWNWARD)
		{
		  sibcall_failure = 1;
		  break;
		}

	      if (store_one_arg (&args[i], argblock, flags,
				 adjusted_args_size.var != 0,
				 reg_parm_stack_space)
		  || (pass == 0
		      && check_sibcall_argument_overlap (before_arg,
							 &args[i], 1)))
		sibcall_failure = 1;
	    }

      bool any_regs = false;
      for (i = 0; i < num_actuals; i++)
	if (args[i].reg != NULL_RTX)
	  {
	    any_regs = true;
	    targetm.calls.call_args (args[i].reg, funtype);
	  }
      if (!any_regs)
	targetm.calls.call_args (pc_rtx, funtype);

      /* Figure out the register where the value, if any, will come back.  */
      valreg = 0;
      valbnd = 0;
      if (TYPE_MODE (rettype) != VOIDmode
	  && ! structure_value_addr)
	{
	  if (pcc_struct_value)
	    {
	      valreg = hard_function_value (build_pointer_type (rettype),
					    fndecl, NULL, (pass == 0));
	      if (CALL_WITH_BOUNDS_P (exp))
		valbnd = targetm.calls.
		  chkp_function_value_bounds (build_pointer_type (rettype),
					      fndecl, (pass == 0));
	    }
	  else
	    {
	      valreg = hard_function_value (rettype, fndecl, fntype,
					    (pass == 0));
	      if (CALL_WITH_BOUNDS_P (exp))
		valbnd = targetm.calls.chkp_function_value_bounds (rettype,
								   fndecl,
								   (pass == 0));
	    }

	  /* If VALREG is a PARALLEL whose first member has a zero
	     offset, use that.  This is for targets such as m68k that
	     return the same value in multiple places.  */
	  if (GET_CODE (valreg) == PARALLEL)
	    {
	      rtx elem = XVECEXP (valreg, 0, 0);
	      rtx where = XEXP (elem, 0);
	      rtx offset = XEXP (elem, 1);
	      if (offset == const0_rtx
		  && GET_MODE (where) == GET_MODE (valreg))
		valreg = where;
	    }
	}

      /* Store all bounds not passed in registers.  */
      for (i = 0; i < num_actuals; i++)
	{
	  if (POINTER_BOUNDS_P (args[i].tree_value)
	      && !args[i].reg)
	    store_bounds (&args[i],
			  args[i].pointer_arg == -1
			  ? NULL
			  : &args[args[i].pointer_arg]);
	}

      /* If register arguments require space on the stack and stack space
	 was not preallocated, allocate stack space here for arguments
	 passed in registers.  */
      if (OUTGOING_REG_PARM_STACK_SPACE ((!fndecl ? fntype : TREE_TYPE (fndecl)))
          && !ACCUMULATE_OUTGOING_ARGS
	  && must_preallocate == 0 && reg_parm_stack_space > 0)
	anti_adjust_stack (GEN_INT (reg_parm_stack_space));

      /* Pass the function the address in which to return a
	 structure value.  */
      if (pass != 0 && structure_value_addr && ! structure_value_addr_parm)
	{
	  structure_value_addr
	    = convert_memory_address (Pmode, structure_value_addr);
	  emit_move_insn (struct_value,
			  force_reg (Pmode,
				     force_operand (structure_value_addr,
						    NULL_RTX)));

	  if (REG_P (struct_value))
	    use_reg (&call_fusage, struct_value);
	}

      after_args = get_last_insn ();
      funexp = prepare_call_address (fndecl ? fndecl : fntype, funexp,
				     static_chain_value, &call_fusage,
				     reg_parm_seen, pass == 0);

      load_register_parameters (args, num_actuals, &call_fusage, flags,
				pass == 0, &sibcall_failure);

      /* Save a pointer to the last insn before the call, so that we can
	 later safely search backwards to find the CALL_INSN.  */
      before_call = get_last_insn ();

      /* Set up next argument register.  For sibling calls on machines
	 with register windows this should be the incoming register.  */
      if (pass == 0)
	next_arg_reg = targetm.calls.function_incoming_arg (args_so_far,
							    VOIDmode,
							    void_type_node,
							    true);
      else
	next_arg_reg = targetm.calls.function_arg (args_so_far,
						   VOIDmode, void_type_node,
						   true);

      if (pass == 1 && (return_flags & ERF_RETURNS_ARG))
	{
	  int arg_nr = return_flags & ERF_RETURN_ARG_MASK;
	  arg_nr = num_actuals - arg_nr - 1;
	  if (arg_nr >= 0
	      && arg_nr < num_actuals
	      && args[arg_nr].reg
	      && valreg
	      && REG_P (valreg)
	      && GET_MODE (args[arg_nr].reg) == GET_MODE (valreg))
	  call_fusage
	    = gen_rtx_EXPR_LIST (TYPE_MODE (TREE_TYPE (args[arg_nr].tree_value)),
				 gen_rtx_SET (valreg, args[arg_nr].reg),
				 call_fusage);
	}
      /* All arguments and registers used for the call must be set up by
	 now!  */

      /* Stack must be properly aligned now.  */
      gcc_assert (!pass
		  || !(stack_pointer_delta % preferred_unit_stack_boundary));

      /* Generate the actual call instruction.  */
      emit_call_1 (funexp, exp, fndecl, funtype, unadjusted_args_size,
		   adjusted_args_size.constant, struct_value_size,
		   next_arg_reg, valreg, old_inhibit_defer_pop, call_fusage,
		   flags, args_so_far, is_pascal);

      if (flag_ipa_ra)
	{
	  rtx_call_insn *last;
	  rtx datum = NULL_RTX;
	  if (fndecl != NULL_TREE)
	    {
	      datum = XEXP (DECL_RTL (fndecl), 0);
	      gcc_assert (datum != NULL_RTX
			  && GET_CODE (datum) == SYMBOL_REF);
	    }
	  last = last_call_insn ();
	  add_reg_note (last, REG_CALL_DECL, datum);
	}

      /* If the call setup or the call itself overlaps with anything
	 of the argument setup we probably clobbered our call address.
	 In that case we can't do sibcalls.  */
      if (pass == 0
	  && check_sibcall_argument_overlap (after_args, 0, 0))
	sibcall_failure = 1;

      /* If a non-BLKmode value is returned at the most significant end
	 of a register, shift the register right by the appropriate amount
	 and update VALREG accordingly.  BLKmode values are handled by the
	 group load/store machinery below.  */
      if (!structure_value_addr
	  && !pcc_struct_value
	  && TYPE_MODE (rettype) != VOIDmode
	  && TYPE_MODE (rettype) != BLKmode
	  && REG_P (valreg)
	  && targetm.calls.return_in_msb (rettype))
	{
	  if (shift_return_value (TYPE_MODE (rettype), false, valreg))
	    sibcall_failure = 1;
	  valreg = gen_rtx_REG (TYPE_MODE (rettype), REGNO (valreg));
	}

      if (pass && (flags & ECF_MALLOC))
	{
	  rtx temp = gen_reg_rtx (GET_MODE (valreg));
	  rtx_insn *last, *insns;

	  /* The return value from a malloc-like function is a pointer.  */
	  if (TREE_CODE (rettype) == POINTER_TYPE)
	    mark_reg_pointer (temp, MALLOC_ABI_ALIGNMENT);

	  emit_move_insn (temp, valreg);

	  /* The return value from a malloc-like function can not alias
	     anything else.  */
	  last = get_last_insn ();
	  add_reg_note (last, REG_NOALIAS, temp);

	  /* Write out the sequence.  */
	  insns = get_insns ();
	  end_sequence ();
	  emit_insn (insns);
	  valreg = temp;
	}

      /* For calls to `setjmp', etc., inform
	 function.c:setjmp_warnings that it should complain if
	 nonvolatile values are live.  For functions that cannot
	 return, inform flow that control does not fall through.  */

      if ((flags & ECF_NORETURN) || pass == 0)
	{
	  /* The barrier must be emitted
	     immediately after the CALL_INSN.  Some ports emit more
	     than just a CALL_INSN above, so we must search for it here.  */

	  rtx_insn *last = get_last_insn ();
	  while (!CALL_P (last))
	    {
	      last = PREV_INSN (last);
	      /* There was no CALL_INSN?  */
	      gcc_assert (last != before_call);
	    }

	  emit_barrier_after (last);

	  /* Stack adjustments after a noreturn call are dead code.
	     However when NO_DEFER_POP is in effect, we must preserve
	     stack_pointer_delta.  */
	  if (inhibit_defer_pop == 0)
	    {
	      stack_pointer_delta = old_stack_allocated;
	      pending_stack_adjust = 0;
	    }
	}

      /* If value type not void, return an rtx for the value.  */

      if (TYPE_MODE (rettype) == VOIDmode
	  || ignore)
	target = const0_rtx;
      else if (structure_value_addr)
	{
	  if (target == 0 || !MEM_P (target))
	    {
	      target
		= gen_rtx_MEM (TYPE_MODE (rettype),
			       memory_address (TYPE_MODE (rettype),
					       structure_value_addr));
	      set_mem_attributes (target, rettype, 1);
	    }
	}
      else if (pcc_struct_value)
	{
	  /* This is the special C++ case where we need to
	     know what the true target was.  We take care to
	     never use this value more than once in one expression.  */
	  target = gen_rtx_MEM (TYPE_MODE (rettype),
				copy_to_reg (valreg));
	  set_mem_attributes (target, rettype, 1);
	}
      /* Handle calls that return values in multiple non-contiguous locations.
	 The Irix 6 ABI has examples of this.  */
      else if (GET_CODE (valreg) == PARALLEL)
	{
	  if (target == 0)
	    target = emit_group_move_into_temps (valreg);
	  else if (rtx_equal_p (target, valreg))
	    ;
	  else if (GET_CODE (target) == PARALLEL)
	    /* Handle the result of a emit_group_move_into_temps
	       call in the previous pass.  */
	    emit_group_move (target, valreg);
	  else
	    emit_group_store (target, valreg, rettype,
			      int_size_in_bytes (rettype));
	}
      else if (target
	       && GET_MODE (target) == TYPE_MODE (rettype)
	       && GET_MODE (target) == GET_MODE (valreg))
	{
	  bool may_overlap = false;

	  /* We have to copy a return value in a CLASS_LIKELY_SPILLED hard
	     reg to a plain register.  */
	  if (!REG_P (target) || HARD_REGISTER_P (target))
	    valreg = avoid_likely_spilled_reg (valreg);

	  /* If TARGET is a MEM in the argument area, and we have
	     saved part of the argument area, then we can't store
	     directly into TARGET as it may get overwritten when we
	     restore the argument save area below.  Don't work too
	     hard though and simply force TARGET to a register if it
	     is a MEM; the optimizer is quite likely to sort it out.  */
	  if (ACCUMULATE_OUTGOING_ARGS && pass && MEM_P (target))
	    for (i = 0; i < num_actuals; i++)
	      if (args[i].save_area)
		{
		  may_overlap = true;
		  break;
		}

	  if (may_overlap)
	    target = copy_to_reg (valreg);
	  else
	    {
	      /* TARGET and VALREG cannot be equal at this point
		 because the latter would not have
		 REG_FUNCTION_VALUE_P true, while the former would if
		 it were referring to the same register.

		 If they refer to the same register, this move will be
		 a no-op, except when function inlining is being
		 done.  */
	      emit_move_insn (target, valreg);

	      /* If we are setting a MEM, this code must be executed.
		 Since it is emitted after the call insn, sibcall
		 optimization cannot be performed in that case.  */
	      if (MEM_P (target))
		sibcall_failure = 1;
	    }
	}
      else
	target = copy_to_reg (avoid_likely_spilled_reg (valreg));

      /* If we promoted this return value, make the proper SUBREG.
         TARGET might be const0_rtx here, so be careful.  */
      if (REG_P (target)
	  && TYPE_MODE (rettype) != BLKmode
	  && GET_MODE (target) != TYPE_MODE (rettype))
	{
	  tree type = rettype;
	  int unsignedp = TYPE_UNSIGNED (type);
	  int offset = 0;
	  machine_mode pmode;

	  /* Ensure we promote as expected, and get the new unsignedness.  */
	  pmode = promote_function_mode (type, TYPE_MODE (type), &unsignedp,
					 funtype, 1);
	  gcc_assert (GET_MODE (target) == pmode);

	  if ((WORDS_BIG_ENDIAN || BYTES_BIG_ENDIAN)
	      && (GET_MODE_SIZE (GET_MODE (target))
		  > GET_MODE_SIZE (TYPE_MODE (type))))
	    {
	      offset = GET_MODE_SIZE (GET_MODE (target))
	        - GET_MODE_SIZE (TYPE_MODE (type));
	      if (! BYTES_BIG_ENDIAN)
	        offset = (offset / UNITS_PER_WORD) * UNITS_PER_WORD;
	      else if (! WORDS_BIG_ENDIAN)
	        offset %= UNITS_PER_WORD;
	    }

	  target = gen_rtx_SUBREG (TYPE_MODE (type), target, offset);
	  SUBREG_PROMOTED_VAR_P (target) = 1;
	  SUBREG_PROMOTED_SET (target, unsignedp);
	}

      /* If size of args is variable or this was a constructor call for a stack
	 argument, restore saved stack-pointer value.  */

      if (old_stack_level)
	{
	  rtx_insn *prev = get_last_insn ();

	  emit_stack_restore (SAVE_BLOCK, old_stack_level);
	  stack_pointer_delta = old_stack_pointer_delta;

	  fixup_args_size_notes (prev, get_last_insn (), stack_pointer_delta);

	  pending_stack_adjust = old_pending_adj;
	  old_stack_allocated = stack_pointer_delta - pending_stack_adjust;
	  stack_arg_under_construction = old_stack_arg_under_construction;
	  highest_outgoing_arg_in_use = initial_highest_arg_in_use;
	  stack_usage_map = initial_stack_usage_map;
	  sibcall_failure = 1;
	}
      else if (ACCUMULATE_OUTGOING_ARGS && pass)
	{
#ifdef REG_PARM_STACK_SPACE
	  if (save_area)
	    restore_fixed_argument_area (save_area, argblock,
					 high_to_save, low_to_save);
#endif

	  /* If we saved any argument areas, restore them.  */
	  for (i = 0; i < num_actuals; i++)
	    if (args[i].save_area)
	      {
		machine_mode save_mode = GET_MODE (args[i].save_area);
		rtx stack_area
		  = gen_rtx_MEM (save_mode,
				 memory_address (save_mode,
						 XEXP (args[i].stack_slot, 0)));

		if (save_mode != BLKmode)
		  emit_move_insn (stack_area, args[i].save_area);
		else
		  emit_block_move (stack_area, args[i].save_area,
				   GEN_INT (args[i].locate.size.constant),
				   BLOCK_OP_CALL_PARM);
	      }

	  highest_outgoing_arg_in_use = initial_highest_arg_in_use;
	  stack_usage_map = initial_stack_usage_map;
	}

      /* If this was alloca, record the new stack level.  */
      if (flags & ECF_MAY_BE_ALLOCA)
	record_new_stack_level ();

      /* Free up storage we no longer need.  */
      for (i = 0; i < num_actuals; ++i)
	free (args[i].aligned_regs);

      targetm.calls.end_call_args ();

      insns = get_insns ();
      end_sequence ();

      if (pass == 0)
	{
	  tail_call_insns = insns;

	  /* Restore the pending stack adjustment now that we have
	     finished generating the sibling call sequence.  */

	  restore_pending_stack_adjust (&save);

	  /* Prepare arg structure for next iteration.  */
	  for (i = 0; i < num_actuals; i++)
	    {
	      args[i].value = 0;
	      args[i].aligned_regs = 0;
	      args[i].stack = 0;
	    }

	  sbitmap_free (stored_args_map);
	  internal_arg_pointer_exp_state.scan_start = NULL;
	  internal_arg_pointer_exp_state.cache.release ();
	}
      else
	{
	  normal_call_insns = insns;

	  /* Verify that we've deallocated all the stack we used.  */
	  gcc_assert ((flags & ECF_NORETURN)
		      || (old_stack_allocated
			  == stack_pointer_delta - pending_stack_adjust));
	}

      /* If something prevents making this a sibling call,
	 zero out the sequence.  */
      if (sibcall_failure)
	tail_call_insns = NULL;
      else
	break;
    }

  /* If tail call production succeeded, we need to remove REG_EQUIV notes on
     arguments too, as argument area is now clobbered by the call.  */
  if (tail_call_insns)
    {
      emit_insn (tail_call_insns);
      crtl->tail_call_emit = true;
    }
  else
    emit_insn (normal_call_insns);

  currently_expanding_call--;

  free (stack_usage_map_buf);

  /* Join result with returned bounds so caller may use them if needed.  */
  target = chkp_join_splitted_slot (target, valbnd);

  return target;
}

/* A sibling call sequence invalidates any REG_EQUIV notes made for
   this function's incoming arguments.

   At the start of RTL generation we know the only REG_EQUIV notes
   in the rtl chain are those for incoming arguments, so we can look
   for REG_EQUIV notes between the start of the function and the
   NOTE_INSN_FUNCTION_BEG.

   This is (slight) overkill.  We could keep track of the highest
   argument we clobber and be more selective in removing notes, but it
   does not seem to be worth the effort.  */

void
fixup_tail_calls (void)
{
  rtx_insn *insn;

  for (insn = get_insns (); insn; insn = NEXT_INSN (insn))
    {
      rtx note;

      /* There are never REG_EQUIV notes for the incoming arguments
	 after the NOTE_INSN_FUNCTION_BEG note, so stop if we see it.  */
      if (NOTE_P (insn)
	  && NOTE_KIND (insn) == NOTE_INSN_FUNCTION_BEG)
	break;

      note = find_reg_note (insn, REG_EQUIV, 0);
      if (note)
	remove_note (insn, note);
      note = find_reg_note (insn, REG_EQUIV, 0);
      gcc_assert (!note);
    }
}

/* Traverse a list of TYPES and expand all complex types into their
   components.  */
static tree
split_complex_types (tree types)
{
  tree p;

  /* Before allocating memory, check for the common case of no complex.  */
  for (p = types; p; p = TREE_CHAIN (p))
    {
      tree type = TREE_VALUE (p);
      if (TREE_CODE (type) == COMPLEX_TYPE
	  && targetm.calls.split_complex_arg (type))
	goto found;
    }
  return types;

 found:
  types = copy_list (types);

  for (p = types; p; p = TREE_CHAIN (p))
    {
      tree complex_type = TREE_VALUE (p);

      if (TREE_CODE (complex_type) == COMPLEX_TYPE
	  && targetm.calls.split_complex_arg (complex_type))
	{
	  tree next, imag;

	  /* Rewrite complex type with component type.  */
	  TREE_VALUE (p) = TREE_TYPE (complex_type);
	  next = TREE_CHAIN (p);

	  /* Add another component type for the imaginary part.  */
	  imag = build_tree_list (NULL_TREE, TREE_VALUE (p));
	  TREE_CHAIN (p) = imag;
	  TREE_CHAIN (imag) = next;

	  /* Skip the newly created node.  */
	  p = TREE_CHAIN (p);
	}
    }

  return types;
}

/* Output a library call to function FUN (a SYMBOL_REF rtx).
   The RETVAL parameter specifies whether return value needs to be saved, other
   parameters are documented in the emit_library_call function below.  */

static rtx
emit_library_call_value_1 (int retval, rtx orgfun, rtx value,
			   enum libcall_type fn_type,
			   machine_mode outmode, int nargs, va_list p)
{
  /* Total size in bytes of all the stack-parms scanned so far.  */
  struct args_size args_size;
  /* Size of arguments before any adjustments (such as rounding).  */
  struct args_size original_args_size;
  int argnum;
  rtx fun;
  /* Todo, choose the correct decl type of orgfun. Sadly this information
     isn't present here, so we default to native calling abi here.  */
  tree fndecl ATTRIBUTE_UNUSED = NULL_TREE; /* library calls default to host calling abi ? */
  tree fntype ATTRIBUTE_UNUSED = NULL_TREE; /* library calls default to host calling abi ? */
  int count;
  rtx argblock = 0;
  CUMULATIVE_ARGS args_so_far_v;
  cumulative_args_t args_so_far;
  struct arg
  {
    rtx value;
    machine_mode mode;
    rtx reg;
    int partial;
    struct locate_and_pad_arg_data locate;
    rtx save_area;
  };
  struct arg *argvec;
  int old_inhibit_defer_pop = inhibit_defer_pop;
  rtx call_fusage = 0;
  rtx mem_value = 0;
  rtx valreg;
  int pcc_struct_value = 0;
  int struct_value_size = 0;
  int flags;
  int reg_parm_stack_space = 0;
  int needed;
  rtx_insn *before_call;
  bool have_push_fusage;
  tree tfom;			/* type_for_mode (outmode, 0) */

#ifdef REG_PARM_STACK_SPACE
  /* Define the boundary of the register parm stack space that needs to be
     save, if any.  */
  int low_to_save = 0, high_to_save = 0;
  rtx save_area = 0;            /* Place that it is saved.  */
#endif

  /* Size of the stack reserved for parameter registers.  */
  int initial_highest_arg_in_use = highest_outgoing_arg_in_use;
  char *initial_stack_usage_map = stack_usage_map;
  char *stack_usage_map_buf = NULL;

  rtx struct_value = targetm.calls.struct_value_rtx (0, 0);

#ifdef REG_PARM_STACK_SPACE
  reg_parm_stack_space = REG_PARM_STACK_SPACE ((tree) 0);
#endif

  /* By default, library functions cannot throw.  */
  flags = ECF_NOTHROW;

  switch (fn_type)
    {
    case LCT_NORMAL:
      break;
    case LCT_CONST:
      flags |= ECF_CONST;
      break;
    case LCT_PURE:
      flags |= ECF_PURE;
      break;
    case LCT_NORETURN:
      flags |= ECF_NORETURN;
      break;
    case LCT_THROW:
      flags &= ~ECF_NOTHROW;
      break;
    case LCT_RETURNS_TWICE:
      flags = ECF_RETURNS_TWICE;
      break;
    }
  fun = orgfun;

  /* Ensure current function's preferred stack boundary is at least
     what we need.  */
  if (crtl->preferred_stack_boundary < PREFERRED_STACK_BOUNDARY)
    crtl->preferred_stack_boundary = PREFERRED_STACK_BOUNDARY;

  /* If this kind of value comes back in memory,
     decide where in memory it should come back.  */
  if (outmode != VOIDmode)
    {
      tfom = lang_hooks.types.type_for_mode (outmode, 0);
      if (aggregate_value_p (tfom, 0))
	{
#ifdef PCC_STATIC_STRUCT_RETURN
	  rtx pointer_reg
	    = hard_function_value (build_pointer_type (tfom), 0, 0, 0);
	  mem_value = gen_rtx_MEM (outmode, pointer_reg);
	  pcc_struct_value = 1;
	  if (value == 0)
	    value = gen_reg_rtx (outmode);
#else /* not PCC_STATIC_STRUCT_RETURN */
	  struct_value_size = GET_MODE_SIZE (outmode);
	  if (value != 0 && MEM_P (value))
	    mem_value = value;
	  else
	    mem_value = assign_temp (tfom, 1, 1);
#endif
	  /* This call returns a big structure.  */
	  flags &= ~(ECF_CONST | ECF_PURE | ECF_LOOPING_CONST_OR_PURE);
	}
    }
  else
    tfom = void_type_node;

  /* ??? Unfinished: must pass the memory address as an argument.  */

  /* Copy all the libcall-arguments out of the varargs data
     and into a vector ARGVEC.

     Compute how to pass each argument.  We only support a very small subset
     of the full argument passing conventions to limit complexity here since
     library functions shouldn't have many args.  */

  argvec = XALLOCAVEC (struct arg, nargs + 1);
  memset (argvec, 0, (nargs + 1) * sizeof (struct arg));

#ifdef INIT_CUMULATIVE_LIBCALL_ARGS
  INIT_CUMULATIVE_LIBCALL_ARGS (args_so_far_v, outmode, fun);
#else
  INIT_CUMULATIVE_ARGS (args_so_far_v, NULL_TREE, fun, 0, nargs);
#endif
  args_so_far = pack_cumulative_args (&args_so_far_v);

  args_size.constant = 0;
  args_size.var = 0;

  count = 0;

  push_temp_slots ();

  /* If there's a structure value address to be passed,
     either pass it in the special place, or pass it as an extra argument.  */
  if (mem_value && struct_value == 0 && ! pcc_struct_value)
    {
      rtx addr = XEXP (mem_value, 0);

      nargs++;

      /* Make sure it is a reasonable operand for a move or push insn.  */
      if (!REG_P (addr) && !MEM_P (addr)
	  && !(CONSTANT_P (addr)
	       && targetm.legitimate_constant_p (Pmode, addr)))
	addr = force_operand (addr, NULL_RTX);

      argvec[count].value = addr;
      argvec[count].mode = Pmode;
      argvec[count].partial = 0;

      argvec[count].reg = targetm.calls.function_arg (args_so_far,
						      Pmode, NULL_TREE, true);
      gcc_assert (targetm.calls.arg_partial_bytes (args_so_far, Pmode,
						   NULL_TREE, 1) == 0);

      locate_and_pad_parm (Pmode, NULL_TREE,
#ifdef STACK_PARMS_IN_REG_PARM_AREA
			   1,
#else
			   argvec[count].reg != 0,
#endif
			   reg_parm_stack_space, 0,
			   NULL_TREE, &args_size, &argvec[count].locate);

      if (argvec[count].reg == 0 || argvec[count].partial != 0
	  || reg_parm_stack_space > 0)
	args_size.constant += argvec[count].locate.size.constant;

      targetm.calls.function_arg_advance (args_so_far, Pmode, (tree) 0, true);

      count++;
    }

  for (; count < nargs; count++)
    {
      rtx val = va_arg (p, rtx);
      machine_mode mode = (machine_mode) va_arg (p, int);
      int unsigned_p = 0;

      /* We cannot convert the arg value to the mode the library wants here;
	 must do it earlier where we know the signedness of the arg.  */
      gcc_assert (mode != BLKmode
		  && (GET_MODE (val) == mode || GET_MODE (val) == VOIDmode));

      /* Make sure it is a reasonable operand for a move or push insn.  */
      if (!REG_P (val) && !MEM_P (val)
	  && !(CONSTANT_P (val) && targetm.legitimate_constant_p (mode, val)))
	val = force_operand (val, NULL_RTX);

      if (pass_by_reference (&args_so_far_v, mode, NULL_TREE, 1))
	{
	  rtx slot;
	  int must_copy
	    = !reference_callee_copied (&args_so_far_v, mode, NULL_TREE, 1);

	  /* If this was a CONST function, it is now PURE since it now
	     reads memory.  */
	  if (flags & ECF_CONST)
	    {
	      flags &= ~ECF_CONST;
	      flags |= ECF_PURE;
	    }

	  if (MEM_P (val) && !must_copy)
	    {
	      tree val_expr = MEM_EXPR (val);
	      if (val_expr)
		mark_addressable (val_expr);
	      slot = val;
	    }
	  else
	    {
	      slot = assign_temp (lang_hooks.types.type_for_mode (mode, 0),
				  1, 1);
	      emit_move_insn (slot, val);
	    }

	  call_fusage = gen_rtx_EXPR_LIST (VOIDmode,
					   gen_rtx_USE (VOIDmode, slot),
					   call_fusage);
	  if (must_copy)
	    call_fusage = gen_rtx_EXPR_LIST (VOIDmode,
					     gen_rtx_CLOBBER (VOIDmode,
							      slot),
					     call_fusage);

	  mode = Pmode;
	  val = force_operand (XEXP (slot, 0), NULL_RTX);
	}

      mode = promote_function_mode (NULL_TREE, mode, &unsigned_p, NULL_TREE, 0);
      argvec[count].mode = mode;
      argvec[count].value = convert_modes (mode, GET_MODE (val), val, unsigned_p);
      argvec[count].reg = targetm.calls.function_arg (args_so_far, mode,
						      NULL_TREE, true);

      argvec[count].partial
	= targetm.calls.arg_partial_bytes (args_so_far, mode, NULL_TREE, 1);

      if (argvec[count].reg == 0
	  || argvec[count].partial != 0
	  || reg_parm_stack_space > 0)
	{
	  locate_and_pad_parm (mode, NULL_TREE,
#ifdef STACK_PARMS_IN_REG_PARM_AREA
			       1,
#else
			       argvec[count].reg != 0,
#endif
			       reg_parm_stack_space, argvec[count].partial,
			       NULL_TREE, &args_size, &argvec[count].locate);
	  args_size.constant += argvec[count].locate.size.constant;
	  gcc_assert (!argvec[count].locate.size.var);
	}
#ifdef BLOCK_REG_PADDING
      else
	/* The argument is passed entirely in registers.  See at which
	   end it should be padded.  */
	argvec[count].locate.where_pad =
	  BLOCK_REG_PADDING (mode, NULL_TREE,
			     GET_MODE_SIZE (mode) <= UNITS_PER_WORD);
#endif

      targetm.calls.function_arg_advance (args_so_far, mode, (tree) 0, true);
    }

  /* If this machine requires an external definition for library
     functions, write one out.  */
  assemble_external_libcall (fun);

  original_args_size = args_size;
  args_size.constant = (((args_size.constant
			  + stack_pointer_delta
			  + STACK_BYTES - 1)
			  / STACK_BYTES
			  * STACK_BYTES)
			 - stack_pointer_delta);

  args_size.constant = MAX (args_size.constant,
			    reg_parm_stack_space);

  if (! OUTGOING_REG_PARM_STACK_SPACE ((!fndecl ? fntype : TREE_TYPE (fndecl))))
    args_size.constant -= reg_parm_stack_space;

  if (args_size.constant > crtl->outgoing_args_size)
    crtl->outgoing_args_size = args_size.constant;

  if (flag_stack_usage_info && !ACCUMULATE_OUTGOING_ARGS)
    {
      int pushed = args_size.constant + pending_stack_adjust;
      if (pushed > current_function_pushed_stack_size)
	current_function_pushed_stack_size = pushed;
    }

  if (ACCUMULATE_OUTGOING_ARGS)
    {
      /* Since the stack pointer will never be pushed, it is possible for
	 the evaluation of a parm to clobber something we have already
	 written to the stack.  Since most function calls on RISC machines
	 do not use the stack, this is uncommon, but must work correctly.

	 Therefore, we save any area of the stack that was already written
	 and that we are using.  Here we set up to do this by making a new
	 stack usage map from the old one.

	 Another approach might be to try to reorder the argument
	 evaluations to avoid this conflicting stack usage.  */

      needed = args_size.constant;

      /* Since we will be writing into the entire argument area, the
	 map must be allocated for its entire size, not just the part that
	 is the responsibility of the caller.  */
      if (! OUTGOING_REG_PARM_STACK_SPACE ((!fndecl ? fntype : TREE_TYPE (fndecl))))
	needed += reg_parm_stack_space;

      if (ARGS_GROW_DOWNWARD)
	highest_outgoing_arg_in_use = MAX (initial_highest_arg_in_use,
					   needed + 1);
      else
	highest_outgoing_arg_in_use = MAX (initial_highest_arg_in_use, needed);

      stack_usage_map_buf = XNEWVEC (char, highest_outgoing_arg_in_use);
      stack_usage_map = stack_usage_map_buf;

      if (initial_highest_arg_in_use)
	memcpy (stack_usage_map, initial_stack_usage_map,
		initial_highest_arg_in_use);

      if (initial_highest_arg_in_use != highest_outgoing_arg_in_use)
	memset (&stack_usage_map[initial_highest_arg_in_use], 0,
	       highest_outgoing_arg_in_use - initial_highest_arg_in_use);
      needed = 0;

      /* We must be careful to use virtual regs before they're instantiated,
	 and real regs afterwards.  Loop optimization, for example, can create
	 new libcalls after we've instantiated the virtual regs, and if we
	 use virtuals anyway, they won't match the rtl patterns.  */

      if (virtuals_instantiated)
	argblock = plus_constant (Pmode, stack_pointer_rtx,
				  STACK_POINTER_OFFSET);
      else
	argblock = virtual_outgoing_args_rtx;
    }
  else
    {
      if (!PUSH_ARGS)
	argblock = push_block (GEN_INT (args_size.constant), 0, 0);
    }

  /* We push args individually in reverse order, perform stack alignment
     before the first push (the last arg).  */
  if (argblock == 0)
    anti_adjust_stack (GEN_INT (args_size.constant
				- original_args_size.constant));

  argnum = nargs - 1;

#ifdef REG_PARM_STACK_SPACE
  if (ACCUMULATE_OUTGOING_ARGS)
    {
      /* The argument list is the property of the called routine and it
	 may clobber it.  If the fixed area has been used for previous
	 parameters, we must save and restore it.  */
      save_area = save_fixed_argument_area (reg_parm_stack_space, argblock,
					    &low_to_save, &high_to_save);
    }
#endif

  /* When expanding a normal call, args are stored in push order,
     which is the reverse of what we have here.  */
  bool any_regs = false;
  for (int i = nargs; i-- > 0; )
    if (argvec[i].reg != NULL_RTX)
      {
	targetm.calls.call_args (argvec[i].reg, NULL_TREE);
	any_regs = true;
      }
  if (!any_regs)
    targetm.calls.call_args (pc_rtx, NULL_TREE);

  /* Push the args that need to be pushed.  */

  have_push_fusage = false;

  /* ARGNUM indexes the ARGVEC array in the order in which the arguments
     are to be pushed.  */
  for (count = 0; count < nargs; count++, argnum--)
    {
      machine_mode mode = argvec[argnum].mode;
      rtx val = argvec[argnum].value;
      rtx reg = argvec[argnum].reg;
      int partial = argvec[argnum].partial;
      unsigned int parm_align = argvec[argnum].locate.boundary;
      int lower_bound = 0, upper_bound = 0, i;

      if (! (reg != 0 && partial == 0))
	{
	  rtx use;

	  if (ACCUMULATE_OUTGOING_ARGS)
	    {
	      /* If this is being stored into a pre-allocated, fixed-size,
		 stack area, save any previous data at that location.  */

	      if (ARGS_GROW_DOWNWARD)
		{
		  /* stack_slot is negative, but we want to index stack_usage_map
		     with positive values.  */
		  upper_bound = -argvec[argnum].locate.slot_offset.constant + 1;
		  lower_bound = upper_bound - argvec[argnum].locate.size.constant;
		}
	      else
		{
		  lower_bound = argvec[argnum].locate.slot_offset.constant;
		  upper_bound = lower_bound + argvec[argnum].locate.size.constant;
		}

	      i = lower_bound;
	      /* Don't worry about things in the fixed argument area;
		 it has already been saved.  */
	      if (i < reg_parm_stack_space)
		i = reg_parm_stack_space;
	      while (i < upper_bound && stack_usage_map[i] == 0)
		i++;

	      if (i < upper_bound)
		{
		  /* We need to make a save area.  */
		  unsigned int size
		    = argvec[argnum].locate.size.constant * BITS_PER_UNIT;
		  machine_mode save_mode
		    = mode_for_size (size, MODE_INT, 1);
		  rtx adr
		    = plus_constant (Pmode, argblock,
				     argvec[argnum].locate.offset.constant);
		  rtx stack_area
		    = gen_rtx_MEM (save_mode, memory_address (save_mode, adr));

		  if (save_mode == BLKmode)
		    {
		      argvec[argnum].save_area
			= assign_stack_temp (BLKmode,
					     argvec[argnum].locate.size.constant
					     );

		      emit_block_move (validize_mem
				         (copy_rtx (argvec[argnum].save_area)),
				       stack_area,
				       GEN_INT (argvec[argnum].locate.size.constant),
				       BLOCK_OP_CALL_PARM);
		    }
		  else
		    {
		      argvec[argnum].save_area = gen_reg_rtx (save_mode);

		      emit_move_insn (argvec[argnum].save_area, stack_area);
		    }
		}
	    }

	  emit_push_insn (val, mode, NULL_TREE, NULL_RTX, parm_align,
			  partial, reg, 0, argblock,
			  GEN_INT (argvec[argnum].locate.offset.constant),
			  reg_parm_stack_space,
			  ARGS_SIZE_RTX (argvec[argnum].locate.alignment_pad), false);

	  /* Now mark the segment we just used.  */
	  if (ACCUMULATE_OUTGOING_ARGS)
	    for (i = lower_bound; i < upper_bound; i++)
	      stack_usage_map[i] = 1;

	  NO_DEFER_POP;

	  /* Indicate argument access so that alias.c knows that these
	     values are live.  */
	  if (argblock)
	    use = plus_constant (Pmode, argblock,
				 argvec[argnum].locate.offset.constant);
	  else if (have_push_fusage)
	    continue;
	  else
	    {
	      /* When arguments are pushed, trying to tell alias.c where
		 exactly this argument is won't work, because the
		 auto-increment causes confusion.  So we merely indicate
		 that we access something with a known mode somewhere on
		 the stack.  */
	      use = gen_rtx_PLUS (Pmode, stack_pointer_rtx,
				  gen_rtx_SCRATCH (Pmode));
	      have_push_fusage = true;
	    }
	  use = gen_rtx_MEM (argvec[argnum].mode, use);
	  use = gen_rtx_USE (VOIDmode, use);
	  call_fusage = gen_rtx_EXPR_LIST (VOIDmode, use, call_fusage);
	}
    }

  argnum = nargs - 1;

  fun = prepare_call_address (NULL, fun, NULL, &call_fusage, 0, 0);

  /* Now load any reg parms into their regs.  */

  /* ARGNUM indexes the ARGVEC array in the order in which the arguments
     are to be pushed.  */
  for (count = 0; count < nargs; count++, argnum--)
    {
      machine_mode mode = argvec[argnum].mode;
      rtx val = argvec[argnum].value;
      rtx reg = argvec[argnum].reg;
      int partial = argvec[argnum].partial;
#ifdef BLOCK_REG_PADDING
      int size = 0;
#endif
      
      /* Handle calls that pass values in multiple non-contiguous
	 locations.  The PA64 has examples of this for library calls.  */
      if (reg != 0 && GET_CODE (reg) == PARALLEL)
	emit_group_load (reg, val, NULL_TREE, GET_MODE_SIZE (mode));
      else if (reg != 0 && partial == 0)
        {
	  emit_move_insn (reg, val);
#ifdef BLOCK_REG_PADDING
	  size = GET_MODE_SIZE (argvec[argnum].mode);

	  /* Copied from load_register_parameters.  */

	  /* Handle case where we have a value that needs shifting
	     up to the msb.  eg. a QImode value and we're padding
	     upward on a BYTES_BIG_ENDIAN machine.  */
	  if (size < UNITS_PER_WORD
	      && (argvec[argnum].locate.where_pad
		  == (BYTES_BIG_ENDIAN ? upward : downward)))
	    {
	      rtx x;
	      int shift = (UNITS_PER_WORD - size) * BITS_PER_UNIT;

	      /* Assigning REG here rather than a temp makes CALL_FUSAGE
		 report the whole reg as used.  Strictly speaking, the
		 call only uses SIZE bytes at the msb end, but it doesn't
		 seem worth generating rtl to say that.  */
	      reg = gen_rtx_REG (word_mode, REGNO (reg));
	      x = expand_shift (LSHIFT_EXPR, word_mode, reg, shift, reg, 1);
	      if (x != reg)
		emit_move_insn (reg, x);
	    }
#endif
	}

      NO_DEFER_POP;
    }

  /* Any regs containing parms remain in use through the call.  */
  for (count = 0; count < nargs; count++)
    {
      rtx reg = argvec[count].reg;
      if (reg != 0 && GET_CODE (reg) == PARALLEL)
	use_group_regs (&call_fusage, reg);
      else if (reg != 0)
        {
	  int partial = argvec[count].partial;
	  if (partial)
	    {
	      int nregs;
              gcc_assert (partial % UNITS_PER_WORD == 0);
	      nregs = partial / UNITS_PER_WORD;
	      use_regs (&call_fusage, REGNO (reg), nregs);
	    }
	  else
	    use_reg (&call_fusage, reg);
	}
    }

  /* Pass the function the address in which to return a structure value.  */
  if (mem_value != 0 && struct_value != 0 && ! pcc_struct_value)
    {
      emit_move_insn (struct_value,
		      force_reg (Pmode,
				 force_operand (XEXP (mem_value, 0),
						NULL_RTX)));
      if (REG_P (struct_value))
	use_reg (&call_fusage, struct_value);
    }

  /* Don't allow popping to be deferred, since then
     cse'ing of library calls could delete a call and leave the pop.  */
  NO_DEFER_POP;
  valreg = (mem_value == 0 && outmode != VOIDmode
	    ? hard_libcall_value (outmode, orgfun) : NULL_RTX);

  /* Stack must be properly aligned now.  */
  gcc_assert (!(stack_pointer_delta
		& (PREFERRED_STACK_BOUNDARY / BITS_PER_UNIT - 1)));

  before_call = get_last_insn ();

  /* We pass the old value of inhibit_defer_pop + 1 to emit_call_1, which
     will set inhibit_defer_pop to that value.  */
  /* The return type is needed to decide how many bytes the function pops.
     Signedness plays no role in that, so for simplicity, we pretend it's
     always signed.  We also assume that the list of arguments passed has
     no impact, so we pretend it is unknown.  */

  emit_call_1 (fun, NULL,
	       get_identifier (XSTR (orgfun, 0)),
	       build_function_type (tfom, NULL_TREE),
	       original_args_size.constant, args_size.constant,
	       struct_value_size,
	       targetm.calls.function_arg (args_so_far,
					   VOIDmode, void_type_node, true),
	       valreg,
	       old_inhibit_defer_pop + 1, call_fusage, flags, args_so_far,
               false /*is_pascal*/);

  if (flag_ipa_ra)
    {
      rtx datum = orgfun;
      gcc_assert (GET_CODE (datum) == SYMBOL_REF);
      rtx_call_insn *last = last_call_insn ();
      add_reg_note (last, REG_CALL_DECL, datum);
    }

  /* Right-shift returned value if necessary.  */
  if (!pcc_struct_value
      && TYPE_MODE (tfom) != BLKmode
      && targetm.calls.return_in_msb (tfom))
    {
      shift_return_value (TYPE_MODE (tfom), false, valreg);
      valreg = gen_rtx_REG (TYPE_MODE (tfom), REGNO (valreg));
    }

  targetm.calls.end_call_args ();

  /* For calls to `setjmp', etc., inform function.c:setjmp_warnings
     that it should complain if nonvolatile values are live.  For
     functions that cannot return, inform flow that control does not
     fall through.  */
  if (flags & ECF_NORETURN)
    {
      /* The barrier note must be emitted
	 immediately after the CALL_INSN.  Some ports emit more than
	 just a CALL_INSN above, so we must search for it here.  */
      rtx_insn *last = get_last_insn ();
      while (!CALL_P (last))
	{
	  last = PREV_INSN (last);
	  /* There was no CALL_INSN?  */
	  gcc_assert (last != before_call);
	}

      emit_barrier_after (last);
    }

  /* Consider that "regular" libcalls, i.e. all of them except for LCT_THROW
     and LCT_RETURNS_TWICE, cannot perform non-local gotos.  */
  if (flags & ECF_NOTHROW)
    {
      rtx_insn *last = get_last_insn ();
      while (!CALL_P (last))
	{
	  last = PREV_INSN (last);
	  /* There was no CALL_INSN?  */
	  gcc_assert (last != before_call);
	}

      make_reg_eh_region_note_nothrow_nononlocal (last);
    }

  /* Now restore inhibit_defer_pop to its actual original value.  */
  OK_DEFER_POP;

  pop_temp_slots ();

  /* Copy the value to the right place.  */
  if (outmode != VOIDmode && retval)
    {
      if (mem_value)
	{
	  if (value == 0)
	    value = mem_value;
	  if (value != mem_value)
	    emit_move_insn (value, mem_value);
	}
      else if (GET_CODE (valreg) == PARALLEL)
	{
	  if (value == 0)
	    value = gen_reg_rtx (outmode);
	  emit_group_store (value, valreg, NULL_TREE, GET_MODE_SIZE (outmode));
	}
      else
	{
	  /* Convert to the proper mode if a promotion has been active.  */
	  if (GET_MODE (valreg) != outmode)
	    {
	      int unsignedp = TYPE_UNSIGNED (tfom);

	      gcc_assert (promote_function_mode (tfom, outmode, &unsignedp,
						 fndecl ? TREE_TYPE (fndecl) : fntype, 1)
			  == GET_MODE (valreg));
	      valreg = convert_modes (outmode, GET_MODE (valreg), valreg, 0);
	    }

	  if (value != 0)
	    emit_move_insn (value, valreg);
	  else
	    value = valreg;
	}
    }

  if (ACCUMULATE_OUTGOING_ARGS)
    {
#ifdef REG_PARM_STACK_SPACE
      if (save_area)
	restore_fixed_argument_area (save_area, argblock,
				     high_to_save, low_to_save);
#endif

      /* If we saved any argument areas, restore them.  */
      for (count = 0; count < nargs; count++)
	if (argvec[count].save_area)
	  {
	    machine_mode save_mode = GET_MODE (argvec[count].save_area);
	    rtx adr = plus_constant (Pmode, argblock,
				     argvec[count].locate.offset.constant);
	    rtx stack_area = gen_rtx_MEM (save_mode,
					  memory_address (save_mode, adr));

	    if (save_mode == BLKmode)
	      emit_block_move (stack_area,
			       validize_mem
			         (copy_rtx (argvec[count].save_area)),
			       GEN_INT (argvec[count].locate.size.constant),
			       BLOCK_OP_CALL_PARM);
	    else
	      emit_move_insn (stack_area, argvec[count].save_area);
	  }

      highest_outgoing_arg_in_use = initial_highest_arg_in_use;
      stack_usage_map = initial_stack_usage_map;
    }

  free (stack_usage_map_buf);

  return value;

}

/* Output a library call to function FUN (a SYMBOL_REF rtx)
   (emitting the queue unless NO_QUEUE is nonzero),
   for a value of mode OUTMODE,
   with NARGS different arguments, passed as alternating rtx values
   and machine_modes to convert them to.

   FN_TYPE should be LCT_NORMAL for `normal' calls, LCT_CONST for
   `const' calls, LCT_PURE for `pure' calls, or other LCT_ value for
   other types of library calls.  */

void
emit_library_call (rtx orgfun, enum libcall_type fn_type,
		   machine_mode outmode, int nargs, ...)
{
  va_list p;

  va_start (p, nargs);
  emit_library_call_value_1 (0, orgfun, NULL_RTX, fn_type, outmode, nargs, p);
  va_end (p);
}

/* Like emit_library_call except that an extra argument, VALUE,
   comes second and says where to store the result.
   (If VALUE is zero, this function chooses a convenient way
   to return the value.

   This function returns an rtx for where the value is to be found.
   If VALUE is nonzero, VALUE is returned.  */

rtx
emit_library_call_value (rtx orgfun, rtx value,
			 enum libcall_type fn_type,
			 machine_mode outmode, int nargs, ...)
{
  rtx result;
  va_list p;

  va_start (p, nargs);
  result = emit_library_call_value_1 (1, orgfun, value, fn_type, outmode,
				      nargs, p);
  va_end (p);

  return result;
}


/* Store pointer bounds argument ARG  into Bounds Table entry
   associated with PARM.  */
static void
store_bounds (struct arg_data *arg, struct arg_data *parm)
{
  rtx slot = NULL, ptr = NULL, addr = NULL;

  /* We may pass bounds not associated with any pointer.  */
  if (!parm)
    {
      gcc_assert (arg->special_slot);
      slot = arg->special_slot;
      ptr = const0_rtx;
    }
  /* Find pointer associated with bounds and where it is
     passed.  */
  else
    {
      if (!parm->reg)
	{
	  gcc_assert (!arg->special_slot);

	  addr = adjust_address (parm->stack, Pmode, arg->pointer_offset);
	}
      else if (REG_P (parm->reg))
	{
	  gcc_assert (arg->special_slot);
	  slot = arg->special_slot;

	  if (MEM_P (parm->value))
	    addr = adjust_address (parm->value, Pmode, arg->pointer_offset);
	  else if (REG_P (parm->value))
	    ptr = gen_rtx_SUBREG (Pmode, parm->value, arg->pointer_offset);
	  else
	    {
	      gcc_assert (!arg->pointer_offset);
	      ptr = parm->value;
	    }
	}
      else
	{
	  gcc_assert (GET_CODE (parm->reg) == PARALLEL);

	  gcc_assert (arg->special_slot);
	  slot = arg->special_slot;

	  if (parm->parallel_value)
	    ptr = chkp_get_value_with_offs (parm->parallel_value,
					    GEN_INT (arg->pointer_offset));
	  else
	    gcc_unreachable ();
	}
    }

  /* Expand bounds.  */
  if (!arg->value)
    arg->value = expand_normal (arg->tree_value);

  targetm.calls.store_bounds_for_arg (ptr, addr, arg->value, slot);
}

/* Store a single argument for a function call
   into the register or memory area where it must be passed.
   *ARG describes the argument value and where to pass it.

   ARGBLOCK is the address of the stack-block for all the arguments,
   or 0 on a machine where arguments are pushed individually.

   MAY_BE_ALLOCA nonzero says this could be a call to `alloca'
   so must be careful about how the stack is used.

   VARIABLE_SIZE nonzero says that this was a variable-sized outgoing
   argument stack.  This is used if ACCUMULATE_OUTGOING_ARGS to indicate
   that we need not worry about saving and restoring the stack.

   FNDECL is the declaration of the function we are calling.

   Return nonzero if this arg should cause sibcall failure,
   zero otherwise.  */

static int
store_one_arg (struct arg_data *arg, rtx argblock, int flags,
	       int variable_size ATTRIBUTE_UNUSED, int reg_parm_stack_space)
{
  tree pval = arg->tree_value;
  rtx reg = 0;
  int partial = 0;
  int used = 0;
  int i, lower_bound = 0, upper_bound = 0;
  int sibcall_failure = 0;

  if (TREE_CODE (pval) == ERROR_MARK)
    return 1;

  /* Push a new temporary level for any temporaries we make for
     this argument.  */
  push_temp_slots ();

  if (ACCUMULATE_OUTGOING_ARGS && !(flags & ECF_SIBCALL))
    {
      /* If this is being stored into a pre-allocated, fixed-size, stack area,
	 save any previous data at that location.  */
      if (argblock && ! variable_size && arg->stack)
	{
	  if (ARGS_GROW_DOWNWARD)
	    {
	      /* stack_slot is negative, but we want to index stack_usage_map
		 with positive values.  */
	      if (GET_CODE (XEXP (arg->stack_slot, 0)) == PLUS)
		upper_bound = -INTVAL (XEXP (XEXP (arg->stack_slot, 0), 1)) + 1;
	      else
		upper_bound = 0;

	      lower_bound = upper_bound - arg->locate.size.constant;
	    }
	  else
	    {
	      if (GET_CODE (XEXP (arg->stack_slot, 0)) == PLUS)
		lower_bound = INTVAL (XEXP (XEXP (arg->stack_slot, 0), 1));
	      else
		lower_bound = 0;

	      upper_bound = lower_bound + arg->locate.size.constant;
	    }

	  i = lower_bound;
	  /* Don't worry about things in the fixed argument area;
	     it has already been saved.  */
	  if (i < reg_parm_stack_space)
	    i = reg_parm_stack_space;
	  while (i < upper_bound && stack_usage_map[i] == 0)
	    i++;

	  if (i < upper_bound)
	    {
	      /* We need to make a save area.  */
	      unsigned int size = arg->locate.size.constant * BITS_PER_UNIT;
	      machine_mode save_mode = mode_for_size (size, MODE_INT, 1);
	      rtx adr = memory_address (save_mode, XEXP (arg->stack_slot, 0));
	      rtx stack_area = gen_rtx_MEM (save_mode, adr);

	      if (save_mode == BLKmode)
		{
		  arg->save_area
		    = assign_temp (TREE_TYPE (arg->tree_value), 1, 1);
		  preserve_temp_slots (arg->save_area);
		  emit_block_move (validize_mem (copy_rtx (arg->save_area)),
				   stack_area,
				   GEN_INT (arg->locate.size.constant),
				   BLOCK_OP_CALL_PARM);
		}
	      else
		{
		  arg->save_area = gen_reg_rtx (save_mode);
		  emit_move_insn (arg->save_area, stack_area);
		}
	    }
	}
    }

  /* If this isn't going to be placed on both the stack and in registers,
     set up the register and number of words.  */
  if (! arg->pass_on_stack)
    {
      if (flags & ECF_SIBCALL)
	reg = arg->tail_call_reg;
      else
	reg = arg->reg;
      partial = arg->partial;
    }

  /* Being passed entirely in a register.  We shouldn't be called in
     this case.  */
  gcc_assert (reg == 0 || partial != 0);

  /* If this arg needs special alignment, don't load the registers
     here.  */
  if (arg->n_aligned_regs != 0)
    reg = 0;

  /* If this is being passed partially in a register, we can't evaluate
     it directly into its stack slot.  Otherwise, we can.  */
  if (arg->value == 0)
    {
      /* stack_arg_under_construction is nonzero if a function argument is
	 being evaluated directly into the outgoing argument list and
	 expand_call must take special action to preserve the argument list
	 if it is called recursively.

	 For scalar function arguments stack_usage_map is sufficient to
	 determine which stack slots must be saved and restored.  Scalar
	 arguments in general have pass_on_stack == 0.

	 If this argument is initialized by a function which takes the
	 address of the argument (a C++ constructor or a C function
	 returning a BLKmode structure), then stack_usage_map is
	 insufficient and expand_call must push the stack around the
	 function call.  Such arguments have pass_on_stack == 1.

	 Note that it is always safe to set stack_arg_under_construction,
	 but this generates suboptimal code if set when not needed.  */

      if (arg->pass_on_stack)
	stack_arg_under_construction++;

      arg->value = expand_expr (pval,
				(partial
				 || TYPE_MODE (TREE_TYPE (pval)) != arg->mode)
				? NULL_RTX : arg->stack,
				VOIDmode, EXPAND_STACK_PARM);

      /* If we are promoting object (or for any other reason) the mode
	 doesn't agree, convert the mode.  */

      if (arg->mode != TYPE_MODE (TREE_TYPE (pval)))
	arg->value = convert_modes (arg->mode, TYPE_MODE (TREE_TYPE (pval)),
				    arg->value, arg->unsignedp);

      if (arg->pass_on_stack)
	stack_arg_under_construction--;
    }

  /* Check for overlap with already clobbered argument area.  */
  if ((flags & ECF_SIBCALL)
      && MEM_P (arg->value)
      && mem_overlaps_already_clobbered_arg_p (XEXP (arg->value, 0),
					       arg->locate.size.constant))
    sibcall_failure = 1;

  /* Don't allow anything left on stack from computation
     of argument to alloca.  */
  if (flags & ECF_MAY_BE_ALLOCA)
    do_pending_stack_adjust ();

  if (arg->value == arg->stack)
    /* If the value is already in the stack slot, we are done.  */
    ;
  else if (arg->mode != BLKmode)
    {
      int size;
      unsigned int parm_align;

      /* Argument is a scalar, not entirely passed in registers.
	 (If part is passed in registers, arg->partial says how much
	 and emit_push_insn will take care of putting it there.)

	 Push it, and if its size is less than the
	 amount of space allocated to it,
	 also bump stack pointer by the additional space.
	 Note that in C the default argument promotions
	 will prevent such mismatches.  */

      size = GET_MODE_SIZE (arg->mode);
      /* Compute how much space the push instruction will push.
	 On many machines, pushing a byte will advance the stack
	 pointer by a halfword.  */
#ifdef PUSH_ROUNDING
      size = PUSH_ROUNDING (size);
#endif
      used = size;

      /* Compute how much space the argument should get:
	 round up to a multiple of the alignment for arguments.  */
      if (none != FUNCTION_ARG_PADDING (arg->mode, TREE_TYPE (pval)))
	used = (((size + PARM_BOUNDARY / BITS_PER_UNIT - 1)
		 / (PARM_BOUNDARY / BITS_PER_UNIT))
		* (PARM_BOUNDARY / BITS_PER_UNIT));

      /* Compute the alignment of the pushed argument.  */
      parm_align = arg->locate.boundary;
      if (FUNCTION_ARG_PADDING (arg->mode, TREE_TYPE (pval)) == downward)
	{
	  int pad = used - size;
	  if (pad)
	    {
	      unsigned int pad_align = (pad & -pad) * BITS_PER_UNIT;
	      parm_align = MIN (parm_align, pad_align);
	    }
	}

      /* This isn't already where we want it on the stack, so put it there.
	 This can either be done with push or copy insns.  */
      if (!emit_push_insn (arg->value, arg->mode, TREE_TYPE (pval), NULL_RTX,
		      parm_align, partial, reg, used - size, argblock,
		      ARGS_SIZE_RTX (arg->locate.offset), reg_parm_stack_space,
		      ARGS_SIZE_RTX (arg->locate.alignment_pad), true))
	sibcall_failure = 1;

      /* Unless this is a partially-in-register argument, the argument is now
	 in the stack.  */
      if (partial == 0)
	arg->value = arg->stack;
    }
  else
    {
      /* BLKmode, at least partly to be pushed.  */

      unsigned int parm_align;
      int excess;
      rtx size_rtx;

      /* Pushing a nonscalar.
	 If part is passed in registers, PARTIAL says how much
	 and emit_push_insn will take care of putting it there.  */

      /* Round its size up to a multiple
	 of the allocation unit for arguments.  */

      if (arg->locate.size.var != 0)
	{
	  excess = 0;
	  size_rtx = ARGS_SIZE_RTX (arg->locate.size);
	}
      else
	{
	  /* PUSH_ROUNDING has no effect on us, because emit_push_insn
	     for BLKmode is careful to avoid it.  */
	  excess = (arg->locate.size.constant
		    - int_size_in_bytes (TREE_TYPE (pval))
		    + partial);
	  size_rtx = expand_expr (size_in_bytes (TREE_TYPE (pval)),
				  NULL_RTX, TYPE_MODE (sizetype),
				  EXPAND_NORMAL);
	}

      parm_align = arg->locate.boundary;

      /* When an argument is padded down, the block is aligned to
	 PARM_BOUNDARY, but the actual argument isn't.  */
      if (FUNCTION_ARG_PADDING (arg->mode, TREE_TYPE (pval)) == downward)
	{
	  if (arg->locate.size.var)
	    parm_align = BITS_PER_UNIT;
	  else if (excess)
	    {
	      unsigned int excess_align = (excess & -excess) * BITS_PER_UNIT;
	      parm_align = MIN (parm_align, excess_align);
	    }
	}

      if ((flags & ECF_SIBCALL) && MEM_P (arg->value))
	{
	  /* emit_push_insn might not work properly if arg->value and
	     argblock + arg->locate.offset areas overlap.  */
	  rtx x = arg->value;
	  int i = 0;

	  if (XEXP (x, 0) == crtl->args.internal_arg_pointer
	      || (GET_CODE (XEXP (x, 0)) == PLUS
		  && XEXP (XEXP (x, 0), 0) ==
		     crtl->args.internal_arg_pointer
		  && CONST_INT_P (XEXP (XEXP (x, 0), 1))))
	    {
	      if (XEXP (x, 0) != crtl->args.internal_arg_pointer)
		i = INTVAL (XEXP (XEXP (x, 0), 1));

	      /* arg.locate doesn't contain the pretend_args_size offset,
		 it's part of argblock.  Ensure we don't count it in I.  */
	      if (STACK_GROWS_DOWNWARD)
		i -= crtl->args.pretend_args_size;
	      else
		i += crtl->args.pretend_args_size;

	      /* expand_call should ensure this.  */
	      gcc_assert (!arg->locate.offset.var
			  && arg->locate.size.var == 0
			  && CONST_INT_P (size_rtx));

	      if (arg->locate.offset.constant > i)
		{
		  if (arg->locate.offset.constant < i + INTVAL (size_rtx))
		    sibcall_failure = 1;
		}
	      else if (arg->locate.offset.constant < i)
		{
		  /* Use arg->locate.size.constant instead of size_rtx
		     because we only care about the part of the argument
		     on the stack.  */
		  if (i < (arg->locate.offset.constant
			   + arg->locate.size.constant))
		    sibcall_failure = 1;
		}
	      else
		{
		  /* Even though they appear to be at the same location,
		     if part of the outgoing argument is in registers,
		     they aren't really at the same location.  Check for
		     this by making sure that the incoming size is the
		     same as the outgoing size.  */
		  if (arg->locate.size.constant != INTVAL (size_rtx))
		    sibcall_failure = 1;
		}
	    }
	}

      emit_push_insn (arg->value, arg->mode, TREE_TYPE (pval), size_rtx,
		      parm_align, partial, reg, excess, argblock,
		      ARGS_SIZE_RTX (arg->locate.offset), reg_parm_stack_space,
		      ARGS_SIZE_RTX (arg->locate.alignment_pad), false);

      /* Unless this is a partially-in-register argument, the argument is now
	 in the stack.

	 ??? Unlike the case above, in which we want the actual
	 address of the data, so that we can load it directly into a
	 register, here we want the address of the stack slot, so that
	 it's properly aligned for word-by-word copying or something
	 like that.  It's not clear that this is always correct.  */
      if (partial == 0)
	arg->value = arg->stack_slot;
    }

  if (arg->reg && GET_CODE (arg->reg) == PARALLEL)
    {
      tree type = TREE_TYPE (arg->tree_value);
      arg->parallel_value
	= emit_group_load_into_temps (arg->reg, arg->value, type,
				      int_size_in_bytes (type));
    }

  /* Mark all slots this store used.  */
  if (ACCUMULATE_OUTGOING_ARGS && !(flags & ECF_SIBCALL)
      && argblock && ! variable_size && arg->stack)
    for (i = lower_bound; i < upper_bound; i++)
      stack_usage_map[i] = 1;

  /* Once we have pushed something, pops can't safely
     be deferred during the rest of the arguments.  */
  NO_DEFER_POP;

  /* Free any temporary slots made in processing this argument.  */
  pop_temp_slots ();

  return sibcall_failure;
}

/* Nonzero if we do not know how to pass TYPE solely in registers.  */

bool
must_pass_in_stack_var_size (machine_mode mode ATTRIBUTE_UNUSED,
			     const_tree type)
{
  if (!type)
    return false;

  /* If the type has variable size...  */
  if (TREE_CODE (TYPE_SIZE (type)) != INTEGER_CST)
    return true;

  /* If the type is marked as addressable (it is required
     to be constructed into the stack)...  */
  if (TREE_ADDRESSABLE (type))
    return true;

  return false;
}

/* Another version of the TARGET_MUST_PASS_IN_STACK hook.  This one
   takes trailing padding of a structure into account.  */
/* ??? Should be able to merge these two by examining BLOCK_REG_PADDING.  */

bool
must_pass_in_stack_var_size_or_pad (machine_mode mode, const_tree type)
{
  if (!type)
    return false;

  /* If the type has variable size...  */
  if (TREE_CODE (TYPE_SIZE (type)) != INTEGER_CST)
    return true;

  /* If the type is marked as addressable (it is required
     to be constructed into the stack)...  */
  if (TREE_ADDRESSABLE (type))
    return true;

  /* If the padding and mode of the type is such that a copy into
     a register would put it into the wrong part of the register.  */
  if (mode == BLKmode
      && int_size_in_bytes (type) % (PARM_BOUNDARY / BITS_PER_UNIT)
      && (FUNCTION_ARG_PADDING (mode, type)
	  == (BYTES_BIG_ENDIAN ? upward : downward)))
    return true;

  return false;
}<|MERGE_RESOLUTION|>--- conflicted
+++ resolved
@@ -22,6 +22,7 @@
 #include "coretypes.h"
 #include "backend.h"
 #include "target.h"
+#include "tm.h"
 #include "rtl.h"
 #include "tree.h"
 #include "gimple.h"
@@ -198,22 +199,20 @@
 	      : memory_address (FUNCTION_MODE, funexp));
   else if (! sibcallp)
     {
-<<<<<<< HEAD
-#ifndef NO_FUNCTION_CSE
-      int is_magic = 0;
-
-      if (fndecl_or_type)
+      if (!NO_FUNCTION_CSE && optimize && ! flag_no_function_cse)
         {
-          tree fntype = TREE_TYPE(fndecl_or_type);
-          if(fntype && lookup_attribute ("raw_inline", TYPE_ATTRIBUTES (fntype)))
-            is_magic = 1;
+          int is_magic = 0;
+
+          if (fndecl_or_type)
+            {
+              tree fntype = TREE_TYPE(fndecl_or_type);
+              if(fntype && lookup_attribute ("raw_inline", TYPE_ATTRIBUTES (fntype)))
+                is_magic = 1;
+            }
+    
+          if (!is_magic)
+	    funexp = force_reg (Pmode, funexp);
         }
-    
-      if (optimize && ! flag_no_function_cse && !is_magic)
-=======
-      if (!NO_FUNCTION_CSE && optimize && ! flag_no_function_cse)
->>>>>>> d4642527
-	funexp = force_reg (Pmode, funexp);
     }
 
   if (static_chain_value != 0
@@ -1311,12 +1310,8 @@
 	  }
 	else
 	  args[j].tree_value = arg;
-<<<<<<< HEAD
 	j += inc;
-=======
-	j--;
 	argpos++;
->>>>>>> d4642527
       }
 
     if (slots)
