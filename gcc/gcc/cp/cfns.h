--- conflicted
+++ resolved
@@ -115,10 +115,6 @@
   return hval + asso_values[(unsigned char)str[len - 1]];
 }
 
-<<<<<<< HEAD
-
-=======
->>>>>>> d4642527
 const char *
 libc_name::libc_name_p (register const char *str, register unsigned int len)
 {
