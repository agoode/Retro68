--- conflicted
+++ resolved
@@ -6558,7 +6558,16 @@
   init_sync_libfuncs (UNITS_PER_WORD);
 }
 
-<<<<<<< HEAD
+/* Implements EPILOGUE_USES.  All registers are live on exit from an
+   interrupt routine.  */
+bool
+m68k_epilogue_uses (int regno ATTRIBUTE_UNUSED)
+{
+  return (reload_completed
+	  && (m68k_get_function_kind (current_function_decl)
+	      == m68k_fk_interrupt_handler));
+}
+
 void
 m68k_write_macsbug_name(FILE *file, const char *name)
 {
@@ -6575,16 +6584,7 @@
 
   ASM_OUTPUT_ASCII(file, name, len);
   fprintf(file, "\t.align 2,0\n\t.short 0\n", len);
-=======
-/* Implements EPILOGUE_USES.  All registers are live on exit from an
-   interrupt routine.  */
-bool
-m68k_epilogue_uses (int regno ATTRIBUTE_UNUSED)
-{
-  return (reload_completed
-	  && (m68k_get_function_kind (current_function_decl)
-	      == m68k_fk_interrupt_handler));
->>>>>>> 449227a0
-}
+}
+
 
 #include "gt-m68k.h"