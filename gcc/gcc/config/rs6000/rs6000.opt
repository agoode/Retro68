--- conflicted
+++ resolved
@@ -601,10 +601,6 @@
 Target Undocumented Var(rs6000_optimize_swaps) Init(1) Save
 Analyze and remove doubleword swaps from VSX computations.
 
-<<<<<<< HEAD
-carbon
-Target RejectNegative
-=======
 mpower9-fusion
 Target Report Mask(P9_FUSION) Var(rs6000_isa_flags)
 Fuse certain operations together for better performance on power9.
@@ -651,5 +647,4 @@
 
 mfloat128-convert
 Target Undocumented Mask(FLOAT128_CVT) Var(rs6000_isa_flags)
-Enable/disable default conversions between __float128 & long double.
->>>>>>> d4642527
+Enable/disable default conversions between __float128 & long double.