/* Subroutines shared by all languages that are variants of C.
   Copyright (C) 1992-2014 Free Software Foundation, Inc.

This file is part of GCC.

GCC is free software; you can redistribute it and/or modify it under
the terms of the GNU General Public License as published by the Free
Software Foundation; either version 3, or (at your option) any later
version.

GCC is distributed in the hope that it will be useful, but WITHOUT ANY
WARRANTY; without even the implied warranty of MERCHANTABILITY or
FITNESS FOR A PARTICULAR PURPOSE.  See the GNU General Public License
for more details.

You should have received a copy of the GNU General Public License
along with GCC; see the file COPYING3.  If not see
<http://www.gnu.org/licenses/>.  */

#include "config.h"
#include "system.h"
#include "coretypes.h"
#include "tm.h"
#include "intl.h"
#include "tree.h"
#include "fold-const.h"
#include "stor-layout.h"
#include "calls.h"
#include "stringpool.h"
#include "attribs.h"
#include "varasm.h"
#include "trans-mem.h"
#include "flags.h"
#include "c-pragma.h"
#include "c-common.h"
#include "c-objc.h"
#include "tm_p.h"
#include "obstack.h"
#include "cpplib.h"
#include "target.h"
#include "common/common-target.h"
#include "langhooks.h"
#include "tree-inline.h"
#include "toplev.h"
#include "diagnostic.h"
#include "tree-iterator.h"
#include "hashtab.h"
#include "opts.h"
#include "cgraph.h"
#include "target-def.h"
#include "gimplify.h"

cpp_reader *parse_in;		/* Declared in c-pragma.h.  */

/* The following symbols are subsumed in the c_global_trees array, and
   listed here individually for documentation purposes.

   INTEGER_TYPE and REAL_TYPE nodes for the standard data types.

	tree short_integer_type_node;
	tree long_integer_type_node;
	tree long_long_integer_type_node;
	tree int128_integer_type_node;

	tree short_unsigned_type_node;
	tree long_unsigned_type_node;
	tree long_long_unsigned_type_node;
	tree int128_unsigned_type_node;

	tree truthvalue_type_node;
	tree truthvalue_false_node;
	tree truthvalue_true_node;

	tree ptrdiff_type_node;

	tree unsigned_char_type_node;
	tree signed_char_type_node;
	tree wchar_type_node;

	tree char16_type_node;
	tree char32_type_node;

	tree float_type_node;
	tree double_type_node;
	tree long_double_type_node;

	tree complex_integer_type_node;
	tree complex_float_type_node;
	tree complex_double_type_node;
	tree complex_long_double_type_node;

	tree dfloat32_type_node;
	tree dfloat64_type_node;
	tree_dfloat128_type_node;

	tree intQI_type_node;
	tree intHI_type_node;
	tree intSI_type_node;
	tree intDI_type_node;
	tree intTI_type_node;

	tree unsigned_intQI_type_node;
	tree unsigned_intHI_type_node;
	tree unsigned_intSI_type_node;
	tree unsigned_intDI_type_node;
	tree unsigned_intTI_type_node;

	tree widest_integer_literal_type_node;
	tree widest_unsigned_literal_type_node;

   Nodes for types `void *' and `const void *'.

	tree ptr_type_node, const_ptr_type_node;

   Nodes for types `char *' and `const char *'.

	tree string_type_node, const_string_type_node;

   Type `char[SOMENUMBER]'.
   Used when an array of char is needed and the size is irrelevant.

	tree char_array_type_node;

   Type `wchar_t[SOMENUMBER]' or something like it.
   Used when a wide string literal is created.

	tree wchar_array_type_node;

   Type `char16_t[SOMENUMBER]' or something like it.
   Used when a UTF-16 string literal is created.

	tree char16_array_type_node;

   Type `char32_t[SOMENUMBER]' or something like it.
   Used when a UTF-32 string literal is created.

	tree char32_array_type_node;

   Type `int ()' -- used for implicit declaration of functions.

	tree default_function_type;

   A VOID_TYPE node, packaged in a TREE_LIST.

	tree void_list_node;

  The lazily created VAR_DECLs for __FUNCTION__, __PRETTY_FUNCTION__,
  and __func__. (C doesn't generate __FUNCTION__ and__PRETTY_FUNCTION__
  VAR_DECLS, but C++ does.)

	tree function_name_decl_node;
	tree pretty_function_name_decl_node;
	tree c99_function_name_decl_node;

  Stack of nested function name VAR_DECLs.

	tree saved_function_name_decls;

*/

tree c_global_trees[CTI_MAX];

/* Switches common to the C front ends.  */

/* Nonzero means don't output line number information.  */

char flag_no_line_commands;

/* Nonzero causes -E output not to be done, but directives such as
   #define that have side effects are still obeyed.  */

char flag_no_output;

/* Nonzero means dump macros in some fashion.  */

char flag_dump_macros;

/* Nonzero means pass #include lines through to the output.  */

char flag_dump_includes;

/* Nonzero means process PCH files while preprocessing.  */

bool flag_pch_preprocess;

/* The file name to which we should write a precompiled header, or
   NULL if no header will be written in this compile.  */

const char *pch_file;

/* Nonzero if an ISO standard was selected.  It rejects macros in the
   user's namespace.  */
int flag_iso;

/* C/ObjC language option variables.  */


/* Nonzero means allow type mismatches in conditional expressions;
   just make their values `void'.  */

int flag_cond_mismatch;

/* Nonzero means enable C89 Amendment 1 features.  */

int flag_isoc94;

/* Nonzero means use the ISO C99 (or C11) dialect of C.  */

int flag_isoc99;

/* Nonzero means use the ISO C11 dialect of C.  */

int flag_isoc11;

/* Nonzero means that we have builtin functions, and main is an int.  */

int flag_hosted = 1;


/* ObjC language option variables.  */


/* Tells the compiler that this is a special run.  Do not perform any
   compiling, instead we are to test some platform dependent features
   and output a C header file with appropriate definitions.  */

int print_struct_values;

/* Tells the compiler what is the constant string class for ObjC.  */

const char *constant_string_class_name;


/* C++ language option variables.  */


/* Nonzero means generate separate instantiation control files and
   juggle them at link time.  */

int flag_use_repository;

/* The C++ dialect being used. C++98 is the default.  */

enum cxx_dialect cxx_dialect = cxx98;

/* Maximum template instantiation depth.  This limit exists to limit the
   time it takes to notice excessively recursive template instantiations.

   The default is lower than the 1024 recommended by the C++0x standard
   because G++ runs out of stack before 1024 with highly recursive template
   argument deduction substitution (g++.dg/cpp0x/enum11.C).  */

int max_tinst_depth = 900;

/* The elements of `ridpointers' are identifier nodes for the reserved
   type names and storage classes.  It is indexed by a RID_... value.  */
tree *ridpointers;

tree (*make_fname_decl) (location_t, tree, int);

/* Nonzero means don't warn about problems that occur when the code is
   executed.  */
int c_inhibit_evaluation_warnings;

/* Whether we are building a boolean conversion inside
   convert_for_assignment, or some other late binary operation.  If
   build_binary_op is called for C (from code shared by C and C++) in
   this case, then the operands have already been folded and the
   result will not be folded again, so C_MAYBE_CONST_EXPR should not
   be generated.  */
bool in_late_binary_op;

/* Whether lexing has been completed, so subsequent preprocessor
   errors should use the compiler's input_location.  */
bool done_lexing = false;

/* Information about how a function name is generated.  */
struct fname_var_t
{
  tree *const decl;	/* pointer to the VAR_DECL.  */
  const unsigned rid;	/* RID number for the identifier.  */
  const int pretty;	/* How pretty is it? */
};

/* The three ways of getting then name of the current function.  */

const struct fname_var_t fname_vars[] =
{
  /* C99 compliant __func__, must be first.  */
  {&c99_function_name_decl_node, RID_C99_FUNCTION_NAME, 0},
  /* GCC __FUNCTION__ compliant.  */
  {&function_name_decl_node, RID_FUNCTION_NAME, 0},
  /* GCC __PRETTY_FUNCTION__ compliant.  */
  {&pretty_function_name_decl_node, RID_PRETTY_FUNCTION_NAME, 1},
  {NULL, 0, 0},
};

/* Global visibility options.  */
struct visibility_flags visibility_options;

static tree c_fully_fold_internal (tree expr, bool, bool *, bool *);
static tree check_case_value (tree);
static bool check_case_bounds (tree, tree, tree *, tree *);

static tree handle_packed_attribute (tree *, tree, tree, int, bool *);
static tree handle_nocommon_attribute (tree *, tree, tree, int, bool *);
static tree handle_common_attribute (tree *, tree, tree, int, bool *);
static tree handle_noreturn_attribute (tree *, tree, tree, int, bool *);
static tree handle_hot_attribute (tree *, tree, tree, int, bool *);
static tree handle_cold_attribute (tree *, tree, tree, int, bool *);
static tree handle_no_sanitize_address_attribute (tree *, tree, tree,
						  int, bool *);
static tree handle_no_address_safety_analysis_attribute (tree *, tree, tree,
							 int, bool *);
static tree handle_no_sanitize_undefined_attribute (tree *, tree, tree, int,
						    bool *);
static tree handle_noinline_attribute (tree *, tree, tree, int, bool *);
static tree handle_noclone_attribute (tree *, tree, tree, int, bool *);
static tree handle_leaf_attribute (tree *, tree, tree, int, bool *);
static tree handle_always_inline_attribute (tree *, tree, tree, int,
					    bool *);
static tree handle_gnu_inline_attribute (tree *, tree, tree, int, bool *);
static tree handle_artificial_attribute (tree *, tree, tree, int, bool *);
static tree handle_flatten_attribute (tree *, tree, tree, int, bool *);
static tree handle_error_attribute (tree *, tree, tree, int, bool *);
static tree handle_used_attribute (tree *, tree, tree, int, bool *);
static tree handle_unused_attribute (tree *, tree, tree, int, bool *);
static tree handle_externally_visible_attribute (tree *, tree, tree, int,
						 bool *);
static tree handle_const_attribute (tree *, tree, tree, int, bool *);
static tree handle_transparent_union_attribute (tree *, tree, tree,
						int, bool *);
static tree handle_constructor_attribute (tree *, tree, tree, int, bool *);
static tree handle_destructor_attribute (tree *, tree, tree, int, bool *);
static tree handle_mode_attribute (tree *, tree, tree, int, bool *);
static tree handle_section_attribute (tree *, tree, tree, int, bool *);
static tree handle_aligned_attribute (tree *, tree, tree, int, bool *);
static tree handle_weak_attribute (tree *, tree, tree, int, bool *) ;
static tree handle_alias_ifunc_attribute (bool, tree *, tree, tree, bool *);
static tree handle_ifunc_attribute (tree *, tree, tree, int, bool *);
static tree handle_alias_attribute (tree *, tree, tree, int, bool *);
static tree handle_weakref_attribute (tree *, tree, tree, int, bool *) ;
static tree handle_visibility_attribute (tree *, tree, tree, int,
					 bool *);
static tree handle_tls_model_attribute (tree *, tree, tree, int,
					bool *);
static tree handle_no_instrument_function_attribute (tree *, tree,
						     tree, int, bool *);
static tree handle_malloc_attribute (tree *, tree, tree, int, bool *);
static tree handle_returns_twice_attribute (tree *, tree, tree, int, bool *);
static tree handle_no_limit_stack_attribute (tree *, tree, tree, int,
					     bool *);
static tree handle_pure_attribute (tree *, tree, tree, int, bool *);
static tree handle_tm_attribute (tree *, tree, tree, int, bool *);
static tree handle_tm_wrap_attribute (tree *, tree, tree, int, bool *);
static tree handle_novops_attribute (tree *, tree, tree, int, bool *);
static tree handle_deprecated_attribute (tree *, tree, tree, int,
					 bool *);
static tree handle_vector_size_attribute (tree *, tree, tree, int,
					  bool *);
static tree handle_nonnull_attribute (tree *, tree, tree, int, bool *);
static tree handle_nothrow_attribute (tree *, tree, tree, int, bool *);
static tree handle_cleanup_attribute (tree *, tree, tree, int, bool *);
static tree handle_warn_unused_result_attribute (tree *, tree, tree, int,
						 bool *);
static tree handle_sentinel_attribute (tree *, tree, tree, int, bool *);
static tree handle_type_generic_attribute (tree *, tree, tree, int, bool *);
static tree handle_alloc_size_attribute (tree *, tree, tree, int, bool *);
static tree handle_alloc_align_attribute (tree *, tree, tree, int, bool *);
static tree handle_assume_aligned_attribute (tree *, tree, tree, int, bool *);
static tree handle_target_attribute (tree *, tree, tree, int, bool *);
static tree handle_optimize_attribute (tree *, tree, tree, int, bool *);
static tree ignore_attribute (tree *, tree, tree, int, bool *);
static tree handle_no_split_stack_attribute (tree *, tree, tree, int, bool *);
static tree handle_fnspec_attribute (tree *, tree, tree, int, bool *);
static tree handle_warn_unused_attribute (tree *, tree, tree, int, bool *);
static tree handle_returns_nonnull_attribute (tree *, tree, tree, int, bool *);
static tree handle_omp_declare_simd_attribute (tree *, tree, tree, int,
					       bool *);
static tree handle_omp_declare_target_attribute (tree *, tree, tree, int,
						 bool *);

static void check_function_nonnull (tree, int, tree *);
static void check_nonnull_arg (void *, tree, unsigned HOST_WIDE_INT);
static bool nonnull_check_p (tree, unsigned HOST_WIDE_INT);
static bool get_nonnull_operand (tree, unsigned HOST_WIDE_INT *);
static int resort_field_decl_cmp (const void *, const void *);

/* Reserved words.  The third field is a mask: keywords are disabled
   if they match the mask.

   Masks for languages:
   C --std=c89: D_C99 | D_CXXONLY | D_OBJC | D_CXX_OBJC
   C --std=c99: D_CXXONLY | D_OBJC
   ObjC is like C except that D_OBJC and D_CXX_OBJC are not set
   C++ --std=c98: D_CONLY | D_CXXOX | D_OBJC
   C++ --std=c0x: D_CONLY | D_OBJC
   ObjC++ is like C++ except that D_OBJC is not set

   If -fno-asm is used, D_ASM is added to the mask.  If
   -fno-gnu-keywords is used, D_EXT is added.  If -fno-asm and C in
   C89 mode, D_EXT89 is added for both -fno-asm and -fno-gnu-keywords.
   In C with -Wc++-compat, we warn if D_CXXWARN is set.

   Note the complication of the D_CXX_OBJC keywords.  These are
   reserved words such as 'class'.  In C++, 'class' is a reserved
   word.  In Objective-C++ it is too.  In Objective-C, it is a
   reserved word too, but only if it follows an '@' sign.
*/
const struct c_common_resword c_common_reswords[] =
{
  { "_Alignas",		RID_ALIGNAS,   D_CONLY },
  { "_Alignof",		RID_ALIGNOF,   D_CONLY },
  { "_Atomic",		RID_ATOMIC,    D_CONLY },
  { "_Bool",		RID_BOOL,      D_CONLY },
  { "_Complex",		RID_COMPLEX,	0 },
  { "_Cilk_spawn",      RID_CILK_SPAWN, 0 },
  { "_Cilk_sync",       RID_CILK_SYNC,  0 },
  { "_Imaginary",	RID_IMAGINARY, D_CONLY },
  { "_Decimal32",       RID_DFLOAT32,  D_CONLY | D_EXT },
  { "_Decimal64",       RID_DFLOAT64,  D_CONLY | D_EXT },
  { "_Decimal128",      RID_DFLOAT128, D_CONLY | D_EXT },
  { "_Fract",           RID_FRACT,     D_CONLY | D_EXT },
  { "_Accum",           RID_ACCUM,     D_CONLY | D_EXT },
  { "_Sat",             RID_SAT,       D_CONLY | D_EXT },
  { "_Static_assert",   RID_STATIC_ASSERT, D_CONLY },
  { "_Noreturn",        RID_NORETURN,  D_CONLY },
  { "_Generic",         RID_GENERIC,   D_CONLY },
  { "_Thread_local",    RID_THREAD,    D_CONLY },
  { "__FUNCTION__",	RID_FUNCTION_NAME, 0 },
  { "__PRETTY_FUNCTION__", RID_PRETTY_FUNCTION_NAME, 0 },
  { "__alignof",	RID_ALIGNOF,	0 },
  { "__alignof__",	RID_ALIGNOF,	0 },
  { "__asm",		RID_ASM,	0 },
  { "__asm__",		RID_ASM,	0 },
  { "__attribute",	RID_ATTRIBUTE,	0 },
  { "__attribute__",	RID_ATTRIBUTE,	0 },
  { "__auto_type",	RID_AUTO_TYPE,	D_CONLY },
  { "__bases",          RID_BASES, D_CXXONLY },
  { "__builtin_choose_expr", RID_CHOOSE_EXPR, D_CONLY },
  { "__builtin_complex", RID_BUILTIN_COMPLEX, D_CONLY },
  { "__builtin_shuffle", RID_BUILTIN_SHUFFLE, 0 },
  { "__builtin_offsetof", RID_OFFSETOF, 0 },
  { "__builtin_types_compatible_p", RID_TYPES_COMPATIBLE_P, D_CONLY },
  { "__builtin_va_arg",	RID_VA_ARG,	0 },
  { "__complex",	RID_COMPLEX,	0 },
  { "__complex__",	RID_COMPLEX,	0 },
  { "__const",		RID_CONST,	0 },
  { "__const__",	RID_CONST,	0 },
  { "__decltype",       RID_DECLTYPE,   D_CXXONLY },
  { "__direct_bases",   RID_DIRECT_BASES, D_CXXONLY },
  { "__extension__",	RID_EXTENSION,	0 },
  { "__func__",		RID_C99_FUNCTION_NAME, 0 },
  { "__has_nothrow_assign", RID_HAS_NOTHROW_ASSIGN, D_CXXONLY },
  { "__has_nothrow_constructor", RID_HAS_NOTHROW_CONSTRUCTOR, D_CXXONLY },
  { "__has_nothrow_copy", RID_HAS_NOTHROW_COPY, D_CXXONLY },
  { "__has_trivial_assign", RID_HAS_TRIVIAL_ASSIGN, D_CXXONLY },
  { "__has_trivial_constructor", RID_HAS_TRIVIAL_CONSTRUCTOR, D_CXXONLY },
  { "__has_trivial_copy", RID_HAS_TRIVIAL_COPY, D_CXXONLY },
  { "__has_trivial_destructor", RID_HAS_TRIVIAL_DESTRUCTOR, D_CXXONLY },
  { "__has_virtual_destructor", RID_HAS_VIRTUAL_DESTRUCTOR, D_CXXONLY },
  { "__imag",		RID_IMAGPART,	0 },
  { "__imag__",		RID_IMAGPART,	0 },
  { "__inline",		RID_INLINE,	0 },
  { "__inline__",	RID_INLINE,	0 },
  { "__int128",		RID_INT128,	0 },
  { "__is_abstract",	RID_IS_ABSTRACT, D_CXXONLY },
  { "__is_base_of",	RID_IS_BASE_OF, D_CXXONLY },
  { "__is_class",	RID_IS_CLASS,	D_CXXONLY },
  { "__is_convertible_to", RID_IS_CONVERTIBLE_TO, D_CXXONLY },
  { "__is_empty",	RID_IS_EMPTY,	D_CXXONLY },
  { "__is_enum",	RID_IS_ENUM,	D_CXXONLY },
  { "__is_final",	RID_IS_FINAL,	D_CXXONLY },
  { "__is_literal_type", RID_IS_LITERAL_TYPE, D_CXXONLY },
  { "__is_pod",		RID_IS_POD,	D_CXXONLY },
  { "__is_polymorphic",	RID_IS_POLYMORPHIC, D_CXXONLY },
  { "__is_standard_layout", RID_IS_STD_LAYOUT, D_CXXONLY },
  { "__is_trivial",     RID_IS_TRIVIAL, D_CXXONLY },
  { "__is_union",	RID_IS_UNION,	D_CXXONLY },
  { "__label__",	RID_LABEL,	0 },
  { "__null",		RID_NULL,	0 },
  { "__real",		RID_REALPART,	0 },
  { "__real__",		RID_REALPART,	0 },
  { "__restrict",	RID_RESTRICT,	0 },
  { "__restrict__",	RID_RESTRICT,	0 },
  { "__signed",		RID_SIGNED,	0 },
  { "__signed__",	RID_SIGNED,	0 },
  { "__thread",		RID_THREAD,	0 },
  { "__transaction_atomic", RID_TRANSACTION_ATOMIC, 0 },
  { "__transaction_relaxed", RID_TRANSACTION_RELAXED, 0 },
  { "__transaction_cancel", RID_TRANSACTION_CANCEL, 0 },
  { "__typeof",		RID_TYPEOF,	0 },
  { "__typeof__",	RID_TYPEOF,	0 },
  { "__underlying_type", RID_UNDERLYING_TYPE, D_CXXONLY },
  { "__volatile",	RID_VOLATILE,	0 },
  { "__volatile__",	RID_VOLATILE,	0 },
  { "alignas",		RID_ALIGNAS,	D_CXXONLY | D_CXX0X | D_CXXWARN },
  { "alignof",		RID_ALIGNOF,	D_CXXONLY | D_CXX0X | D_CXXWARN },
  { "asm",		RID_ASM,	D_ASM },
  { "auto",		RID_AUTO,	0 },
  { "bool",		RID_BOOL,	D_CXXONLY | D_CXXWARN },
  { "break",		RID_BREAK,	0 },
  { "case",		RID_CASE,	0 },
  { "catch",		RID_CATCH,	D_CXX_OBJC | D_CXXWARN },
  { "char",		RID_CHAR,	0 },
  { "char16_t",		RID_CHAR16,	D_CXXONLY | D_CXX0X | D_CXXWARN },
  { "char32_t",		RID_CHAR32,	D_CXXONLY | D_CXX0X | D_CXXWARN },
  { "class",		RID_CLASS,	D_CXX_OBJC | D_CXXWARN },
  { "const",		RID_CONST,	0 },
  { "constexpr",	RID_CONSTEXPR,	D_CXXONLY | D_CXX0X | D_CXXWARN },
  { "const_cast",	RID_CONSTCAST,	D_CXXONLY | D_CXXWARN },
  { "continue",		RID_CONTINUE,	0 },
  { "decltype",         RID_DECLTYPE,   D_CXXONLY | D_CXX0X | D_CXXWARN },
  { "default",		RID_DEFAULT,	0 },
  { "delete",		RID_DELETE,	D_CXXONLY | D_CXXWARN },
  { "do",		RID_DO,		0 },
  { "double",		RID_DOUBLE,	0 },
  { "dynamic_cast",	RID_DYNCAST,	D_CXXONLY | D_CXXWARN },
  { "else",		RID_ELSE,	0 },
  { "enum",		RID_ENUM,	0 },
  { "explicit",		RID_EXPLICIT,	D_CXXONLY | D_CXXWARN },
  { "export",		RID_EXPORT,	D_CXXONLY | D_CXXWARN },
  { "extern",		RID_EXTERN,	0 },
  { "false",		RID_FALSE,	D_CXXONLY | D_CXXWARN },
  { "float",		RID_FLOAT,	0 },
  { "for",		RID_FOR,	0 },
  { "friend",		RID_FRIEND,	D_CXXONLY | D_CXXWARN },
  { "goto",		RID_GOTO,	0 },
  { "if",		RID_IF,		0 },
  { "inline",		RID_INLINE,	D_EXT89 },
  { "int",		RID_INT,	0 },
  { "long",		RID_LONG,	0 },
  { "mutable",		RID_MUTABLE,	D_CXXONLY | D_CXXWARN },
  { "namespace",	RID_NAMESPACE,	D_CXXONLY | D_CXXWARN },
  { "new",		RID_NEW,	D_CXXONLY | D_CXXWARN },
  { "noexcept",		RID_NOEXCEPT,	D_CXXONLY | D_CXX0X | D_CXXWARN },
  { "nullptr",		RID_NULLPTR,	D_CXXONLY | D_CXX0X | D_CXXWARN },
  { "operator",		RID_OPERATOR,	D_CXXONLY | D_CXXWARN },
  { "private",		RID_PRIVATE,	D_CXX_OBJC | D_CXXWARN },
  { "protected",	RID_PROTECTED,	D_CXX_OBJC | D_CXXWARN },
  { "public",		RID_PUBLIC,	D_CXX_OBJC | D_CXXWARN },
  { "register",		RID_REGISTER,	0 },
  { "reinterpret_cast",	RID_REINTCAST,	D_CXXONLY | D_CXXWARN },
  { "restrict",		RID_RESTRICT,	D_CONLY | D_C99 },
  { "return",		RID_RETURN,	0 },
  { "short",		RID_SHORT,	0 },
  { "signed",		RID_SIGNED,	0 },
  { "sizeof",		RID_SIZEOF,	0 },
  { "static",		RID_STATIC,	0 },
  { "static_assert",    RID_STATIC_ASSERT, D_CXXONLY | D_CXX0X | D_CXXWARN },
  { "static_cast",	RID_STATCAST,	D_CXXONLY | D_CXXWARN },
  { "struct",		RID_STRUCT,	0 },
  { "switch",		RID_SWITCH,	0 },
  { "template",		RID_TEMPLATE,	D_CXXONLY | D_CXXWARN },
  { "this",		RID_THIS,	D_CXXONLY | D_CXXWARN },
  { "thread_local",	RID_THREAD,	D_CXXONLY | D_CXX0X | D_CXXWARN },
  { "throw",		RID_THROW,	D_CXX_OBJC | D_CXXWARN },
  { "true",		RID_TRUE,	D_CXXONLY | D_CXXWARN },
  { "try",		RID_TRY,	D_CXX_OBJC | D_CXXWARN },
  { "typedef",		RID_TYPEDEF,	0 },
  { "typename",		RID_TYPENAME,	D_CXXONLY | D_CXXWARN },
  { "typeid",		RID_TYPEID,	D_CXXONLY | D_CXXWARN },
  { "typeof",		RID_TYPEOF,	D_ASM | D_EXT },
  { "union",		RID_UNION,	0 },
  { "unsigned",		RID_UNSIGNED,	0 },
  { "using",		RID_USING,	D_CXXONLY | D_CXXWARN },
  { "virtual",		RID_VIRTUAL,	D_CXXONLY | D_CXXWARN },
  { "void",		RID_VOID,	0 },
  { "volatile",		RID_VOLATILE,	0 },
  { "wchar_t",		RID_WCHAR,	D_CXXONLY },
  { "while",		RID_WHILE,	0 },
  /* These Objective-C keywords are recognized only immediately after
     an '@'.  */
  { "compatibility_alias", RID_AT_ALIAS,	D_OBJC },
  { "defs",		RID_AT_DEFS,		D_OBJC },
  { "encode",		RID_AT_ENCODE,		D_OBJC },
  { "end",		RID_AT_END,		D_OBJC },
  { "implementation",	RID_AT_IMPLEMENTATION,	D_OBJC },
  { "interface",	RID_AT_INTERFACE,	D_OBJC },
  { "protocol",		RID_AT_PROTOCOL,	D_OBJC },
  { "selector",		RID_AT_SELECTOR,	D_OBJC },
  { "finally",		RID_AT_FINALLY,		D_OBJC },
  { "synchronized",	RID_AT_SYNCHRONIZED,	D_OBJC },
  { "optional",		RID_AT_OPTIONAL,	D_OBJC },
  { "required",		RID_AT_REQUIRED,	D_OBJC },
  { "property",		RID_AT_PROPERTY,	D_OBJC },
  { "package",		RID_AT_PACKAGE,		D_OBJC },
  { "synthesize",	RID_AT_SYNTHESIZE,	D_OBJC },
  { "dynamic",		RID_AT_DYNAMIC,		D_OBJC },
  /* These are recognized only in protocol-qualifier context
     (see above) */
  { "bycopy",		RID_BYCOPY,		D_OBJC },
  { "byref",		RID_BYREF,		D_OBJC },
  { "in",		RID_IN,			D_OBJC },
  { "inout",		RID_INOUT,		D_OBJC },
  { "oneway",		RID_ONEWAY,		D_OBJC },
  { "out",		RID_OUT,		D_OBJC },
  /* These are recognized inside a property attribute list */
  { "assign",	        RID_ASSIGN,		D_OBJC }, 
  { "copy",	        RID_COPY,		D_OBJC }, 
  { "getter",		RID_GETTER,		D_OBJC }, 
  { "nonatomic",	RID_NONATOMIC,		D_OBJC }, 
  { "readonly",		RID_READONLY,		D_OBJC }, 
  { "readwrite",	RID_READWRITE,		D_OBJC }, 
  { "retain",	        RID_RETAIN,		D_OBJC }, 
  { "setter",		RID_SETTER,		D_OBJC }, 
};

const unsigned int num_c_common_reswords =
  sizeof c_common_reswords / sizeof (struct c_common_resword);

/* Table of machine-independent attributes common to all C-like languages.  */
const struct attribute_spec c_common_attribute_table[] =
{
  /* { name, min_len, max_len, decl_req, type_req, fn_type_req, handler,
       affects_type_identity } */
  { "packed",                 0, 0, false, false, false,
			      handle_packed_attribute , false},
  { "nocommon",               0, 0, true,  false, false,
			      handle_nocommon_attribute, false},
  { "common",                 0, 0, true,  false, false,
			      handle_common_attribute, false },
  /* FIXME: logically, noreturn attributes should be listed as
     "false, true, true" and apply to function types.  But implementing this
     would require all the places in the compiler that use TREE_THIS_VOLATILE
     on a decl to identify non-returning functions to be located and fixed
     to check the function type instead.  */
  { "noreturn",               0, 0, true,  false, false,
			      handle_noreturn_attribute, false },
  { "volatile",               0, 0, true,  false, false,
			      handle_noreturn_attribute, false },
  { "noinline",               0, 0, true,  false, false,
			      handle_noinline_attribute, false },
  { "noclone",                0, 0, true,  false, false,
			      handle_noclone_attribute, false },
  { "leaf",                   0, 0, true,  false, false,
			      handle_leaf_attribute, false },
  { "always_inline",          0, 0, true,  false, false,
			      handle_always_inline_attribute, false },
  { "gnu_inline",             0, 0, true,  false, false,
			      handle_gnu_inline_attribute, false },
  { "artificial",             0, 0, true,  false, false,
			      handle_artificial_attribute, false },
  { "flatten",                0, 0, true,  false, false,
			      handle_flatten_attribute, false },
  { "used",                   0, 0, true,  false, false,
			      handle_used_attribute, false },
  { "unused",                 0, 0, false, false, false,
			      handle_unused_attribute, false },
  { "externally_visible",     0, 0, true,  false, false,
			      handle_externally_visible_attribute, false },
  /* The same comments as for noreturn attributes apply to const ones.  */
  { "const",                  0, 0, true,  false, false,
			      handle_const_attribute, false },
  { "transparent_union",      0, 0, false, false, false,
			      handle_transparent_union_attribute, false },
  { "constructor",            0, 1, true,  false, false,
			      handle_constructor_attribute, false },
  { "destructor",             0, 1, true,  false, false,
			      handle_destructor_attribute, false },
  { "mode",                   1, 1, false,  true, false,
			      handle_mode_attribute, false },
  { "section",                1, 1, true,  false, false,
			      handle_section_attribute, false },
  { "aligned",                0, 1, false, false, false,
			      handle_aligned_attribute, false },
  { "weak",                   0, 0, true,  false, false,
			      handle_weak_attribute, false },
  { "ifunc",                  1, 1, true,  false, false,
			      handle_ifunc_attribute, false },
  { "alias",                  1, 1, true,  false, false,
			      handle_alias_attribute, false },
  { "weakref",                0, 1, true,  false, false,
			      handle_weakref_attribute, false },
  { "no_instrument_function", 0, 0, true,  false, false,
			      handle_no_instrument_function_attribute,
			      false },
  { "malloc",                 0, 0, true,  false, false,
			      handle_malloc_attribute, false },
  { "returns_twice",          0, 0, true,  false, false,
			      handle_returns_twice_attribute, false },
  { "no_stack_limit",         0, 0, true,  false, false,
			      handle_no_limit_stack_attribute, false },
  { "pure",                   0, 0, true,  false, false,
			      handle_pure_attribute, false },
  { "transaction_callable",   0, 0, false, true,  false,
			      handle_tm_attribute, false },
  { "transaction_unsafe",     0, 0, false, true,  false,
			      handle_tm_attribute, false },
  { "transaction_safe",       0, 0, false, true,  false,
			      handle_tm_attribute, false },
  { "transaction_may_cancel_outer", 0, 0, false, true, false,
			      handle_tm_attribute, false },
  /* ??? These two attributes didn't make the transition from the
     Intel language document to the multi-vendor language document.  */
  { "transaction_pure",       0, 0, false, true,  false,
			      handle_tm_attribute, false },
  { "transaction_wrap",       1, 1, true,  false,  false,
			     handle_tm_wrap_attribute, false },
  /* For internal use (marking of builtins) only.  The name contains space
     to prevent its usage in source code.  */
  { "no vops",                0, 0, true,  false, false,
			      handle_novops_attribute, false },
  { "deprecated",             0, 1, false, false, false,
			      handle_deprecated_attribute, false },
  { "vector_size",	      1, 1, false, true, false,
			      handle_vector_size_attribute, false },
  { "visibility",	      1, 1, false, false, false,
			      handle_visibility_attribute, false },
  { "tls_model",	      1, 1, true,  false, false,
			      handle_tls_model_attribute, false },
  { "nonnull",                0, -1, false, true, true,
			      handle_nonnull_attribute, false },
  { "nothrow",                0, 0, true,  false, false,
			      handle_nothrow_attribute, false },
  { "may_alias",	      0, 0, false, true, false, NULL, false },
  { "cleanup",		      1, 1, true, false, false,
			      handle_cleanup_attribute, false },
  { "warn_unused_result",     0, 0, false, true, true,
			      handle_warn_unused_result_attribute, false },
  { "sentinel",               0, 1, false, true, true,
			      handle_sentinel_attribute, false },
  /* For internal use (marking of builtins) only.  The name contains space
     to prevent its usage in source code.  */
  { "type generic",           0, 0, false, true, true,
			      handle_type_generic_attribute, false },
  { "alloc_size",	      1, 2, false, true, true,
			      handle_alloc_size_attribute, false },
  { "cold",                   0, 0, true,  false, false,
			      handle_cold_attribute, false },
  { "hot",                    0, 0, true,  false, false,
			      handle_hot_attribute, false },
  { "no_address_safety_analysis",
			      0, 0, true, false, false,
			      handle_no_address_safety_analysis_attribute,
			      false },
  { "no_sanitize_address",    0, 0, true, false, false,
			      handle_no_sanitize_address_attribute,
			      false },
  { "no_sanitize_undefined",  0, 0, true, false, false,
			      handle_no_sanitize_undefined_attribute,
			      false },
  { "warning",		      1, 1, true,  false, false,
			      handle_error_attribute, false },
  { "error",		      1, 1, true,  false, false,
			      handle_error_attribute, false },
  { "target",                 1, -1, true, false, false,
			      handle_target_attribute, false },
  { "optimize",               1, -1, true, false, false,
			      handle_optimize_attribute, false },
  /* For internal use only.  The leading '*' both prevents its usage in
     source code and signals that it may be overridden by machine tables.  */
  { "*tm regparm",            0, 0, false, true, true,
			      ignore_attribute, false },
  { "no_split_stack",	      0, 0, true,  false, false,
			      handle_no_split_stack_attribute, false },
  /* For internal use (marking of builtins and runtime functions) only.
     The name contains space to prevent its usage in source code.  */
  { "fn spec",	 	      1, 1, false, true, true,
			      handle_fnspec_attribute, false },
  { "warn_unused",            0, 0, false, false, false,
			      handle_warn_unused_attribute, false },
  { "returns_nonnull",        0, 0, false, true, true,
			      handle_returns_nonnull_attribute, false },
  { "omp declare simd",       0, -1, true,  false, false,
			      handle_omp_declare_simd_attribute, false },
  { "cilk simd function",     0, -1, true,  false, false,
			      handle_omp_declare_simd_attribute, false },
  { "omp declare target",     0, 0, true, false, false,
			      handle_omp_declare_target_attribute, false },
  { "alloc_align",	      1, 1, false, true, true,
			      handle_alloc_align_attribute, false },
  { "assume_aligned",	      1, 2, false, true, true,
			      handle_assume_aligned_attribute, false },
  { NULL,                     0, 0, false, false, false, NULL, false }
};

/* Give the specifications for the format attributes, used by C and all
   descendants.  */

const struct attribute_spec c_common_format_attribute_table[] =
{
  /* { name, min_len, max_len, decl_req, type_req, fn_type_req, handler,
       affects_type_identity } */
  { "format",                 3, 3, false, true,  true,
			      handle_format_attribute, false },
  { "format_arg",             1, 1, false, true,  true,
			      handle_format_arg_attribute, false },
  { NULL,                     0, 0, false, false, false, NULL, false }
};

/* Return identifier for address space AS.  */

const char *
c_addr_space_name (addr_space_t as)
{
  int rid = RID_FIRST_ADDR_SPACE + as;
  gcc_assert (ridpointers [rid]);
  return IDENTIFIER_POINTER (ridpointers [rid]);
}

/* Push current bindings for the function name VAR_DECLS.  */

void
start_fname_decls (void)
{
  unsigned ix;
  tree saved = NULL_TREE;

  for (ix = 0; fname_vars[ix].decl; ix++)
    {
      tree decl = *fname_vars[ix].decl;

      if (decl)
	{
	  saved = tree_cons (decl, build_int_cst (integer_type_node, ix),
			     saved);
	  *fname_vars[ix].decl = NULL_TREE;
	}
    }
  if (saved || saved_function_name_decls)
    /* Normally they'll have been NULL, so only push if we've got a
       stack, or they are non-NULL.  */
    saved_function_name_decls = tree_cons (saved, NULL_TREE,
					   saved_function_name_decls);
}

/* Finish up the current bindings, adding them into the current function's
   statement tree.  This must be done _before_ finish_stmt_tree is called.
   If there is no current function, we must be at file scope and no statements
   are involved. Pop the previous bindings.  */

void
finish_fname_decls (void)
{
  unsigned ix;
  tree stmts = NULL_TREE;
  tree stack = saved_function_name_decls;

  for (; stack && TREE_VALUE (stack); stack = TREE_CHAIN (stack))
    append_to_statement_list (TREE_VALUE (stack), &stmts);

  if (stmts)
    {
      tree *bodyp = &DECL_SAVED_TREE (current_function_decl);

      if (TREE_CODE (*bodyp) == BIND_EXPR)
	bodyp = &BIND_EXPR_BODY (*bodyp);

      append_to_statement_list_force (*bodyp, &stmts);
      *bodyp = stmts;
    }

  for (ix = 0; fname_vars[ix].decl; ix++)
    *fname_vars[ix].decl = NULL_TREE;

  if (stack)
    {
      /* We had saved values, restore them.  */
      tree saved;

      for (saved = TREE_PURPOSE (stack); saved; saved = TREE_CHAIN (saved))
	{
	  tree decl = TREE_PURPOSE (saved);
	  unsigned ix = TREE_INT_CST_LOW (TREE_VALUE (saved));

	  *fname_vars[ix].decl = decl;
	}
      stack = TREE_CHAIN (stack);
    }
  saved_function_name_decls = stack;
}

/* Return the text name of the current function, suitably prettified
   by PRETTY_P.  Return string must be freed by caller.  */

const char *
fname_as_string (int pretty_p)
{
  const char *name = "top level";
  char *namep;
  int vrb = 2, len;
  cpp_string cstr = { 0, 0 }, strname;

  if (!pretty_p)
    {
      name = "";
      vrb = 0;
    }

  if (current_function_decl)
    name = lang_hooks.decl_printable_name (current_function_decl, vrb);

  len = strlen (name) + 3; /* Two for '"'s.  One for NULL.  */

  namep = XNEWVEC (char, len);
  snprintf (namep, len, "\"%s\"", name);
  strname.text = (unsigned char *) namep;
  strname.len = len - 1;

  if (cpp_interpret_string (parse_in, &strname, 1, &cstr, CPP_STRING))
    {
      XDELETEVEC (namep);
      return (const char *) cstr.text;
    }

  return namep;
}

/* Return the VAR_DECL for a const char array naming the current
   function. If the VAR_DECL has not yet been created, create it
   now. RID indicates how it should be formatted and IDENTIFIER_NODE
   ID is its name (unfortunately C and C++ hold the RID values of
   keywords in different places, so we can't derive RID from ID in
   this language independent code. LOC is the location of the
   function.  */

tree
fname_decl (location_t loc, unsigned int rid, tree id)
{
  unsigned ix;
  tree decl = NULL_TREE;

  for (ix = 0; fname_vars[ix].decl; ix++)
    if (fname_vars[ix].rid == rid)
      break;

  decl = *fname_vars[ix].decl;
  if (!decl)
    {
      /* If a tree is built here, it would normally have the lineno of
	 the current statement.  Later this tree will be moved to the
	 beginning of the function and this line number will be wrong.
	 To avoid this problem set the lineno to 0 here; that prevents
	 it from appearing in the RTL.  */
      tree stmts;
      location_t saved_location = input_location;
      input_location = UNKNOWN_LOCATION;

      stmts = push_stmt_list ();
      decl = (*make_fname_decl) (loc, id, fname_vars[ix].pretty);
      stmts = pop_stmt_list (stmts);
      if (!IS_EMPTY_STMT (stmts))
	saved_function_name_decls
	  = tree_cons (decl, stmts, saved_function_name_decls);
      *fname_vars[ix].decl = decl;
      input_location = saved_location;
    }
  if (!ix && !current_function_decl)
    pedwarn (loc, 0, "%qD is not defined outside of function scope", decl);

  return decl;
}

/* Given a STRING_CST, give it a suitable array-of-chars data type.  */

tree
fix_string_type (tree value)
{
  int length = TREE_STRING_LENGTH (value);
  int nchars;
  tree e_type, i_type, a_type;

  /* Compute the number of elements, for the array type.  */
  if (TREE_TYPE (value) == char_array_type_node || !TREE_TYPE (value))
    {
      nchars = length;
      e_type = char_type_node;
    }
  else if (TREE_TYPE (value) == uchar_array_type_node)
    {
      nchars = length;
      e_type = unsigned_char_type_node;
    }
  else if (TREE_TYPE (value) == char16_array_type_node)
    {
      nchars = length / (TYPE_PRECISION (char16_type_node) / BITS_PER_UNIT);
      e_type = char16_type_node;
    }
  else if (TREE_TYPE (value) == char32_array_type_node)
    {
      nchars = length / (TYPE_PRECISION (char32_type_node) / BITS_PER_UNIT);
      e_type = char32_type_node;
    }
  else
    {
      nchars = length / (TYPE_PRECISION (wchar_type_node) / BITS_PER_UNIT);
      e_type = wchar_type_node;
    }

  /* C89 2.2.4.1, C99 5.2.4.1 (Translation limits).  The analogous
     limit in C++98 Annex B is very large (65536) and is not normative,
     so we do not diagnose it (warn_overlength_strings is forced off
     in c_common_post_options).  */
  if (warn_overlength_strings)
    {
      const int nchars_max = flag_isoc99 ? 4095 : 509;
      const int relevant_std = flag_isoc99 ? 99 : 90;
      if (nchars - 1 > nchars_max)
	/* Translators: The %d after 'ISO C' will be 90 or 99.  Do not
	   separate the %d from the 'C'.  'ISO' should not be
	   translated, but it may be moved after 'C%d' in languages
	   where modifiers follow nouns.  */
	pedwarn (input_location, OPT_Woverlength_strings,
		 "string length %qd is greater than the length %qd "
		 "ISO C%d compilers are required to support",
		 nchars - 1, nchars_max, relevant_std);
    }

  /* Create the array type for the string constant.  The ISO C++
     standard says that a string literal has type `const char[N]' or
     `const wchar_t[N]'.  We use the same logic when invoked as a C
     front-end with -Wwrite-strings.
     ??? We should change the type of an expression depending on the
     state of a warning flag.  We should just be warning -- see how
     this is handled in the C++ front-end for the deprecated implicit
     conversion from string literals to `char*' or `wchar_t*'.

     The C++ front end relies on TYPE_MAIN_VARIANT of a cv-qualified
     array type being the unqualified version of that type.
     Therefore, if we are constructing an array of const char, we must
     construct the matching unqualified array type first.  The C front
     end does not require this, but it does no harm, so we do it
     unconditionally.  */
  i_type = build_index_type (size_int (nchars - 1));
  a_type = build_array_type (e_type, i_type);
  if (c_dialect_cxx() || warn_write_strings)
    a_type = c_build_qualified_type (a_type, TYPE_QUAL_CONST);

  TREE_TYPE (value) = a_type;
  TREE_CONSTANT (value) = 1;
  TREE_READONLY (value) = 1;
  TREE_STATIC (value) = 1;
  return value;
}

/* If DISABLE is true, stop issuing warnings.  This is used when
   parsing code that we know will not be executed.  This function may
   be called multiple times, and works as a stack.  */

static void
c_disable_warnings (bool disable)
{
  if (disable)
    {
      ++c_inhibit_evaluation_warnings;
      fold_defer_overflow_warnings ();
    }
}

/* If ENABLE is true, reenable issuing warnings.  */

static void
c_enable_warnings (bool enable)
{
  if (enable)
    {
      --c_inhibit_evaluation_warnings;
      fold_undefer_and_ignore_overflow_warnings ();
    }
}

/* Fully fold EXPR, an expression that was not folded (beyond integer
   constant expressions and null pointer constants) when being built
   up.  If IN_INIT, this is in a static initializer and certain
   changes are made to the folding done.  Clear *MAYBE_CONST if
   MAYBE_CONST is not NULL and EXPR is definitely not a constant
   expression because it contains an evaluated operator (in C99) or an
   operator outside of sizeof returning an integer constant (in C90)
   not permitted in constant expressions, or because it contains an
   evaluated arithmetic overflow.  (*MAYBE_CONST should typically be
   set to true by callers before calling this function.)  Return the
   folded expression.  Function arguments have already been folded
   before calling this function, as have the contents of SAVE_EXPR,
   TARGET_EXPR, BIND_EXPR, VA_ARG_EXPR, OBJ_TYPE_REF and
   C_MAYBE_CONST_EXPR.  */

tree
c_fully_fold (tree expr, bool in_init, bool *maybe_const)
{
  tree ret;
  tree eptype = NULL_TREE;
  bool dummy = true;
  bool maybe_const_itself = true;
  location_t loc = EXPR_LOCATION (expr);

  /* This function is not relevant to C++ because C++ folds while
     parsing, and may need changes to be correct for C++ when C++
     stops folding while parsing.  */
  if (c_dialect_cxx ())
    gcc_unreachable ();

  if (!maybe_const)
    maybe_const = &dummy;
  if (TREE_CODE (expr) == EXCESS_PRECISION_EXPR)
    {
      eptype = TREE_TYPE (expr);
      expr = TREE_OPERAND (expr, 0);
    }
  ret = c_fully_fold_internal (expr, in_init, maybe_const,
			       &maybe_const_itself);
  if (eptype)
    ret = fold_convert_loc (loc, eptype, ret);
  *maybe_const &= maybe_const_itself;
  return ret;
}

/* Internal helper for c_fully_fold.  EXPR and IN_INIT are as for
   c_fully_fold.  *MAYBE_CONST_OPERANDS is cleared because of operands
   not permitted, while *MAYBE_CONST_ITSELF is cleared because of
   arithmetic overflow (for C90, *MAYBE_CONST_OPERANDS is carried from
   both evaluated and unevaluated subexpressions while
   *MAYBE_CONST_ITSELF is carried from only evaluated
   subexpressions).  */

static tree
c_fully_fold_internal (tree expr, bool in_init, bool *maybe_const_operands,
		       bool *maybe_const_itself)
{
  tree ret = expr;
  enum tree_code code = TREE_CODE (expr);
  enum tree_code_class kind = TREE_CODE_CLASS (code);
  location_t loc = EXPR_LOCATION (expr);
  tree op0, op1, op2, op3;
  tree orig_op0, orig_op1, orig_op2;
  bool op0_const = true, op1_const = true, op2_const = true;
  bool op0_const_self = true, op1_const_self = true, op2_const_self = true;
  bool nowarning = TREE_NO_WARNING (expr);
  bool unused_p;

  /* This function is not relevant to C++ because C++ folds while
     parsing, and may need changes to be correct for C++ when C++
     stops folding while parsing.  */
  if (c_dialect_cxx ())
    gcc_unreachable ();

  /* Constants, declarations, statements, errors, SAVE_EXPRs and
     anything else not counted as an expression cannot usefully be
     folded further at this point.  */
  if (!IS_EXPR_CODE_CLASS (kind)
      || kind == tcc_statement
      || code == SAVE_EXPR)
    return expr;

  /* Operands of variable-length expressions (function calls) have
     already been folded, as have __builtin_* function calls, and such
     expressions cannot occur in constant expressions.  */
  if (kind == tcc_vl_exp)
    {
      *maybe_const_operands = false;
      ret = fold (expr);
      goto out;
    }

  if (code == C_MAYBE_CONST_EXPR)
    {
      tree pre = C_MAYBE_CONST_EXPR_PRE (expr);
      tree inner = C_MAYBE_CONST_EXPR_EXPR (expr);
      if (C_MAYBE_CONST_EXPR_NON_CONST (expr))
	*maybe_const_operands = false;
      if (C_MAYBE_CONST_EXPR_INT_OPERANDS (expr))
	*maybe_const_itself = false;
      if (pre && !in_init)
	ret = build2 (COMPOUND_EXPR, TREE_TYPE (expr), pre, inner);
      else
	ret = inner;
      goto out;
    }

  /* Assignment, increment, decrement, function call and comma
     operators, and statement expressions, cannot occur in constant
     expressions if evaluated / outside of sizeof.  (Function calls
     were handled above, though VA_ARG_EXPR is treated like a function
     call here, and statement expressions are handled through
     C_MAYBE_CONST_EXPR to avoid folding inside them.)  */
  switch (code)
    {
    case MODIFY_EXPR:
    case PREDECREMENT_EXPR:
    case PREINCREMENT_EXPR:
    case POSTDECREMENT_EXPR:
    case POSTINCREMENT_EXPR:
    case COMPOUND_EXPR:
      *maybe_const_operands = false;
      break;

    case VA_ARG_EXPR:
    case TARGET_EXPR:
    case BIND_EXPR:
    case OBJ_TYPE_REF:
      *maybe_const_operands = false;
      ret = fold (expr);
      goto out;

    default:
      break;
    }

  /* Fold individual tree codes as appropriate.  */
  switch (code)
    {
    case COMPOUND_LITERAL_EXPR:
      /* Any non-constancy will have been marked in a containing
	 C_MAYBE_CONST_EXPR; there is no more folding to do here.  */
      goto out;

    case COMPONENT_REF:
      orig_op0 = op0 = TREE_OPERAND (expr, 0);
      op1 = TREE_OPERAND (expr, 1);
      op2 = TREE_OPERAND (expr, 2);
      op0 = c_fully_fold_internal (op0, in_init, maybe_const_operands,
				   maybe_const_itself);
      STRIP_TYPE_NOPS (op0);
      if (op0 != orig_op0)
	ret = build3 (COMPONENT_REF, TREE_TYPE (expr), op0, op1, op2);
      if (ret != expr)
	{
	  TREE_READONLY (ret) = TREE_READONLY (expr);
	  TREE_THIS_VOLATILE (ret) = TREE_THIS_VOLATILE (expr);
	}
      goto out;

    case ARRAY_REF:
      orig_op0 = op0 = TREE_OPERAND (expr, 0);
      orig_op1 = op1 = TREE_OPERAND (expr, 1);
      op2 = TREE_OPERAND (expr, 2);
      op3 = TREE_OPERAND (expr, 3);
      op0 = c_fully_fold_internal (op0, in_init, maybe_const_operands,
				   maybe_const_itself);
      STRIP_TYPE_NOPS (op0);
      op1 = c_fully_fold_internal (op1, in_init, maybe_const_operands,
				   maybe_const_itself);
      STRIP_TYPE_NOPS (op1);
      op1 = decl_constant_value_for_optimization (op1);
      if (op0 != orig_op0 || op1 != orig_op1)
	ret = build4 (ARRAY_REF, TREE_TYPE (expr), op0, op1, op2, op3);
      if (ret != expr)
	{
	  TREE_READONLY (ret) = TREE_READONLY (expr);
	  TREE_SIDE_EFFECTS (ret) = TREE_SIDE_EFFECTS (expr);
	  TREE_THIS_VOLATILE (ret) = TREE_THIS_VOLATILE (expr);
	}
      ret = fold (ret);
      goto out;

    case COMPOUND_EXPR:
    case MODIFY_EXPR:
    case PREDECREMENT_EXPR:
    case PREINCREMENT_EXPR:
    case POSTDECREMENT_EXPR:
    case POSTINCREMENT_EXPR:
    case PLUS_EXPR:
    case MINUS_EXPR:
    case MULT_EXPR:
    case POINTER_PLUS_EXPR:
    case TRUNC_DIV_EXPR:
    case CEIL_DIV_EXPR:
    case FLOOR_DIV_EXPR:
    case TRUNC_MOD_EXPR:
    case RDIV_EXPR:
    case EXACT_DIV_EXPR:
    case LSHIFT_EXPR:
    case RSHIFT_EXPR:
    case BIT_IOR_EXPR:
    case BIT_XOR_EXPR:
    case BIT_AND_EXPR:
    case LT_EXPR:
    case LE_EXPR:
    case GT_EXPR:
    case GE_EXPR:
    case EQ_EXPR:
    case NE_EXPR:
    case COMPLEX_EXPR:
    case TRUTH_AND_EXPR:
    case TRUTH_OR_EXPR:
    case TRUTH_XOR_EXPR:
    case UNORDERED_EXPR:
    case ORDERED_EXPR:
    case UNLT_EXPR:
    case UNLE_EXPR:
    case UNGT_EXPR:
    case UNGE_EXPR:
    case UNEQ_EXPR:
      /* Binary operations evaluating both arguments (increment and
	 decrement are binary internally in GCC).  */
      orig_op0 = op0 = TREE_OPERAND (expr, 0);
      orig_op1 = op1 = TREE_OPERAND (expr, 1);
      op0 = c_fully_fold_internal (op0, in_init, maybe_const_operands,
				   maybe_const_itself);
      STRIP_TYPE_NOPS (op0);
      if (code != MODIFY_EXPR
	  && code != PREDECREMENT_EXPR
	  && code != PREINCREMENT_EXPR
	  && code != POSTDECREMENT_EXPR
	  && code != POSTINCREMENT_EXPR)
	op0 = decl_constant_value_for_optimization (op0);
      /* The RHS of a MODIFY_EXPR was fully folded when building that
	 expression for the sake of conversion warnings.  */
      if (code != MODIFY_EXPR)
	op1 = c_fully_fold_internal (op1, in_init, maybe_const_operands,
				     maybe_const_itself);
      STRIP_TYPE_NOPS (op1);
      op1 = decl_constant_value_for_optimization (op1);
      if (op0 != orig_op0 || op1 != orig_op1 || in_init)
	ret = in_init
	  ? fold_build2_initializer_loc (loc, code, TREE_TYPE (expr), op0, op1)
	  : fold_build2_loc (loc, code, TREE_TYPE (expr), op0, op1);
      else
	ret = fold (expr);
      if (TREE_OVERFLOW_P (ret)
	  && !TREE_OVERFLOW_P (op0)
	  && !TREE_OVERFLOW_P (op1))
	overflow_warning (EXPR_LOCATION (expr), ret);
      if ((code == LSHIFT_EXPR || code == RSHIFT_EXPR)
	  && TREE_CODE (orig_op1) != INTEGER_CST
	  && TREE_CODE (op1) == INTEGER_CST
	  && (TREE_CODE (TREE_TYPE (orig_op0)) == INTEGER_TYPE
	      || TREE_CODE (TREE_TYPE (orig_op0)) == FIXED_POINT_TYPE)
	  && TREE_CODE (TREE_TYPE (orig_op1)) == INTEGER_TYPE
	  && c_inhibit_evaluation_warnings == 0)
	{
	  if (tree_int_cst_sgn (op1) < 0)
	    warning_at (loc, 0, (code == LSHIFT_EXPR
				 ? G_("left shift count is negative")
				 : G_("right shift count is negative")));
	  else if (compare_tree_int (op1,
				     TYPE_PRECISION (TREE_TYPE (orig_op0)))
		   >= 0)
	    warning_at (loc, 0, (code == LSHIFT_EXPR
				 ? G_("left shift count >= width of type")
				 : G_("right shift count >= width of type")));
	}
      goto out;

    case INDIRECT_REF:
    case FIX_TRUNC_EXPR:
    case FLOAT_EXPR:
    CASE_CONVERT:
    case ADDR_SPACE_CONVERT_EXPR:
    case VIEW_CONVERT_EXPR:
    case NON_LVALUE_EXPR:
    case NEGATE_EXPR:
    case BIT_NOT_EXPR:
    case TRUTH_NOT_EXPR:
    case ADDR_EXPR:
    case CONJ_EXPR:
    case REALPART_EXPR:
    case IMAGPART_EXPR:
      /* Unary operations.  */
      orig_op0 = op0 = TREE_OPERAND (expr, 0);
      op0 = c_fully_fold_internal (op0, in_init, maybe_const_operands,
				   maybe_const_itself);
      STRIP_TYPE_NOPS (op0);
      if (code != ADDR_EXPR && code != REALPART_EXPR && code != IMAGPART_EXPR)
	op0 = decl_constant_value_for_optimization (op0);
      /* ??? Cope with user tricks that amount to offsetof.  The middle-end is
	 not prepared to deal with them if they occur in initializers.  */
      if (op0 != orig_op0
	  && code == ADDR_EXPR
	  && (op1 = get_base_address (op0)) != NULL_TREE
	  && TREE_CODE (op1) == INDIRECT_REF
	  && TREE_CONSTANT (TREE_OPERAND (op1, 0)))
	ret = fold_convert_loc (loc, TREE_TYPE (expr), fold_offsetof_1 (op0));
      else if (op0 != orig_op0 || in_init)
	ret = in_init
	  ? fold_build1_initializer_loc (loc, code, TREE_TYPE (expr), op0)
	  : fold_build1_loc (loc, code, TREE_TYPE (expr), op0);
      else
	ret = fold (expr);
      if (code == INDIRECT_REF
	  && ret != expr
	  && TREE_CODE (ret) == INDIRECT_REF)
	{
	  TREE_READONLY (ret) = TREE_READONLY (expr);
	  TREE_SIDE_EFFECTS (ret) = TREE_SIDE_EFFECTS (expr);
	  TREE_THIS_VOLATILE (ret) = TREE_THIS_VOLATILE (expr);
	}
      switch (code)
	{
	case FIX_TRUNC_EXPR:
	case FLOAT_EXPR:
	CASE_CONVERT:
	  /* Don't warn about explicit conversions.  We will already
	     have warned about suspect implicit conversions.  */
	  break;

	default:
	  if (TREE_OVERFLOW_P (ret) && !TREE_OVERFLOW_P (op0))
	    overflow_warning (EXPR_LOCATION (expr), ret);
	  break;
	}
      goto out;

    case TRUTH_ANDIF_EXPR:
    case TRUTH_ORIF_EXPR:
      /* Binary operations not necessarily evaluating both
	 arguments.  */
      orig_op0 = op0 = TREE_OPERAND (expr, 0);
      orig_op1 = op1 = TREE_OPERAND (expr, 1);
      op0 = c_fully_fold_internal (op0, in_init, &op0_const, &op0_const_self);
      STRIP_TYPE_NOPS (op0);

      unused_p = (op0 == (code == TRUTH_ANDIF_EXPR
			  ? truthvalue_false_node
			  : truthvalue_true_node));
      c_disable_warnings (unused_p);
      op1 = c_fully_fold_internal (op1, in_init, &op1_const, &op1_const_self);
      STRIP_TYPE_NOPS (op1);
      c_enable_warnings (unused_p);

      if (op0 != orig_op0 || op1 != orig_op1 || in_init)
	ret = in_init
	  ? fold_build2_initializer_loc (loc, code, TREE_TYPE (expr), op0, op1)
	  : fold_build2_loc (loc, code, TREE_TYPE (expr), op0, op1);
      else
	ret = fold (expr);
      *maybe_const_operands &= op0_const;
      *maybe_const_itself &= op0_const_self;
      if (!(flag_isoc99
	    && op0_const
	    && op0_const_self
	    && (code == TRUTH_ANDIF_EXPR
		? op0 == truthvalue_false_node
		: op0 == truthvalue_true_node)))
	*maybe_const_operands &= op1_const;
      if (!(op0_const
	    && op0_const_self
	    && (code == TRUTH_ANDIF_EXPR
		? op0 == truthvalue_false_node
		: op0 == truthvalue_true_node)))
	*maybe_const_itself &= op1_const_self;
      goto out;

    case COND_EXPR:
      orig_op0 = op0 = TREE_OPERAND (expr, 0);
      orig_op1 = op1 = TREE_OPERAND (expr, 1);
      orig_op2 = op2 = TREE_OPERAND (expr, 2);
      op0 = c_fully_fold_internal (op0, in_init, &op0_const, &op0_const_self);

      STRIP_TYPE_NOPS (op0);
      c_disable_warnings (op0 == truthvalue_false_node);
      op1 = c_fully_fold_internal (op1, in_init, &op1_const, &op1_const_self);
      STRIP_TYPE_NOPS (op1);
      c_enable_warnings (op0 == truthvalue_false_node);

      c_disable_warnings (op0 == truthvalue_true_node);
      op2 = c_fully_fold_internal (op2, in_init, &op2_const, &op2_const_self);
      STRIP_TYPE_NOPS (op2);
      c_enable_warnings (op0 == truthvalue_true_node);

      if (op0 != orig_op0 || op1 != orig_op1 || op2 != orig_op2)
	ret = fold_build3_loc (loc, code, TREE_TYPE (expr), op0, op1, op2);
      else
	ret = fold (expr);
      *maybe_const_operands &= op0_const;
      *maybe_const_itself &= op0_const_self;
      if (!(flag_isoc99
	    && op0_const
	    && op0_const_self
	    && op0 == truthvalue_false_node))
	*maybe_const_operands &= op1_const;
      if (!(op0_const
	    && op0_const_self
	    && op0 == truthvalue_false_node))
	*maybe_const_itself &= op1_const_self;
      if (!(flag_isoc99
	    && op0_const
	    && op0_const_self
	    && op0 == truthvalue_true_node))
	*maybe_const_operands &= op2_const;
      if (!(op0_const
	    && op0_const_self
	    && op0 == truthvalue_true_node))
	*maybe_const_itself &= op2_const_self;
      goto out;

    case EXCESS_PRECISION_EXPR:
      /* Each case where an operand with excess precision may be
	 encountered must remove the EXCESS_PRECISION_EXPR around
	 inner operands and possibly put one around the whole
	 expression or possibly convert to the semantic type (which
	 c_fully_fold does); we cannot tell at this stage which is
	 appropriate in any particular case.  */
      gcc_unreachable ();

    default:
      /* Various codes may appear through folding built-in functions
	 and their arguments.  */
      goto out;
    }

 out:
  /* Some folding may introduce NON_LVALUE_EXPRs; all lvalue checks
     have been done by this point, so remove them again.  */
  nowarning |= TREE_NO_WARNING (ret);
  STRIP_TYPE_NOPS (ret);
  if (nowarning && !TREE_NO_WARNING (ret))
    {
      if (!CAN_HAVE_LOCATION_P (ret))
	ret = build1 (NOP_EXPR, TREE_TYPE (ret), ret);
      TREE_NO_WARNING (ret) = 1;
    }
  if (ret != expr)
    protected_set_expr_location (ret, loc);
  return ret;
}

/* If not optimizing, EXP is not a VAR_DECL, or EXP has array type,
   return EXP.  Otherwise, return either EXP or its known constant
   value (if it has one), but return EXP if EXP has mode BLKmode.  ???
   Is the BLKmode test appropriate?  */

tree
decl_constant_value_for_optimization (tree exp)
{
  tree ret;

  /* This function is only used by C, for c_fully_fold and other
     optimization, and may not be correct for C++.  */
  if (c_dialect_cxx ())
    gcc_unreachable ();

  if (!optimize
      || TREE_CODE (exp) != VAR_DECL
      || TREE_CODE (TREE_TYPE (exp)) == ARRAY_TYPE
      || DECL_MODE (exp) == BLKmode)
    return exp;

  ret = decl_constant_value (exp);
  /* Avoid unwanted tree sharing between the initializer and current
     function's body where the tree can be modified e.g. by the
     gimplifier.  */
  if (ret != exp && TREE_STATIC (exp))
    ret = unshare_expr (ret);
  return ret;
}

/* Print a warning if a constant expression had overflow in folding.
   Invoke this function on every expression that the language
   requires to be a constant expression.
   Note the ANSI C standard says it is erroneous for a
   constant expression to overflow.  */

void
constant_expression_warning (tree value)
{
  if (warn_overflow && pedantic
      && (TREE_CODE (value) == INTEGER_CST || TREE_CODE (value) == REAL_CST
	  || TREE_CODE (value) == FIXED_CST
	  || TREE_CODE (value) == VECTOR_CST
	  || TREE_CODE (value) == COMPLEX_CST)
      && TREE_OVERFLOW (value))
    pedwarn (input_location, OPT_Woverflow, "overflow in constant expression");
}

/* The same as above but print an unconditional error.  */
void
constant_expression_error (tree value)
{
  if ((TREE_CODE (value) == INTEGER_CST || TREE_CODE (value) == REAL_CST
       || TREE_CODE (value) == FIXED_CST
       || TREE_CODE (value) == VECTOR_CST
       || TREE_CODE (value) == COMPLEX_CST)
      && TREE_OVERFLOW (value))
    error ("overflow in constant expression");
}

/* Print a warning if an expression had overflow in folding and its
   operands hadn't.

   Invoke this function on every expression that
   (1) appears in the source code, and
   (2) is a constant expression that overflowed, and
   (3) is not already checked by convert_and_check;
   however, do not invoke this function on operands of explicit casts
   or when the expression is the result of an operator and any operand
   already overflowed.  */

void
overflow_warning (location_t loc, tree value)
{
  if (c_inhibit_evaluation_warnings != 0)
    return;

  switch (TREE_CODE (value))
    {
    case INTEGER_CST:
      warning_at (loc, OPT_Woverflow, "integer overflow in expression");
      break;

    case REAL_CST:
      warning_at (loc, OPT_Woverflow,
		  "floating point overflow in expression");
      break;

    case FIXED_CST:
      warning_at (loc, OPT_Woverflow, "fixed-point overflow in expression");
      break;

    case VECTOR_CST:
      warning_at (loc, OPT_Woverflow, "vector overflow in expression");
      break;

    case COMPLEX_CST:
      if (TREE_CODE (TREE_REALPART (value)) == INTEGER_CST)
	warning_at (loc, OPT_Woverflow,
		    "complex integer overflow in expression");
      else if (TREE_CODE (TREE_REALPART (value)) == REAL_CST)
	warning_at (loc, OPT_Woverflow,
		    "complex floating point overflow in expression");
      break;

    default:
      break;
    }
}

/* Warn about uses of logical || / && operator in a context where it
   is likely that the bitwise equivalent was intended by the
   programmer.  We have seen an expression in which CODE is a binary
   operator used to combine expressions OP_LEFT and OP_RIGHT, which before folding
   had CODE_LEFT and CODE_RIGHT, into an expression of type TYPE.  */
void
warn_logical_operator (location_t location, enum tree_code code, tree type,
		       enum tree_code code_left, tree op_left,
		       enum tree_code ARG_UNUSED (code_right), tree op_right)
{
  int or_op = (code == TRUTH_ORIF_EXPR || code == TRUTH_OR_EXPR);
  int in0_p, in1_p, in_p;
  tree low0, low1, low, high0, high1, high, lhs, rhs, tem;
  bool strict_overflow_p = false;

  if (code != TRUTH_ANDIF_EXPR
      && code != TRUTH_AND_EXPR
      && code != TRUTH_ORIF_EXPR
      && code != TRUTH_OR_EXPR)
    return;

  /* Warn if &&/|| are being used in a context where it is
     likely that the bitwise equivalent was intended by the
     programmer. That is, an expression such as op && MASK
     where op should not be any boolean expression, nor a
     constant, and mask seems to be a non-boolean integer constant.  */
  if (!truth_value_p (code_left)
      && INTEGRAL_TYPE_P (TREE_TYPE (op_left))
      && !CONSTANT_CLASS_P (op_left)
      && !TREE_NO_WARNING (op_left)
      && TREE_CODE (op_right) == INTEGER_CST
      && !integer_zerop (op_right)
      && !integer_onep (op_right))
    {
      if (or_op)
	warning_at (location, OPT_Wlogical_op, "logical %<or%>"
		    " applied to non-boolean constant");
      else
	warning_at (location, OPT_Wlogical_op, "logical %<and%>"
		    " applied to non-boolean constant");
      TREE_NO_WARNING (op_left) = true;
      return;
    }

  /* We do not warn for constants because they are typical of macro
     expansions that test for features.  */
  if (CONSTANT_CLASS_P (op_left) || CONSTANT_CLASS_P (op_right))
    return;

  /* This warning only makes sense with logical operands.  */
  if (!(truth_value_p (TREE_CODE (op_left))
	|| INTEGRAL_TYPE_P (TREE_TYPE (op_left)))
      || !(truth_value_p (TREE_CODE (op_right))
	   || INTEGRAL_TYPE_P (TREE_TYPE (op_right))))
    return;


  /* We first test whether either side separately is trivially true
     (with OR) or trivially false (with AND).  If so, do not warn.
     This is a common idiom for testing ranges of data types in
     portable code.  */
  lhs = make_range (op_left, &in0_p, &low0, &high0, &strict_overflow_p);
  if (!lhs)
    return;
  if (TREE_CODE (lhs) == C_MAYBE_CONST_EXPR)
    lhs = C_MAYBE_CONST_EXPR_EXPR (lhs);

  /* If this is an OR operation, invert both sides; now, the result
     should be always false to get a warning.  */
  if (or_op)
    in0_p = !in0_p;

  tem = build_range_check (UNKNOWN_LOCATION, type, lhs, in0_p, low0, high0);
  if (tem && integer_zerop (tem))
    return;

  rhs = make_range (op_right, &in1_p, &low1, &high1, &strict_overflow_p);
  if (!rhs)
    return;
  if (TREE_CODE (rhs) == C_MAYBE_CONST_EXPR)
    rhs = C_MAYBE_CONST_EXPR_EXPR (rhs);

  /* If this is an OR operation, invert both sides; now, the result
     should be always false to get a warning.  */
  if (or_op)
    in1_p = !in1_p;

  tem = build_range_check (UNKNOWN_LOCATION, type, rhs, in1_p, low1, high1);
  if (tem && integer_zerop (tem))
    return;

  /* If both expressions have the same operand, if we can merge the
     ranges, and if the range test is always false, then warn.  */
  if (operand_equal_p (lhs, rhs, 0)
      && merge_ranges (&in_p, &low, &high, in0_p, low0, high0,
		       in1_p, low1, high1)
      && 0 != (tem = build_range_check (UNKNOWN_LOCATION,
					type, lhs, in_p, low, high))
      && integer_zerop (tem))
    {
      if (or_op)
        warning_at (location, OPT_Wlogical_op,
                    "logical %<or%> "
                    "of collectively exhaustive tests is always true");
      else
        warning_at (location, OPT_Wlogical_op,
                    "logical %<and%> "
                    "of mutually exclusive tests is always false");
    }
}


/* Warn if EXP contains any computations whose results are not used.
   Return true if a warning is printed; false otherwise.  LOCUS is the
   (potential) location of the expression.  */

bool
warn_if_unused_value (const_tree exp, location_t locus)
{
 restart:
  if (TREE_USED (exp) || TREE_NO_WARNING (exp))
    return false;

  /* Don't warn about void constructs.  This includes casting to void,
     void function calls, and statement expressions with a final cast
     to void.  */
  if (VOID_TYPE_P (TREE_TYPE (exp)))
    return false;

  if (EXPR_HAS_LOCATION (exp))
    locus = EXPR_LOCATION (exp);

  switch (TREE_CODE (exp))
    {
    case PREINCREMENT_EXPR:
    case POSTINCREMENT_EXPR:
    case PREDECREMENT_EXPR:
    case POSTDECREMENT_EXPR:
    case MODIFY_EXPR:
    case INIT_EXPR:
    case TARGET_EXPR:
    case CALL_EXPR:
    case TRY_CATCH_EXPR:
    case WITH_CLEANUP_EXPR:
    case EXIT_EXPR:
    case VA_ARG_EXPR:
      return false;

    case BIND_EXPR:
      /* For a binding, warn if no side effect within it.  */
      exp = BIND_EXPR_BODY (exp);
      goto restart;

    case SAVE_EXPR:
    case NON_LVALUE_EXPR:
    case NOP_EXPR:
      exp = TREE_OPERAND (exp, 0);
      goto restart;

    case TRUTH_ORIF_EXPR:
    case TRUTH_ANDIF_EXPR:
      /* In && or ||, warn if 2nd operand has no side effect.  */
      exp = TREE_OPERAND (exp, 1);
      goto restart;

    case COMPOUND_EXPR:
      if (warn_if_unused_value (TREE_OPERAND (exp, 0), locus))
	return true;
      /* Let people do `(foo (), 0)' without a warning.  */
      if (TREE_CONSTANT (TREE_OPERAND (exp, 1)))
	return false;
      exp = TREE_OPERAND (exp, 1);
      goto restart;

    case COND_EXPR:
      /* If this is an expression with side effects, don't warn; this
	 case commonly appears in macro expansions.  */
      if (TREE_SIDE_EFFECTS (exp))
	return false;
      goto warn;

    case INDIRECT_REF:
      /* Don't warn about automatic dereferencing of references, since
	 the user cannot control it.  */
      if (TREE_CODE (TREE_TYPE (TREE_OPERAND (exp, 0))) == REFERENCE_TYPE)
	{
	  exp = TREE_OPERAND (exp, 0);
	  goto restart;
	}
      /* Fall through.  */

    default:
      /* Referencing a volatile value is a side effect, so don't warn.  */
      if ((DECL_P (exp) || REFERENCE_CLASS_P (exp))
	  && TREE_THIS_VOLATILE (exp))
	return false;

      /* If this is an expression which has no operands, there is no value
	 to be unused.  There are no such language-independent codes,
	 but front ends may define such.  */
      if (EXPRESSION_CLASS_P (exp) && TREE_OPERAND_LENGTH (exp) == 0)
	return false;

    warn:
      return warning_at (locus, OPT_Wunused_value, "value computed is not used");
    }
}


/* Print a warning about casts that might indicate violation
   of strict aliasing rules if -Wstrict-aliasing is used and
   strict aliasing mode is in effect. OTYPE is the original
   TREE_TYPE of EXPR, and TYPE the type we're casting to. */

bool
strict_aliasing_warning (tree otype, tree type, tree expr)
{
  /* Strip pointer conversion chains and get to the correct original type.  */
  STRIP_NOPS (expr);
  otype = TREE_TYPE (expr);

  if (!(flag_strict_aliasing
	&& POINTER_TYPE_P (type)
	&& POINTER_TYPE_P (otype)
	&& !VOID_TYPE_P (TREE_TYPE (type)))
      /* If the type we are casting to is a ref-all pointer
         dereferencing it is always valid.  */
      || TYPE_REF_CAN_ALIAS_ALL (type))
    return false;

  if ((warn_strict_aliasing > 1) && TREE_CODE (expr) == ADDR_EXPR
      && (DECL_P (TREE_OPERAND (expr, 0))
          || handled_component_p (TREE_OPERAND (expr, 0))))
    {
      /* Casting the address of an object to non void pointer. Warn
         if the cast breaks type based aliasing.  */
      if (!COMPLETE_TYPE_P (TREE_TYPE (type)) && warn_strict_aliasing == 2)
	{
	  warning (OPT_Wstrict_aliasing, "type-punning to incomplete type "
		   "might break strict-aliasing rules");
	  return true;
	}
      else
        {
          /* warn_strict_aliasing >= 3.   This includes the default (3).
             Only warn if the cast is dereferenced immediately.  */
          alias_set_type set1 =
	    get_alias_set (TREE_TYPE (TREE_OPERAND (expr, 0)));
          alias_set_type set2 = get_alias_set (TREE_TYPE (type));

          if (set1 != set2 && set2 != 0
	      && (set1 == 0 || !alias_sets_conflict_p (set1, set2)))
	    {
	      warning (OPT_Wstrict_aliasing, "dereferencing type-punned "
		       "pointer will break strict-aliasing rules");
	      return true;
	    }
          else if (warn_strict_aliasing == 2
		   && !alias_sets_must_conflict_p (set1, set2))
	    {
	      warning (OPT_Wstrict_aliasing, "dereferencing type-punned "
		       "pointer might break strict-aliasing rules");
	      return true;
	    }
        }
    }
  else
    if ((warn_strict_aliasing == 1) && !VOID_TYPE_P (TREE_TYPE (otype)))
      {
        /* At this level, warn for any conversions, even if an address is
           not taken in the same statement.  This will likely produce many
           false positives, but could be useful to pinpoint problems that
           are not revealed at higher levels.  */
        alias_set_type set1 = get_alias_set (TREE_TYPE (otype));
        alias_set_type set2 = get_alias_set (TREE_TYPE (type));
        if (!COMPLETE_TYPE_P (type)
            || !alias_sets_must_conflict_p (set1, set2))
	  {
            warning (OPT_Wstrict_aliasing, "dereferencing type-punned "
                     "pointer might break strict-aliasing rules");
            return true;
          }
      }

  return false;
}

/* Warn about memset (&a, 0, sizeof (&a)); and similar mistakes with
   sizeof as last operand of certain builtins.  */

void
sizeof_pointer_memaccess_warning (location_t *sizeof_arg_loc, tree callee,
				  vec<tree, va_gc> *params, tree *sizeof_arg,
				  bool (*comp_types) (tree, tree))
{
  tree type, dest = NULL_TREE, src = NULL_TREE, tem;
  bool strop = false, cmp = false;
  unsigned int idx = ~0;
  location_t loc;

  if (TREE_CODE (callee) != FUNCTION_DECL
      || DECL_BUILT_IN_CLASS (callee) != BUILT_IN_NORMAL
      || vec_safe_length (params) <= 1)
    return;

  switch (DECL_FUNCTION_CODE (callee))
    {
    case BUILT_IN_STRNCMP:
    case BUILT_IN_STRNCASECMP:
      cmp = true;
      /* FALLTHRU */
    case BUILT_IN_STRNCPY:
    case BUILT_IN_STRNCPY_CHK:
    case BUILT_IN_STRNCAT:
    case BUILT_IN_STRNCAT_CHK:
    case BUILT_IN_STPNCPY:
    case BUILT_IN_STPNCPY_CHK:
      strop = true;
      /* FALLTHRU */
    case BUILT_IN_MEMCPY:
    case BUILT_IN_MEMCPY_CHK:
    case BUILT_IN_MEMMOVE:
    case BUILT_IN_MEMMOVE_CHK:
      if (params->length () < 3)
	return;
      src = (*params)[1];
      dest = (*params)[0];
      idx = 2;
      break;
    case BUILT_IN_BCOPY:
      if (params->length () < 3)
	return;
      src = (*params)[0];
      dest = (*params)[1];
      idx = 2;
      break;
    case BUILT_IN_MEMCMP:
    case BUILT_IN_BCMP:
      if (params->length () < 3)
	return;
      src = (*params)[1];
      dest = (*params)[0];
      idx = 2;
      cmp = true;
      break;
    case BUILT_IN_MEMSET:
    case BUILT_IN_MEMSET_CHK:
      if (params->length () < 3)
	return;
      dest = (*params)[0];
      idx = 2;
      break;
    case BUILT_IN_BZERO:
      dest = (*params)[0];
      idx = 1;
      break;
    case BUILT_IN_STRNDUP:
      src = (*params)[0];
      strop = true;
      idx = 1;
      break;
    case BUILT_IN_MEMCHR:
      if (params->length () < 3)
	return;
      src = (*params)[0];
      idx = 2;
      break;
    case BUILT_IN_SNPRINTF:
    case BUILT_IN_SNPRINTF_CHK:
    case BUILT_IN_VSNPRINTF:
    case BUILT_IN_VSNPRINTF_CHK:
      dest = (*params)[0];
      idx = 1;
      strop = true;
      break;
    default:
      break;
    }

  if (idx >= 3)
    return;

  if (sizeof_arg[idx] == NULL || sizeof_arg[idx] == error_mark_node)
    return;

  type = TYPE_P (sizeof_arg[idx])
	 ? sizeof_arg[idx] : TREE_TYPE (sizeof_arg[idx]);
  if (!POINTER_TYPE_P (type))
    return;

  if (dest
      && (tem = tree_strip_nop_conversions (dest))
      && POINTER_TYPE_P (TREE_TYPE (tem))
      && comp_types (TREE_TYPE (TREE_TYPE (tem)), type))
    return;

  if (src
      && (tem = tree_strip_nop_conversions (src))
      && POINTER_TYPE_P (TREE_TYPE (tem))
      && comp_types (TREE_TYPE (TREE_TYPE (tem)), type))
    return;

  loc = sizeof_arg_loc[idx];

  if (dest && !cmp)
    {
      if (!TYPE_P (sizeof_arg[idx])
	  && operand_equal_p (dest, sizeof_arg[idx], 0)
	  && comp_types (TREE_TYPE (dest), type))
	{
	  if (TREE_CODE (sizeof_arg[idx]) == ADDR_EXPR && !strop)
	    warning_at (loc, OPT_Wsizeof_pointer_memaccess,
			"argument to %<sizeof%> in %qD call is the same "
			"expression as the destination; did you mean to "
			"remove the addressof?", callee);
	  else if ((TYPE_PRECISION (TREE_TYPE (type))
		    == TYPE_PRECISION (char_type_node))
		   || strop)
	    warning_at (loc, OPT_Wsizeof_pointer_memaccess,
			"argument to %<sizeof%> in %qD call is the same "
			"expression as the destination; did you mean to "
			"provide an explicit length?", callee);
	  else
	    warning_at (loc, OPT_Wsizeof_pointer_memaccess,
			"argument to %<sizeof%> in %qD call is the same "
			"expression as the destination; did you mean to "
			"dereference it?", callee);
	  return;
	}

      if (POINTER_TYPE_P (TREE_TYPE (dest))
	  && !strop
	  && comp_types (TREE_TYPE (dest), type)
	  && !VOID_TYPE_P (TREE_TYPE (type)))
	{
	  warning_at (loc, OPT_Wsizeof_pointer_memaccess,
		      "argument to %<sizeof%> in %qD call is the same "
		      "pointer type %qT as the destination; expected %qT "
		      "or an explicit length", callee, TREE_TYPE (dest),
		      TREE_TYPE (TREE_TYPE (dest)));
	  return;
	}
    }

  if (src && !cmp)
    {
      if (!TYPE_P (sizeof_arg[idx])
	  && operand_equal_p (src, sizeof_arg[idx], 0)
	  && comp_types (TREE_TYPE (src), type))
	{
	  if (TREE_CODE (sizeof_arg[idx]) == ADDR_EXPR && !strop)
	    warning_at (loc, OPT_Wsizeof_pointer_memaccess,
			"argument to %<sizeof%> in %qD call is the same "
			"expression as the source; did you mean to "
			"remove the addressof?", callee);
	  else if ((TYPE_PRECISION (TREE_TYPE (type))
		    == TYPE_PRECISION (char_type_node))
		   || strop)
	    warning_at (loc, OPT_Wsizeof_pointer_memaccess,
			"argument to %<sizeof%> in %qD call is the same "
			"expression as the source; did you mean to "
			"provide an explicit length?", callee);
	  else
	    warning_at (loc, OPT_Wsizeof_pointer_memaccess,
			"argument to %<sizeof%> in %qD call is the same "
			"expression as the source; did you mean to "
			"dereference it?", callee);
	  return;
	}

      if (POINTER_TYPE_P (TREE_TYPE (src))
	  && !strop
	  && comp_types (TREE_TYPE (src), type)
	  && !VOID_TYPE_P (TREE_TYPE (type)))
	{
	  warning_at (loc, OPT_Wsizeof_pointer_memaccess,
		      "argument to %<sizeof%> in %qD call is the same "
		      "pointer type %qT as the source; expected %qT "
		      "or an explicit length", callee, TREE_TYPE (src),
		      TREE_TYPE (TREE_TYPE (src)));
	  return;
	}
    }

  if (dest)
    {
      if (!TYPE_P (sizeof_arg[idx])
	  && operand_equal_p (dest, sizeof_arg[idx], 0)
	  && comp_types (TREE_TYPE (dest), type))
	{
	  if (TREE_CODE (sizeof_arg[idx]) == ADDR_EXPR && !strop)
	    warning_at (loc, OPT_Wsizeof_pointer_memaccess,
			"argument to %<sizeof%> in %qD call is the same "
			"expression as the first source; did you mean to "
			"remove the addressof?", callee);
	  else if ((TYPE_PRECISION (TREE_TYPE (type))
		    == TYPE_PRECISION (char_type_node))
		   || strop)
	    warning_at (loc, OPT_Wsizeof_pointer_memaccess,
			"argument to %<sizeof%> in %qD call is the same "
			"expression as the first source; did you mean to "
			"provide an explicit length?", callee);
	  else
	    warning_at (loc, OPT_Wsizeof_pointer_memaccess,
			"argument to %<sizeof%> in %qD call is the same "
			"expression as the first source; did you mean to "
			"dereference it?", callee);
	  return;
	}

      if (POINTER_TYPE_P (TREE_TYPE (dest))
	  && !strop
	  && comp_types (TREE_TYPE (dest), type)
	  && !VOID_TYPE_P (TREE_TYPE (type)))
	{
	  warning_at (loc, OPT_Wsizeof_pointer_memaccess,
		      "argument to %<sizeof%> in %qD call is the same "
		      "pointer type %qT as the first source; expected %qT "
		      "or an explicit length", callee, TREE_TYPE (dest),
		      TREE_TYPE (TREE_TYPE (dest)));
	  return;
	}
    }

  if (src)
    {
      if (!TYPE_P (sizeof_arg[idx])
	  && operand_equal_p (src, sizeof_arg[idx], 0)
	  && comp_types (TREE_TYPE (src), type))
	{
	  if (TREE_CODE (sizeof_arg[idx]) == ADDR_EXPR && !strop)
	    warning_at (loc, OPT_Wsizeof_pointer_memaccess,
			"argument to %<sizeof%> in %qD call is the same "
			"expression as the second source; did you mean to "
			"remove the addressof?", callee);
	  else if ((TYPE_PRECISION (TREE_TYPE (type))
		    == TYPE_PRECISION (char_type_node))
		   || strop)
	    warning_at (loc, OPT_Wsizeof_pointer_memaccess,
			"argument to %<sizeof%> in %qD call is the same "
			"expression as the second source; did you mean to "
			"provide an explicit length?", callee);
	  else
	    warning_at (loc, OPT_Wsizeof_pointer_memaccess,
			"argument to %<sizeof%> in %qD call is the same "
			"expression as the second source; did you mean to "
			"dereference it?", callee);
	  return;
	}

      if (POINTER_TYPE_P (TREE_TYPE (src))
	  && !strop
	  && comp_types (TREE_TYPE (src), type)
	  && !VOID_TYPE_P (TREE_TYPE (type)))
	{
	  warning_at (loc, OPT_Wsizeof_pointer_memaccess,
		      "argument to %<sizeof%> in %qD call is the same "
		      "pointer type %qT as the second source; expected %qT "
		      "or an explicit length", callee, TREE_TYPE (src),
		      TREE_TYPE (TREE_TYPE (src)));
	  return;
	}
    }

}

/* Warn for unlikely, improbable, or stupid DECL declarations
   of `main'.  */

void
check_main_parameter_types (tree decl)
{
  function_args_iterator iter;
  tree type;
  int argct = 0;

  FOREACH_FUNCTION_ARGS (TREE_TYPE (decl), type, iter)
    {
      /* XXX void_type_node belies the abstraction.  */
      if (type == void_type_node || type == error_mark_node )
	break;

      ++argct;
      switch (argct)
	{
	case 1:
	  if (TYPE_MAIN_VARIANT (type) != integer_type_node)
	    pedwarn (input_location, OPT_Wmain,
		     "first argument of %q+D should be %<int%>", decl);
	  break;

	case 2:
	  if (TREE_CODE (type) != POINTER_TYPE
	      || TREE_CODE (TREE_TYPE (type)) != POINTER_TYPE
	      || (TYPE_MAIN_VARIANT (TREE_TYPE (TREE_TYPE (type)))
		  != char_type_node))
	    pedwarn (input_location, OPT_Wmain,
		     "second argument of %q+D should be %<char **%>", decl);
	  break;

	case 3:
	  if (TREE_CODE (type) != POINTER_TYPE
	      || TREE_CODE (TREE_TYPE (type)) != POINTER_TYPE
	      || (TYPE_MAIN_VARIANT (TREE_TYPE (TREE_TYPE (type)))
		  != char_type_node))
	    pedwarn (input_location, OPT_Wmain,
		     "third argument of %q+D should probably be "
		     "%<char **%>", decl);
	  break;
	}
    }

  /* It is intentional that this message does not mention the third
    argument because it's only mentioned in an appendix of the
    standard.  */
  if (argct > 0 && (argct < 2 || argct > 3))
    pedwarn (input_location, OPT_Wmain,
	     "%q+D takes only zero or two arguments", decl);
}

/* vector_targets_convertible_p is used for vector pointer types.  The
   callers perform various checks that the qualifiers are satisfactory,
   while OTOH vector_targets_convertible_p ignores the number of elements
   in the vectors.  That's fine with vector pointers as we can consider,
   say, a vector of 8 elements as two consecutive vectors of 4 elements,
   and that does not require and conversion of the pointer values.
   In contrast, vector_types_convertible_p and
   vector_types_compatible_elements_p are used for vector value types.  */
/* True if pointers to distinct types T1 and T2 can be converted to
   each other without an explicit cast.  Only returns true for opaque
   vector types.  */
bool
vector_targets_convertible_p (const_tree t1, const_tree t2)
{
  if (TREE_CODE (t1) == VECTOR_TYPE && TREE_CODE (t2) == VECTOR_TYPE
      && (TYPE_VECTOR_OPAQUE (t1) || TYPE_VECTOR_OPAQUE (t2))
      && tree_int_cst_equal (TYPE_SIZE (t1), TYPE_SIZE (t2)))
    return true;

  return false;
}

/* vector_types_convertible_p is used for vector value types.
   It could in principle call vector_targets_convertible_p as a subroutine,
   but then the check for vector type would be duplicated with its callers,
   and also the purpose of vector_targets_convertible_p would become
   muddled.
   Where vector_types_convertible_p returns true, a conversion might still be
   needed to make the types match.
   In contrast, vector_targets_convertible_p is used for vector pointer
   values, and vector_types_compatible_elements_p is used specifically
   in the context for binary operators, as a check if use is possible without
   conversion.  */
/* True if vector types T1 and T2 can be converted to each other
   without an explicit cast.  If EMIT_LAX_NOTE is true, and T1 and T2
   can only be converted with -flax-vector-conversions yet that is not
   in effect, emit a note telling the user about that option if such
   a note has not previously been emitted.  */
bool
vector_types_convertible_p (const_tree t1, const_tree t2, bool emit_lax_note)
{
  static bool emitted_lax_note = false;
  bool convertible_lax;

  if ((TYPE_VECTOR_OPAQUE (t1) || TYPE_VECTOR_OPAQUE (t2))
      && tree_int_cst_equal (TYPE_SIZE (t1), TYPE_SIZE (t2)))
    return true;

  convertible_lax =
    (tree_int_cst_equal (TYPE_SIZE (t1), TYPE_SIZE (t2))
     && (TREE_CODE (TREE_TYPE (t1)) != REAL_TYPE ||
	 TYPE_VECTOR_SUBPARTS (t1) == TYPE_VECTOR_SUBPARTS (t2))
     && (INTEGRAL_TYPE_P (TREE_TYPE (t1))
	 == INTEGRAL_TYPE_P (TREE_TYPE (t2))));

  if (!convertible_lax || flag_lax_vector_conversions)
    return convertible_lax;

  if (TYPE_VECTOR_SUBPARTS (t1) == TYPE_VECTOR_SUBPARTS (t2)
      && lang_hooks.types_compatible_p (TREE_TYPE (t1), TREE_TYPE (t2)))
    return true;

  if (emit_lax_note && !emitted_lax_note)
    {
      emitted_lax_note = true;
      inform (input_location, "use -flax-vector-conversions to permit "
              "conversions between vectors with differing "
              "element types or numbers of subparts");
    }

  return false;
}

/* Build a VEC_PERM_EXPR if V0, V1 and MASK are not error_mark_nodes
   and have vector types, V0 has the same type as V1, and the number of
   elements of V0, V1, MASK is the same.

   In case V1 is a NULL_TREE it is assumed that __builtin_shuffle was
   called with two arguments.  In this case implementation passes the
   first argument twice in order to share the same tree code.  This fact
   could enable the mask-values being twice the vector length.  This is
   an implementation accident and this semantics is not guaranteed to
   the user.  */
tree
c_build_vec_perm_expr (location_t loc, tree v0, tree v1, tree mask,
		       bool complain)
{
  tree ret;
  bool wrap = true;
  bool maybe_const = false;
  bool two_arguments = false;

  if (v1 == NULL_TREE)
    {
      two_arguments = true;
      v1 = v0;
    }

  if (v0 == error_mark_node || v1 == error_mark_node
      || mask == error_mark_node)
    return error_mark_node;

  if (TREE_CODE (TREE_TYPE (mask)) != VECTOR_TYPE
      || TREE_CODE (TREE_TYPE (TREE_TYPE (mask))) != INTEGER_TYPE)
    {
      if (complain)
	error_at (loc, "__builtin_shuffle last argument must "
		       "be an integer vector");
      return error_mark_node;
    }

  if (TREE_CODE (TREE_TYPE (v0)) != VECTOR_TYPE
      || TREE_CODE (TREE_TYPE (v1)) != VECTOR_TYPE)
    {
      if (complain)
	error_at (loc, "__builtin_shuffle arguments must be vectors");
      return error_mark_node;
    }

  if (TYPE_MAIN_VARIANT (TREE_TYPE (v0)) != TYPE_MAIN_VARIANT (TREE_TYPE (v1)))
    {
      if (complain)
	error_at (loc, "__builtin_shuffle argument vectors must be of "
		       "the same type");
      return error_mark_node;
    }

  if (TYPE_VECTOR_SUBPARTS (TREE_TYPE (v0))
      != TYPE_VECTOR_SUBPARTS (TREE_TYPE (mask))
      && TYPE_VECTOR_SUBPARTS (TREE_TYPE (v1))
	 != TYPE_VECTOR_SUBPARTS (TREE_TYPE (mask)))
    {
      if (complain)
	error_at (loc, "__builtin_shuffle number of elements of the "
		       "argument vector(s) and the mask vector should "
		       "be the same");
      return error_mark_node;
    }

  if (GET_MODE_BITSIZE (TYPE_MODE (TREE_TYPE (TREE_TYPE (v0))))
      != GET_MODE_BITSIZE (TYPE_MODE (TREE_TYPE (TREE_TYPE (mask)))))
    {
      if (complain)
	error_at (loc, "__builtin_shuffle argument vector(s) inner type "
		       "must have the same size as inner type of the mask");
      return error_mark_node;
    }

  if (!c_dialect_cxx ())
    {
      /* Avoid C_MAYBE_CONST_EXPRs inside VEC_PERM_EXPR.  */
      v0 = c_fully_fold (v0, false, &maybe_const);
      wrap &= maybe_const;

      if (two_arguments)
        v1 = v0 = save_expr (v0);
      else
        {
          v1 = c_fully_fold (v1, false, &maybe_const);
          wrap &= maybe_const;
        }

      mask = c_fully_fold (mask, false, &maybe_const);
      wrap &= maybe_const;
    }
  else if (two_arguments)
    v1 = v0 = save_expr (v0);

  ret = build3_loc (loc, VEC_PERM_EXPR, TREE_TYPE (v0), v0, v1, mask);

  if (!c_dialect_cxx () && !wrap)
    ret = c_wrap_maybe_const (ret, true);

  return ret;
}

/* Like tree.c:get_narrower, but retain conversion from C++0x scoped enum
   to integral type.  */

static tree
c_common_get_narrower (tree op, int *unsignedp_ptr)
{
  op = get_narrower (op, unsignedp_ptr);

  if (TREE_CODE (TREE_TYPE (op)) == ENUMERAL_TYPE
      && ENUM_IS_SCOPED (TREE_TYPE (op)))
    {
      /* C++0x scoped enumerations don't implicitly convert to integral
	 type; if we stripped an explicit conversion to a larger type we
	 need to replace it so common_type will still work.  */
      tree type = c_common_type_for_size (TYPE_PRECISION (TREE_TYPE (op)),
					  TYPE_UNSIGNED (TREE_TYPE (op)));
      op = fold_convert (type, op);
    }
  return op;
}

/* This is a helper function of build_binary_op.

   For certain operations if both args were extended from the same
   smaller type, do the arithmetic in that type and then extend.

   BITWISE indicates a bitwise operation.
   For them, this optimization is safe only if
   both args are zero-extended or both are sign-extended.
   Otherwise, we might change the result.
   Eg, (short)-1 | (unsigned short)-1 is (int)-1
   but calculated in (unsigned short) it would be (unsigned short)-1.
*/
tree
shorten_binary_op (tree result_type, tree op0, tree op1, bool bitwise)
{
  int unsigned0, unsigned1;
  tree arg0, arg1;
  int uns;
  tree type;

  /* Cast OP0 and OP1 to RESULT_TYPE.  Doing so prevents
     excessive narrowing when we call get_narrower below.  For
     example, suppose that OP0 is of unsigned int extended
     from signed char and that RESULT_TYPE is long long int.
     If we explicitly cast OP0 to RESULT_TYPE, OP0 would look
     like

     (long long int) (unsigned int) signed_char

     which get_narrower would narrow down to

     (unsigned int) signed char

     If we do not cast OP0 first, get_narrower would return
     signed_char, which is inconsistent with the case of the
     explicit cast.  */
  op0 = convert (result_type, op0);
  op1 = convert (result_type, op1);

  arg0 = c_common_get_narrower (op0, &unsigned0);
  arg1 = c_common_get_narrower (op1, &unsigned1);

  /* UNS is 1 if the operation to be done is an unsigned one.  */
  uns = TYPE_UNSIGNED (result_type);

  /* Handle the case that OP0 (or OP1) does not *contain* a conversion
     but it *requires* conversion to FINAL_TYPE.  */

  if ((TYPE_PRECISION (TREE_TYPE (op0))
       == TYPE_PRECISION (TREE_TYPE (arg0)))
      && TREE_TYPE (op0) != result_type)
    unsigned0 = TYPE_UNSIGNED (TREE_TYPE (op0));
  if ((TYPE_PRECISION (TREE_TYPE (op1))
       == TYPE_PRECISION (TREE_TYPE (arg1)))
      && TREE_TYPE (op1) != result_type)
    unsigned1 = TYPE_UNSIGNED (TREE_TYPE (op1));

  /* Now UNSIGNED0 is 1 if ARG0 zero-extends to FINAL_TYPE.  */

  /* For bitwise operations, signedness of nominal type
     does not matter.  Consider only how operands were extended.  */
  if (bitwise)
    uns = unsigned0;

  /* Note that in all three cases below we refrain from optimizing
     an unsigned operation on sign-extended args.
     That would not be valid.  */

  /* Both args variable: if both extended in same way
     from same width, do it in that width.
     Do it unsigned if args were zero-extended.  */
  if ((TYPE_PRECISION (TREE_TYPE (arg0))
       < TYPE_PRECISION (result_type))
      && (TYPE_PRECISION (TREE_TYPE (arg1))
	  == TYPE_PRECISION (TREE_TYPE (arg0)))
      && unsigned0 == unsigned1
      && (unsigned0 || !uns))
    return c_common_signed_or_unsigned_type
      (unsigned0, common_type (TREE_TYPE (arg0), TREE_TYPE (arg1)));

  else if (TREE_CODE (arg0) == INTEGER_CST
	   && (unsigned1 || !uns)
	   && (TYPE_PRECISION (TREE_TYPE (arg1))
	       < TYPE_PRECISION (result_type))
	   && (type
	       = c_common_signed_or_unsigned_type (unsigned1,
						   TREE_TYPE (arg1)))
	   && !POINTER_TYPE_P (type)
	   && int_fits_type_p (arg0, type))
    return type;

  else if (TREE_CODE (arg1) == INTEGER_CST
	   && (unsigned0 || !uns)
	   && (TYPE_PRECISION (TREE_TYPE (arg0))
	       < TYPE_PRECISION (result_type))
	   && (type
	       = c_common_signed_or_unsigned_type (unsigned0,
						   TREE_TYPE (arg0)))
	   && !POINTER_TYPE_P (type)
	   && int_fits_type_p (arg1, type))
    return type;

  return result_type;
}

/* Checks if expression EXPR of real/integer type cannot be converted
   to the real/integer type TYPE. Function returns non-zero when:
	* EXPR is a constant which cannot be exactly converted to TYPE.
	* EXPR is not a constant and size of EXPR's type > than size of TYPE,
	  for EXPR type and TYPE being both integers or both real.
	* EXPR is not a constant of real type and TYPE is an integer.
	* EXPR is not a constant of integer type which cannot be
	  exactly converted to real type.
   Function allows conversions between types of different signedness and
   can return SAFE_CONVERSION (zero) in that case.  Function can produce
   signedness warnings if PRODUCE_WARNS is true.  */

enum conversion_safety
unsafe_conversion_p (location_t loc, tree type, tree expr, bool produce_warns)
{
  enum conversion_safety give_warning = SAFE_CONVERSION; /* is 0 or false */
  tree expr_type = TREE_TYPE (expr);
  loc = expansion_point_location_if_in_system_header (loc);

  if (TREE_CODE (expr) == REAL_CST || TREE_CODE (expr) == INTEGER_CST)
    {
      /* Warn for real constant that is not an exact integer converted
	 to integer type.  */
      if (TREE_CODE (expr_type) == REAL_TYPE
	  && TREE_CODE (type) == INTEGER_TYPE)
	{
	  if (!real_isinteger (TREE_REAL_CST_PTR (expr), TYPE_MODE (expr_type)))
	    give_warning = UNSAFE_REAL;
	}
      /* Warn for an integer constant that does not fit into integer type.  */
      else if (TREE_CODE (expr_type) == INTEGER_TYPE
	       && TREE_CODE (type) == INTEGER_TYPE
	       && !int_fits_type_p (expr, type))
	{
	  if (TYPE_UNSIGNED (type) && !TYPE_UNSIGNED (expr_type)
	      && tree_int_cst_sgn (expr) < 0)
	    {
	      if (produce_warns)
		warning_at (loc, OPT_Wsign_conversion, "negative integer"
			    " implicitly converted to unsigned type");
	    }
	  else if (!TYPE_UNSIGNED (type) && TYPE_UNSIGNED (expr_type))
	    {
	      if (produce_warns)
		warning_at (loc, OPT_Wsign_conversion, "conversion of unsigned"
			    " constant value to negative integer");
	    }
	  else
	    give_warning = UNSAFE_OTHER;
	}
      else if (TREE_CODE (type) == REAL_TYPE)
	{
	  /* Warn for an integer constant that does not fit into real type.  */
	  if (TREE_CODE (expr_type) == INTEGER_TYPE)
	    {
	      REAL_VALUE_TYPE a = real_value_from_int_cst (0, expr);
	      if (!exact_real_truncate (TYPE_MODE (type), &a))
		give_warning = UNSAFE_REAL;
	    }
	  /* Warn for a real constant that does not fit into a smaller
	     real type.  */
	  else if (TREE_CODE (expr_type) == REAL_TYPE
		   && TYPE_PRECISION (type) < TYPE_PRECISION (expr_type))
	    {
	      REAL_VALUE_TYPE a = TREE_REAL_CST (expr);
	      if (!exact_real_truncate (TYPE_MODE (type), &a))
		give_warning = UNSAFE_REAL;
	    }
	}
    }
  else
    {
      /* Warn for real types converted to integer types.  */
      if (TREE_CODE (expr_type) == REAL_TYPE
	  && TREE_CODE (type) == INTEGER_TYPE)
	give_warning = UNSAFE_REAL;

      else if (TREE_CODE (expr_type) == INTEGER_TYPE
	       && TREE_CODE (type) == INTEGER_TYPE)
	{
	  /* Don't warn about unsigned char y = 0xff, x = (int) y;  */
	  expr = get_unwidened (expr, 0);
	  expr_type = TREE_TYPE (expr);

	  /* Don't warn for short y; short x = ((int)y & 0xff);  */
	  if (TREE_CODE (expr) == BIT_AND_EXPR
	      || TREE_CODE (expr) == BIT_IOR_EXPR
	      || TREE_CODE (expr) == BIT_XOR_EXPR)
	    {
	      /* If both args were extended from a shortest type,
		 use that type if that is safe.  */
	      expr_type = shorten_binary_op (expr_type,
					     TREE_OPERAND (expr, 0),
					     TREE_OPERAND (expr, 1),
					     /* bitwise */1);

	      if (TREE_CODE (expr) == BIT_AND_EXPR)
		{
		  tree op0 = TREE_OPERAND (expr, 0);
		  tree op1 = TREE_OPERAND (expr, 1);
		  bool unsigned0 = TYPE_UNSIGNED (TREE_TYPE (op0));
		  bool unsigned1 = TYPE_UNSIGNED (TREE_TYPE (op1));

		  /* If one of the operands is a non-negative constant
		     that fits in the target type, then the type of the
		     other operand does not matter. */
		  if ((TREE_CODE (op0) == INTEGER_CST
		       && int_fits_type_p (op0, c_common_signed_type (type))
		       && int_fits_type_p (op0, c_common_unsigned_type (type)))
		      || (TREE_CODE (op1) == INTEGER_CST
			  && int_fits_type_p (op1, c_common_signed_type (type))
			  && int_fits_type_p (op1,
					      c_common_unsigned_type (type))))
		    return SAFE_CONVERSION;
		  /* If constant is unsigned and fits in the target
		     type, then the result will also fit.  */
		  else if ((TREE_CODE (op0) == INTEGER_CST
			    && unsigned0
			    && int_fits_type_p (op0, type))
			   || (TREE_CODE (op1) == INTEGER_CST
			       && unsigned1
			       && int_fits_type_p (op1, type)))
		    return SAFE_CONVERSION;
		}
	    }
	  /* Warn for integer types converted to smaller integer types.  */
	  if (TYPE_PRECISION (type) < TYPE_PRECISION (expr_type))
	    give_warning = UNSAFE_OTHER;

	  /* When they are the same width but different signedness,
	     then the value may change.  */
	  else if (((TYPE_PRECISION (type) == TYPE_PRECISION (expr_type)
		    && TYPE_UNSIGNED (expr_type) != TYPE_UNSIGNED (type))
		   /* Even when converted to a bigger type, if the type is
		      unsigned but expr is signed, then negative values
		      will be changed.  */
		    || (TYPE_UNSIGNED (type) && !TYPE_UNSIGNED (expr_type)))
		   && produce_warns)
	    warning_at (loc, OPT_Wsign_conversion, "conversion to %qT from %qT "
			"may change the sign of the result",
			type, expr_type);
	}

      /* Warn for integer types converted to real types if and only if
	 all the range of values of the integer type cannot be
	 represented by the real type.  */
      else if (TREE_CODE (expr_type) == INTEGER_TYPE
	       && TREE_CODE (type) == REAL_TYPE)
	{
	  tree type_low_bound, type_high_bound;
	  REAL_VALUE_TYPE real_low_bound, real_high_bound;

	  /* Don't warn about char y = 0xff; float x = (int) y;  */
	  expr = get_unwidened (expr, 0);
	  expr_type = TREE_TYPE (expr);

	  type_low_bound = TYPE_MIN_VALUE (expr_type);
	  type_high_bound = TYPE_MAX_VALUE (expr_type);
	  real_low_bound = real_value_from_int_cst (0, type_low_bound);
	  real_high_bound = real_value_from_int_cst (0, type_high_bound);

	  if (!exact_real_truncate (TYPE_MODE (type), &real_low_bound)
	      || !exact_real_truncate (TYPE_MODE (type), &real_high_bound))
	    give_warning = UNSAFE_OTHER;
	}

      /* Warn for real types converted to smaller real types.  */
      else if (TREE_CODE (expr_type) == REAL_TYPE
	       && TREE_CODE (type) == REAL_TYPE
	       && TYPE_PRECISION (type) < TYPE_PRECISION (expr_type))
	give_warning = UNSAFE_REAL;
    }

  return give_warning;
}

/* Warns if the conversion of EXPR to TYPE may alter a value.
   This is a helper function for warnings_for_convert_and_check.  */

static void
conversion_warning (location_t loc, tree type, tree expr)
{
  tree expr_type = TREE_TYPE (expr);
  enum conversion_safety conversion_kind;

  if (!warn_conversion && !warn_sign_conversion && !warn_float_conversion)
    return;

  /* This may happen, because for LHS op= RHS we preevaluate
     RHS and create C_MAYBE_CONST_EXPR <SAVE_EXPR <RHS>>, which
     means we could no longer see the code of the EXPR.  */
  if (TREE_CODE (expr) == C_MAYBE_CONST_EXPR)
    expr = C_MAYBE_CONST_EXPR_EXPR (expr);
  if (TREE_CODE (expr) == SAVE_EXPR)
    expr = TREE_OPERAND (expr, 0);

  switch (TREE_CODE (expr))
    {
    case EQ_EXPR:
    case NE_EXPR:
    case LE_EXPR:
    case GE_EXPR:
    case LT_EXPR:
    case GT_EXPR:
    case TRUTH_ANDIF_EXPR:
    case TRUTH_ORIF_EXPR:
    case TRUTH_AND_EXPR:
    case TRUTH_OR_EXPR:
    case TRUTH_XOR_EXPR:
    case TRUTH_NOT_EXPR:
      /* Conversion from boolean to a signed:1 bit-field (which only
	 can hold the values 0 and -1) doesn't lose information - but
	 it does change the value.  */
      if (TYPE_PRECISION (type) == 1 && !TYPE_UNSIGNED (type))
	warning_at (loc, OPT_Wconversion,
		    "conversion to %qT from boolean expression", type);
      return;

    case REAL_CST:
    case INTEGER_CST:
      conversion_kind = unsafe_conversion_p (loc, type, expr, true);
      if (conversion_kind == UNSAFE_REAL)
	warning_at (loc, OPT_Wfloat_conversion,
		    "conversion to %qT alters %qT constant value",
		    type, expr_type);
      else if (conversion_kind)
	warning_at (loc, OPT_Wconversion,
		    "conversion to %qT alters %qT constant value",
		    type, expr_type);
      return;

    case COND_EXPR:
      {
        /* In case of COND_EXPR, we do not care about the type of
           COND_EXPR, only about the conversion of each operand.  */
        tree op1 = TREE_OPERAND (expr, 1);
        tree op2 = TREE_OPERAND (expr, 2);
        
        conversion_warning (loc, type, op1);
        conversion_warning (loc, type, op2);
        return;
      }

    default: /* 'expr' is not a constant.  */
      conversion_kind = unsafe_conversion_p (loc, type, expr, true);
      if (conversion_kind == UNSAFE_REAL)
	warning_at (loc, OPT_Wfloat_conversion,
		    "conversion to %qT from %qT may alter its value",
		    type, expr_type);
      else if (conversion_kind)
	warning_at (loc, OPT_Wconversion,
		    "conversion to %qT from %qT may alter its value",
		    type, expr_type);
    }
}

/* Produce warnings after a conversion. RESULT is the result of
   converting EXPR to TYPE.  This is a helper function for
   convert_and_check and cp_convert_and_check.  */

void
warnings_for_convert_and_check (location_t loc, tree type, tree expr,
				tree result)
{
  loc = expansion_point_location_if_in_system_header (loc);

  if (TREE_CODE (expr) == INTEGER_CST
      && (TREE_CODE (type) == INTEGER_TYPE
          || TREE_CODE (type) == ENUMERAL_TYPE)
      && !int_fits_type_p (expr, type))
    {
      /* Do not diagnose overflow in a constant expression merely
         because a conversion overflowed.  */
      if (TREE_OVERFLOW (result))
        TREE_OVERFLOW (result) = TREE_OVERFLOW (expr);

      if (TYPE_UNSIGNED (type))
        {
          /* This detects cases like converting -129 or 256 to
             unsigned char.  */
          if (!int_fits_type_p (expr, c_common_signed_type (type)))
            warning_at (loc, OPT_Woverflow,
			"large integer implicitly truncated to unsigned type");
          else
            conversion_warning (loc, type, expr);
        }
      else if (!int_fits_type_p (expr, c_common_unsigned_type (type)))
	warning_at (loc, OPT_Woverflow,
		 "overflow in implicit constant conversion");
      /* No warning for converting 0x80000000 to int.  */
      else if (pedantic
	       && (TREE_CODE (TREE_TYPE (expr)) != INTEGER_TYPE
		   || TYPE_PRECISION (TREE_TYPE (expr))
		   != TYPE_PRECISION (type)))
	warning_at (loc, OPT_Woverflow,
		    "overflow in implicit constant conversion");

      else
	conversion_warning (loc, type, expr);
    }
  else if ((TREE_CODE (result) == INTEGER_CST
	    || TREE_CODE (result) == FIXED_CST) && TREE_OVERFLOW (result))
    warning_at (loc, OPT_Woverflow,
		"overflow in implicit constant conversion");
  else
    conversion_warning (loc, type, expr);
}


/* Convert EXPR to TYPE, warning about conversion problems with constants.
   Invoke this function on every expression that is converted implicitly,
   i.e. because of language rules and not because of an explicit cast.  */

tree
convert_and_check (location_t loc, tree type, tree expr)
{
  tree result;
  tree expr_for_warning;

  /* Convert from a value with possible excess precision rather than
     via the semantic type, but do not warn about values not fitting
     exactly in the semantic type.  */
  if (TREE_CODE (expr) == EXCESS_PRECISION_EXPR)
    {
      tree orig_type = TREE_TYPE (expr);
      expr = TREE_OPERAND (expr, 0);
      expr_for_warning = convert (orig_type, expr);
      if (orig_type == type)
	return expr_for_warning;
    }
  else
    expr_for_warning = expr;

  if (TREE_TYPE (expr) == type)
    return expr;

  result = convert (type, expr);

  if (c_inhibit_evaluation_warnings == 0
      && !TREE_OVERFLOW_P (expr)
      && result != error_mark_node)
    warnings_for_convert_and_check (loc, type, expr_for_warning, result);

  return result;
}

/* A node in a list that describes references to variables (EXPR), which are
   either read accesses if WRITER is zero, or write accesses, in which case
   WRITER is the parent of EXPR.  */
struct tlist
{
  struct tlist *next;
  tree expr, writer;
};

/* Used to implement a cache the results of a call to verify_tree.  We only
   use this for SAVE_EXPRs.  */
struct tlist_cache
{
  struct tlist_cache *next;
  struct tlist *cache_before_sp;
  struct tlist *cache_after_sp;
  tree expr;
};

/* Obstack to use when allocating tlist structures, and corresponding
   firstobj.  */
static struct obstack tlist_obstack;
static char *tlist_firstobj = 0;

/* Keep track of the identifiers we've warned about, so we can avoid duplicate
   warnings.  */
static struct tlist *warned_ids;
/* SAVE_EXPRs need special treatment.  We process them only once and then
   cache the results.  */
static struct tlist_cache *save_expr_cache;

static void add_tlist (struct tlist **, struct tlist *, tree, int);
static void merge_tlist (struct tlist **, struct tlist *, int);
static void verify_tree (tree, struct tlist **, struct tlist **, tree);
static int warning_candidate_p (tree);
static bool candidate_equal_p (const_tree, const_tree);
static void warn_for_collisions (struct tlist *);
static void warn_for_collisions_1 (tree, tree, struct tlist *, int);
static struct tlist *new_tlist (struct tlist *, tree, tree);

/* Create a new struct tlist and fill in its fields.  */
static struct tlist *
new_tlist (struct tlist *next, tree t, tree writer)
{
  struct tlist *l;
  l = XOBNEW (&tlist_obstack, struct tlist);
  l->next = next;
  l->expr = t;
  l->writer = writer;
  return l;
}

/* Add duplicates of the nodes found in ADD to the list *TO.  If EXCLUDE_WRITER
   is nonnull, we ignore any node we find which has a writer equal to it.  */

static void
add_tlist (struct tlist **to, struct tlist *add, tree exclude_writer, int copy)
{
  while (add)
    {
      struct tlist *next = add->next;
      if (!copy)
	add->next = *to;
      if (!exclude_writer || !candidate_equal_p (add->writer, exclude_writer))
	*to = copy ? new_tlist (*to, add->expr, add->writer) : add;
      add = next;
    }
}

/* Merge the nodes of ADD into TO.  This merging process is done so that for
   each variable that already exists in TO, no new node is added; however if
   there is a write access recorded in ADD, and an occurrence on TO is only
   a read access, then the occurrence in TO will be modified to record the
   write.  */

static void
merge_tlist (struct tlist **to, struct tlist *add, int copy)
{
  struct tlist **end = to;

  while (*end)
    end = &(*end)->next;

  while (add)
    {
      int found = 0;
      struct tlist *tmp2;
      struct tlist *next = add->next;

      for (tmp2 = *to; tmp2; tmp2 = tmp2->next)
	if (candidate_equal_p (tmp2->expr, add->expr))
	  {
	    found = 1;
	    if (!tmp2->writer)
	      tmp2->writer = add->writer;
	  }
      if (!found)
	{
	  *end = copy ? new_tlist (NULL, add->expr, add->writer) : add;
	  end = &(*end)->next;
	  *end = 0;
	}
      add = next;
    }
}

/* WRITTEN is a variable, WRITER is its parent.  Warn if any of the variable
   references in list LIST conflict with it, excluding reads if ONLY writers
   is nonzero.  */

static void
warn_for_collisions_1 (tree written, tree writer, struct tlist *list,
		       int only_writes)
{
  struct tlist *tmp;

  /* Avoid duplicate warnings.  */
  for (tmp = warned_ids; tmp; tmp = tmp->next)
    if (candidate_equal_p (tmp->expr, written))
      return;

  while (list)
    {
      if (candidate_equal_p (list->expr, written)
	  && !candidate_equal_p (list->writer, writer)
	  && (!only_writes || list->writer))
	{
	  warned_ids = new_tlist (warned_ids, written, NULL_TREE);
	  warning_at (EXPR_LOC_OR_LOC (writer, input_location),
		      OPT_Wsequence_point, "operation on %qE may be undefined",
		      list->expr);
	}
      list = list->next;
    }
}

/* Given a list LIST of references to variables, find whether any of these
   can cause conflicts due to missing sequence points.  */

static void
warn_for_collisions (struct tlist *list)
{
  struct tlist *tmp;

  for (tmp = list; tmp; tmp = tmp->next)
    {
      if (tmp->writer)
	warn_for_collisions_1 (tmp->expr, tmp->writer, list, 0);
    }
}

/* Return nonzero if X is a tree that can be verified by the sequence point
   warnings.  */
static int
warning_candidate_p (tree x)
{
  if (DECL_P (x) && DECL_ARTIFICIAL (x))
    return 0;

  if (TREE_CODE (x) == BLOCK)
    return 0;

  /* VOID_TYPE_P (TREE_TYPE (x)) is workaround for cp/tree.c
     (lvalue_p) crash on TRY/CATCH. */
  if (TREE_TYPE (x) == NULL_TREE || VOID_TYPE_P (TREE_TYPE (x)))
    return 0;

  if (!lvalue_p (x))
    return 0;

  /* No point to track non-const calls, they will never satisfy
     operand_equal_p.  */
  if (TREE_CODE (x) == CALL_EXPR && (call_expr_flags (x) & ECF_CONST) == 0)
    return 0;

  if (TREE_CODE (x) == STRING_CST)
    return 0;

  return 1;
}

/* Return nonzero if X and Y appear to be the same candidate (or NULL) */
static bool
candidate_equal_p (const_tree x, const_tree y)
{
  return (x == y) || (x && y && operand_equal_p (x, y, 0));
}

/* Walk the tree X, and record accesses to variables.  If X is written by the
   parent tree, WRITER is the parent.
   We store accesses in one of the two lists: PBEFORE_SP, and PNO_SP.  If this
   expression or its only operand forces a sequence point, then everything up
   to the sequence point is stored in PBEFORE_SP.  Everything else gets stored
   in PNO_SP.
   Once we return, we will have emitted warnings if any subexpression before
   such a sequence point could be undefined.  On a higher level, however, the
   sequence point may not be relevant, and we'll merge the two lists.

   Example: (b++, a) + b;
   The call that processes the COMPOUND_EXPR will store the increment of B
   in PBEFORE_SP, and the use of A in PNO_SP.  The higher-level call that
   processes the PLUS_EXPR will need to merge the two lists so that
   eventually, all accesses end up on the same list (and we'll warn about the
   unordered subexpressions b++ and b.

   A note on merging.  If we modify the former example so that our expression
   becomes
     (b++, b) + a
   care must be taken not simply to add all three expressions into the final
   PNO_SP list.  The function merge_tlist takes care of that by merging the
   before-SP list of the COMPOUND_EXPR into its after-SP list in a special
   way, so that no more than one access to B is recorded.  */

static void
verify_tree (tree x, struct tlist **pbefore_sp, struct tlist **pno_sp,
	     tree writer)
{
  struct tlist *tmp_before, *tmp_nosp, *tmp_list2, *tmp_list3;
  enum tree_code code;
  enum tree_code_class cl;

  /* X may be NULL if it is the operand of an empty statement expression
     ({ }).  */
  if (x == NULL)
    return;

 restart:
  code = TREE_CODE (x);
  cl = TREE_CODE_CLASS (code);

  if (warning_candidate_p (x))
    *pno_sp = new_tlist (*pno_sp, x, writer);

  switch (code)
    {
    case CONSTRUCTOR:
    case SIZEOF_EXPR:
      return;

    case COMPOUND_EXPR:
    case TRUTH_ANDIF_EXPR:
    case TRUTH_ORIF_EXPR:
      tmp_before = tmp_nosp = tmp_list3 = 0;
      verify_tree (TREE_OPERAND (x, 0), &tmp_before, &tmp_nosp, NULL_TREE);
      warn_for_collisions (tmp_nosp);
      merge_tlist (pbefore_sp, tmp_before, 0);
      merge_tlist (pbefore_sp, tmp_nosp, 0);
      verify_tree (TREE_OPERAND (x, 1), &tmp_list3, pno_sp, NULL_TREE);
      merge_tlist (pbefore_sp, tmp_list3, 0);
      return;

    case COND_EXPR:
      tmp_before = tmp_list2 = 0;
      verify_tree (TREE_OPERAND (x, 0), &tmp_before, &tmp_list2, NULL_TREE);
      warn_for_collisions (tmp_list2);
      merge_tlist (pbefore_sp, tmp_before, 0);
      merge_tlist (pbefore_sp, tmp_list2, 0);

      tmp_list3 = tmp_nosp = 0;
      verify_tree (TREE_OPERAND (x, 1), &tmp_list3, &tmp_nosp, NULL_TREE);
      warn_for_collisions (tmp_nosp);
      merge_tlist (pbefore_sp, tmp_list3, 0);

      tmp_list3 = tmp_list2 = 0;
      verify_tree (TREE_OPERAND (x, 2), &tmp_list3, &tmp_list2, NULL_TREE);
      warn_for_collisions (tmp_list2);
      merge_tlist (pbefore_sp, tmp_list3, 0);
      /* Rather than add both tmp_nosp and tmp_list2, we have to merge the
	 two first, to avoid warning for (a ? b++ : b++).  */
      merge_tlist (&tmp_nosp, tmp_list2, 0);
      add_tlist (pno_sp, tmp_nosp, NULL_TREE, 0);
      return;

    case PREDECREMENT_EXPR:
    case PREINCREMENT_EXPR:
    case POSTDECREMENT_EXPR:
    case POSTINCREMENT_EXPR:
      verify_tree (TREE_OPERAND (x, 0), pno_sp, pno_sp, x);
      return;

    case MODIFY_EXPR:
      tmp_before = tmp_nosp = tmp_list3 = 0;
      verify_tree (TREE_OPERAND (x, 1), &tmp_before, &tmp_nosp, NULL_TREE);
      verify_tree (TREE_OPERAND (x, 0), &tmp_list3, &tmp_list3, x);
      /* Expressions inside the LHS are not ordered wrt. the sequence points
	 in the RHS.  Example:
	   *a = (a++, 2)
	 Despite the fact that the modification of "a" is in the before_sp
	 list (tmp_before), it conflicts with the use of "a" in the LHS.
	 We can handle this by adding the contents of tmp_list3
	 to those of tmp_before, and redoing the collision warnings for that
	 list.  */
      add_tlist (&tmp_before, tmp_list3, x, 1);
      warn_for_collisions (tmp_before);
      /* Exclude the LHS itself here; we first have to merge it into the
	 tmp_nosp list.  This is done to avoid warning for "a = a"; if we
	 didn't exclude the LHS, we'd get it twice, once as a read and once
	 as a write.  */
      add_tlist (pno_sp, tmp_list3, x, 0);
      warn_for_collisions_1 (TREE_OPERAND (x, 0), x, tmp_nosp, 1);

      merge_tlist (pbefore_sp, tmp_before, 0);
      if (warning_candidate_p (TREE_OPERAND (x, 0)))
	merge_tlist (&tmp_nosp, new_tlist (NULL, TREE_OPERAND (x, 0), x), 0);
      add_tlist (pno_sp, tmp_nosp, NULL_TREE, 1);
      return;

    case CALL_EXPR:
      /* We need to warn about conflicts among arguments and conflicts between
	 args and the function address.  Side effects of the function address,
	 however, are not ordered by the sequence point of the call.  */
      {
	call_expr_arg_iterator iter;
	tree arg;
	tmp_before = tmp_nosp = 0;
	verify_tree (CALL_EXPR_FN (x), &tmp_before, &tmp_nosp, NULL_TREE);
	FOR_EACH_CALL_EXPR_ARG (arg, iter, x)
	  {
	    tmp_list2 = tmp_list3 = 0;
	    verify_tree (arg, &tmp_list2, &tmp_list3, NULL_TREE);
	    merge_tlist (&tmp_list3, tmp_list2, 0);
	    add_tlist (&tmp_before, tmp_list3, NULL_TREE, 0);
	  }
	add_tlist (&tmp_before, tmp_nosp, NULL_TREE, 0);
	warn_for_collisions (tmp_before);
	add_tlist (pbefore_sp, tmp_before, NULL_TREE, 0);
	return;
      }

    case TREE_LIST:
      /* Scan all the list, e.g. indices of multi dimensional array.  */
      while (x)
	{
	  tmp_before = tmp_nosp = 0;
	  verify_tree (TREE_VALUE (x), &tmp_before, &tmp_nosp, NULL_TREE);
	  merge_tlist (&tmp_nosp, tmp_before, 0);
	  add_tlist (pno_sp, tmp_nosp, NULL_TREE, 0);
	  x = TREE_CHAIN (x);
	}
      return;

    case SAVE_EXPR:
      {
	struct tlist_cache *t;
	for (t = save_expr_cache; t; t = t->next)
	  if (candidate_equal_p (t->expr, x))
	    break;

	if (!t)
	  {
	    t = XOBNEW (&tlist_obstack, struct tlist_cache);
	    t->next = save_expr_cache;
	    t->expr = x;
	    save_expr_cache = t;

	    tmp_before = tmp_nosp = 0;
	    verify_tree (TREE_OPERAND (x, 0), &tmp_before, &tmp_nosp, NULL_TREE);
	    warn_for_collisions (tmp_nosp);

	    tmp_list3 = 0;
	    merge_tlist (&tmp_list3, tmp_nosp, 0);
	    t->cache_before_sp = tmp_before;
	    t->cache_after_sp = tmp_list3;
	  }
	merge_tlist (pbefore_sp, t->cache_before_sp, 1);
	add_tlist (pno_sp, t->cache_after_sp, NULL_TREE, 1);
	return;
      }

    case ADDR_EXPR:
      x = TREE_OPERAND (x, 0);
      if (DECL_P (x))
	return;
      writer = 0;
      goto restart;

    default:
      /* For other expressions, simply recurse on their operands.
	 Manual tail recursion for unary expressions.
	 Other non-expressions need not be processed.  */
      if (cl == tcc_unary)
	{
	  x = TREE_OPERAND (x, 0);
	  writer = 0;
	  goto restart;
	}
      else if (IS_EXPR_CODE_CLASS (cl))
	{
	  int lp;
	  int max = TREE_OPERAND_LENGTH (x);
	  for (lp = 0; lp < max; lp++)
	    {
	      tmp_before = tmp_nosp = 0;
	      verify_tree (TREE_OPERAND (x, lp), &tmp_before, &tmp_nosp, 0);
	      merge_tlist (&tmp_nosp, tmp_before, 0);
	      add_tlist (pno_sp, tmp_nosp, NULL_TREE, 0);
	    }
	}
      return;
    }
}

/* Try to warn for undefined behavior in EXPR due to missing sequence
   points.  */

DEBUG_FUNCTION void
verify_sequence_points (tree expr)
{
  struct tlist *before_sp = 0, *after_sp = 0;

  warned_ids = 0;
  save_expr_cache = 0;
  if (tlist_firstobj == 0)
    {
      gcc_obstack_init (&tlist_obstack);
      tlist_firstobj = (char *) obstack_alloc (&tlist_obstack, 0);
    }

  verify_tree (expr, &before_sp, &after_sp, 0);
  warn_for_collisions (after_sp);
  obstack_free (&tlist_obstack, tlist_firstobj);
}

/* Validate the expression after `case' and apply default promotions.  */

static tree
check_case_value (tree value)
{
  if (value == NULL_TREE)
    return value;

  if (TREE_CODE (value) == INTEGER_CST)
    /* Promote char or short to int.  */
    value = perform_integral_promotions (value);
  else if (value != error_mark_node)
    {
      error ("case label does not reduce to an integer constant");
      value = error_mark_node;
    }

  constant_expression_warning (value);

  return value;
}

/* See if the case values LOW and HIGH are in the range of the original
   type (i.e. before the default conversion to int) of the switch testing
   expression.
   TYPE is the promoted type of the testing expression, and ORIG_TYPE is
   the type before promoting it.  CASE_LOW_P is a pointer to the lower
   bound of the case label, and CASE_HIGH_P is the upper bound or NULL
   if the case is not a case range.
   The caller has to make sure that we are not called with NULL for
   CASE_LOW_P (i.e. the default case).
   Returns true if the case label is in range of ORIG_TYPE (saturated or
   untouched) or false if the label is out of range.  */

static bool
check_case_bounds (tree type, tree orig_type,
		   tree *case_low_p, tree *case_high_p)
{
  tree min_value, max_value;
  tree case_low = *case_low_p;
  tree case_high = case_high_p ? *case_high_p : case_low;

  /* If there was a problem with the original type, do nothing.  */
  if (orig_type == error_mark_node)
    return true;

  min_value = TYPE_MIN_VALUE (orig_type);
  max_value = TYPE_MAX_VALUE (orig_type);

  /* Case label is less than minimum for type.  */
  if (tree_int_cst_compare (case_low, min_value) < 0
      && tree_int_cst_compare (case_high, min_value) < 0)
    {
      warning (0, "case label value is less than minimum value for type");
      return false;
    }

  /* Case value is greater than maximum for type.  */
  if (tree_int_cst_compare (case_low, max_value) > 0
      && tree_int_cst_compare (case_high, max_value) > 0)
    {
      warning (0, "case label value exceeds maximum value for type");
      return false;
    }

  /* Saturate lower case label value to minimum.  */
  if (tree_int_cst_compare (case_high, min_value) >= 0
      && tree_int_cst_compare (case_low, min_value) < 0)
    {
      warning (0, "lower value in case label range"
	       " less than minimum value for type");
      case_low = min_value;
    }

  /* Saturate upper case label value to maximum.  */
  if (tree_int_cst_compare (case_low, max_value) <= 0
      && tree_int_cst_compare (case_high, max_value) > 0)
    {
      warning (0, "upper value in case label range"
	       " exceeds maximum value for type");
      case_high = max_value;
    }

  if (*case_low_p != case_low)
    *case_low_p = convert (type, case_low);
  if (case_high_p && *case_high_p != case_high)
    *case_high_p = convert (type, case_high);

  return true;
}

/* Return an integer type with BITS bits of precision,
   that is unsigned if UNSIGNEDP is nonzero, otherwise signed.  */

tree
c_common_type_for_size (unsigned int bits, int unsignedp)
{
  if (bits == TYPE_PRECISION (integer_type_node))
    return unsignedp ? unsigned_type_node : integer_type_node;

  if (bits == TYPE_PRECISION (signed_char_type_node))
    return unsignedp ? unsigned_char_type_node : signed_char_type_node;

  if (bits == TYPE_PRECISION (short_integer_type_node))
    return unsignedp ? short_unsigned_type_node : short_integer_type_node;

  if (bits == TYPE_PRECISION (long_integer_type_node))
    return unsignedp ? long_unsigned_type_node : long_integer_type_node;

  if (bits == TYPE_PRECISION (long_long_integer_type_node))
    return (unsignedp ? long_long_unsigned_type_node
	    : long_long_integer_type_node);

  if (int128_integer_type_node
      && bits == TYPE_PRECISION (int128_integer_type_node))
    return (unsignedp ? int128_unsigned_type_node
	    : int128_integer_type_node);

  if (bits == TYPE_PRECISION (widest_integer_literal_type_node))
    return (unsignedp ? widest_unsigned_literal_type_node
	    : widest_integer_literal_type_node);

  if (bits <= TYPE_PRECISION (intQI_type_node))
    return unsignedp ? unsigned_intQI_type_node : intQI_type_node;

  if (bits <= TYPE_PRECISION (intHI_type_node))
    return unsignedp ? unsigned_intHI_type_node : intHI_type_node;

  if (bits <= TYPE_PRECISION (intSI_type_node))
    return unsignedp ? unsigned_intSI_type_node : intSI_type_node;

  if (bits <= TYPE_PRECISION (intDI_type_node))
    return unsignedp ? unsigned_intDI_type_node : intDI_type_node;

  return 0;
}

/* Return a fixed-point type that has at least IBIT ibits and FBIT fbits
   that is unsigned if UNSIGNEDP is nonzero, otherwise signed;
   and saturating if SATP is nonzero, otherwise not saturating.  */

tree
c_common_fixed_point_type_for_size (unsigned int ibit, unsigned int fbit,
				    int unsignedp, int satp)
{
  enum machine_mode mode;
  if (ibit == 0)
    mode = unsignedp ? UQQmode : QQmode;
  else
    mode = unsignedp ? UHAmode : HAmode;

  for (; mode != VOIDmode; mode = GET_MODE_WIDER_MODE (mode))
    if (GET_MODE_IBIT (mode) >= ibit && GET_MODE_FBIT (mode) >= fbit)
      break;

  if (mode == VOIDmode || !targetm.scalar_mode_supported_p (mode))
    {
      sorry ("GCC cannot support operators with integer types and "
	     "fixed-point types that have too many integral and "
	     "fractional bits together");
      return 0;
    }

  return c_common_type_for_mode (mode, satp);
}

/* Used for communication between c_common_type_for_mode and
   c_register_builtin_type.  */
static GTY(()) tree registered_builtin_types;

/* Return a data type that has machine mode MODE.
   If the mode is an integer,
   then UNSIGNEDP selects between signed and unsigned types.
   If the mode is a fixed-point mode,
   then UNSIGNEDP selects between saturating and nonsaturating types.  */

tree
c_common_type_for_mode (enum machine_mode mode, int unsignedp)
{
  tree t;

  if (mode == TYPE_MODE (integer_type_node))
    return unsignedp ? unsigned_type_node : integer_type_node;

  if (mode == TYPE_MODE (signed_char_type_node))
    return unsignedp ? unsigned_char_type_node : signed_char_type_node;

  if (mode == TYPE_MODE (short_integer_type_node))
    return unsignedp ? short_unsigned_type_node : short_integer_type_node;

  if (mode == TYPE_MODE (long_integer_type_node))
    return unsignedp ? long_unsigned_type_node : long_integer_type_node;

  if (mode == TYPE_MODE (long_long_integer_type_node))
    return unsignedp ? long_long_unsigned_type_node : long_long_integer_type_node;

  if (int128_integer_type_node
      && mode == TYPE_MODE (int128_integer_type_node))
    return unsignedp ? int128_unsigned_type_node : int128_integer_type_node;

  if (mode == TYPE_MODE (widest_integer_literal_type_node))
    return unsignedp ? widest_unsigned_literal_type_node
		     : widest_integer_literal_type_node;

  if (mode == QImode)
    return unsignedp ? unsigned_intQI_type_node : intQI_type_node;

  if (mode == HImode)
    return unsignedp ? unsigned_intHI_type_node : intHI_type_node;

  if (mode == SImode)
    return unsignedp ? unsigned_intSI_type_node : intSI_type_node;

  if (mode == DImode)
    return unsignedp ? unsigned_intDI_type_node : intDI_type_node;

#if HOST_BITS_PER_WIDE_INT >= 64
  if (mode == TYPE_MODE (intTI_type_node))
    return unsignedp ? unsigned_intTI_type_node : intTI_type_node;
#endif

  if (mode == TYPE_MODE (float_type_node))
    return float_type_node;

  if (mode == TYPE_MODE (double_type_node))
    return double_type_node;

  if (mode == TYPE_MODE (long_double_type_node))
    return long_double_type_node;

  if (mode == TYPE_MODE (void_type_node))
    return void_type_node;

  if (mode == TYPE_MODE (build_pointer_type (char_type_node)))
    return (unsignedp
	    ? make_unsigned_type (GET_MODE_PRECISION (mode))
	    : make_signed_type (GET_MODE_PRECISION (mode)));

  if (mode == TYPE_MODE (build_pointer_type (integer_type_node)))
    return (unsignedp
	    ? make_unsigned_type (GET_MODE_PRECISION (mode))
	    : make_signed_type (GET_MODE_PRECISION (mode)));

  if (COMPLEX_MODE_P (mode))
    {
      enum machine_mode inner_mode;
      tree inner_type;

      if (mode == TYPE_MODE (complex_float_type_node))
	return complex_float_type_node;
      if (mode == TYPE_MODE (complex_double_type_node))
	return complex_double_type_node;
      if (mode == TYPE_MODE (complex_long_double_type_node))
	return complex_long_double_type_node;

      if (mode == TYPE_MODE (complex_integer_type_node) && !unsignedp)
	return complex_integer_type_node;

      inner_mode = GET_MODE_INNER (mode);
      inner_type = c_common_type_for_mode (inner_mode, unsignedp);
      if (inner_type != NULL_TREE)
	return build_complex_type (inner_type);
    }
  else if (VECTOR_MODE_P (mode))
    {
      enum machine_mode inner_mode = GET_MODE_INNER (mode);
      tree inner_type = c_common_type_for_mode (inner_mode, unsignedp);
      if (inner_type != NULL_TREE)
	return build_vector_type_for_mode (inner_type, mode);
    }

  if (mode == TYPE_MODE (dfloat32_type_node))
    return dfloat32_type_node;
  if (mode == TYPE_MODE (dfloat64_type_node))
    return dfloat64_type_node;
  if (mode == TYPE_MODE (dfloat128_type_node))
    return dfloat128_type_node;

  if (ALL_SCALAR_FIXED_POINT_MODE_P (mode))
    {
      if (mode == TYPE_MODE (short_fract_type_node))
	return unsignedp ? sat_short_fract_type_node : short_fract_type_node;
      if (mode == TYPE_MODE (fract_type_node))
	return unsignedp ? sat_fract_type_node : fract_type_node;
      if (mode == TYPE_MODE (long_fract_type_node))
	return unsignedp ? sat_long_fract_type_node : long_fract_type_node;
      if (mode == TYPE_MODE (long_long_fract_type_node))
	return unsignedp ? sat_long_long_fract_type_node
			 : long_long_fract_type_node;

      if (mode == TYPE_MODE (unsigned_short_fract_type_node))
	return unsignedp ? sat_unsigned_short_fract_type_node
			 : unsigned_short_fract_type_node;
      if (mode == TYPE_MODE (unsigned_fract_type_node))
	return unsignedp ? sat_unsigned_fract_type_node
			 : unsigned_fract_type_node;
      if (mode == TYPE_MODE (unsigned_long_fract_type_node))
	return unsignedp ? sat_unsigned_long_fract_type_node
			 : unsigned_long_fract_type_node;
      if (mode == TYPE_MODE (unsigned_long_long_fract_type_node))
	return unsignedp ? sat_unsigned_long_long_fract_type_node
			 : unsigned_long_long_fract_type_node;

      if (mode == TYPE_MODE (short_accum_type_node))
	return unsignedp ? sat_short_accum_type_node : short_accum_type_node;
      if (mode == TYPE_MODE (accum_type_node))
	return unsignedp ? sat_accum_type_node : accum_type_node;
      if (mode == TYPE_MODE (long_accum_type_node))
	return unsignedp ? sat_long_accum_type_node : long_accum_type_node;
      if (mode == TYPE_MODE (long_long_accum_type_node))
	return unsignedp ? sat_long_long_accum_type_node
			 : long_long_accum_type_node;

      if (mode == TYPE_MODE (unsigned_short_accum_type_node))
	return unsignedp ? sat_unsigned_short_accum_type_node
			 : unsigned_short_accum_type_node;
      if (mode == TYPE_MODE (unsigned_accum_type_node))
	return unsignedp ? sat_unsigned_accum_type_node
			 : unsigned_accum_type_node;
      if (mode == TYPE_MODE (unsigned_long_accum_type_node))
	return unsignedp ? sat_unsigned_long_accum_type_node
			 : unsigned_long_accum_type_node;
      if (mode == TYPE_MODE (unsigned_long_long_accum_type_node))
	return unsignedp ? sat_unsigned_long_long_accum_type_node
			 : unsigned_long_long_accum_type_node;

      if (mode == QQmode)
	return unsignedp ? sat_qq_type_node : qq_type_node;
      if (mode == HQmode)
	return unsignedp ? sat_hq_type_node : hq_type_node;
      if (mode == SQmode)
	return unsignedp ? sat_sq_type_node : sq_type_node;
      if (mode == DQmode)
	return unsignedp ? sat_dq_type_node : dq_type_node;
      if (mode == TQmode)
	return unsignedp ? sat_tq_type_node : tq_type_node;

      if (mode == UQQmode)
	return unsignedp ? sat_uqq_type_node : uqq_type_node;
      if (mode == UHQmode)
	return unsignedp ? sat_uhq_type_node : uhq_type_node;
      if (mode == USQmode)
	return unsignedp ? sat_usq_type_node : usq_type_node;
      if (mode == UDQmode)
	return unsignedp ? sat_udq_type_node : udq_type_node;
      if (mode == UTQmode)
	return unsignedp ? sat_utq_type_node : utq_type_node;

      if (mode == HAmode)
	return unsignedp ? sat_ha_type_node : ha_type_node;
      if (mode == SAmode)
	return unsignedp ? sat_sa_type_node : sa_type_node;
      if (mode == DAmode)
	return unsignedp ? sat_da_type_node : da_type_node;
      if (mode == TAmode)
	return unsignedp ? sat_ta_type_node : ta_type_node;

      if (mode == UHAmode)
	return unsignedp ? sat_uha_type_node : uha_type_node;
      if (mode == USAmode)
	return unsignedp ? sat_usa_type_node : usa_type_node;
      if (mode == UDAmode)
	return unsignedp ? sat_uda_type_node : uda_type_node;
      if (mode == UTAmode)
	return unsignedp ? sat_uta_type_node : uta_type_node;
    }

  for (t = registered_builtin_types; t; t = TREE_CHAIN (t))
    if (TYPE_MODE (TREE_VALUE (t)) == mode
	&& !!unsignedp == !!TYPE_UNSIGNED (TREE_VALUE (t)))
      return TREE_VALUE (t);

  return 0;
}

tree
c_common_unsigned_type (tree type)
{
  return c_common_signed_or_unsigned_type (1, type);
}

/* Return a signed type the same as TYPE in other respects.  */

tree
c_common_signed_type (tree type)
{
  return c_common_signed_or_unsigned_type (0, type);
}

/* Return a type the same as TYPE except unsigned or
   signed according to UNSIGNEDP.  */

tree
c_common_signed_or_unsigned_type (int unsignedp, tree type)
{
  tree type1;

  /* This block of code emulates the behavior of the old
     c_common_unsigned_type. In particular, it returns
     long_unsigned_type_node if passed a long, even when a int would
     have the same size. This is necessary for warnings to work
     correctly in archs where sizeof(int) == sizeof(long) */

  type1 = TYPE_MAIN_VARIANT (type);
  if (type1 == signed_char_type_node || type1 == char_type_node || type1 == unsigned_char_type_node)
    return unsignedp ? unsigned_char_type_node : signed_char_type_node;
  if (type1 == integer_type_node || type1 == unsigned_type_node)
    return unsignedp ? unsigned_type_node : integer_type_node;
  if (type1 == short_integer_type_node || type1 == short_unsigned_type_node)
    return unsignedp ? short_unsigned_type_node : short_integer_type_node;
  if (type1 == long_integer_type_node || type1 == long_unsigned_type_node)
    return unsignedp ? long_unsigned_type_node : long_integer_type_node;
  if (type1 == long_long_integer_type_node || type1 == long_long_unsigned_type_node)
    return unsignedp ? long_long_unsigned_type_node : long_long_integer_type_node;
  if (int128_integer_type_node
      && (type1 == int128_integer_type_node
	  || type1 == int128_unsigned_type_node))
    return unsignedp ? int128_unsigned_type_node : int128_integer_type_node;
  if (type1 == widest_integer_literal_type_node || type1 == widest_unsigned_literal_type_node)
    return unsignedp ? widest_unsigned_literal_type_node : widest_integer_literal_type_node;
#if HOST_BITS_PER_WIDE_INT >= 64
  if (type1 == intTI_type_node || type1 == unsigned_intTI_type_node)
    return unsignedp ? unsigned_intTI_type_node : intTI_type_node;
#endif
  if (type1 == intDI_type_node || type1 == unsigned_intDI_type_node)
    return unsignedp ? unsigned_intDI_type_node : intDI_type_node;
  if (type1 == intSI_type_node || type1 == unsigned_intSI_type_node)
    return unsignedp ? unsigned_intSI_type_node : intSI_type_node;
  if (type1 == intHI_type_node || type1 == unsigned_intHI_type_node)
    return unsignedp ? unsigned_intHI_type_node : intHI_type_node;
  if (type1 == intQI_type_node || type1 == unsigned_intQI_type_node)
    return unsignedp ? unsigned_intQI_type_node : intQI_type_node;

#define C_COMMON_FIXED_TYPES(NAME)	    \
  if (type1 == short_ ## NAME ## _type_node \
      || type1 == unsigned_short_ ## NAME ## _type_node) \
    return unsignedp ? unsigned_short_ ## NAME ## _type_node \
		     : short_ ## NAME ## _type_node; \
  if (type1 == NAME ## _type_node \
      || type1 == unsigned_ ## NAME ## _type_node) \
    return unsignedp ? unsigned_ ## NAME ## _type_node \
		     : NAME ## _type_node; \
  if (type1 == long_ ## NAME ## _type_node \
      || type1 == unsigned_long_ ## NAME ## _type_node) \
    return unsignedp ? unsigned_long_ ## NAME ## _type_node \
		     : long_ ## NAME ## _type_node; \
  if (type1 == long_long_ ## NAME ## _type_node \
      || type1 == unsigned_long_long_ ## NAME ## _type_node) \
    return unsignedp ? unsigned_long_long_ ## NAME ## _type_node \
		     : long_long_ ## NAME ## _type_node;

#define C_COMMON_FIXED_MODE_TYPES(NAME) \
  if (type1 == NAME ## _type_node \
      || type1 == u ## NAME ## _type_node) \
    return unsignedp ? u ## NAME ## _type_node \
		     : NAME ## _type_node;

#define C_COMMON_FIXED_TYPES_SAT(NAME) \
  if (type1 == sat_ ## short_ ## NAME ## _type_node \
      || type1 == sat_ ## unsigned_short_ ## NAME ## _type_node) \
    return unsignedp ? sat_ ## unsigned_short_ ## NAME ## _type_node \
		     : sat_ ## short_ ## NAME ## _type_node; \
  if (type1 == sat_ ## NAME ## _type_node \
      || type1 == sat_ ## unsigned_ ## NAME ## _type_node) \
    return unsignedp ? sat_ ## unsigned_ ## NAME ## _type_node \
		     : sat_ ## NAME ## _type_node; \
  if (type1 == sat_ ## long_ ## NAME ## _type_node \
      || type1 == sat_ ## unsigned_long_ ## NAME ## _type_node) \
    return unsignedp ? sat_ ## unsigned_long_ ## NAME ## _type_node \
		     : sat_ ## long_ ## NAME ## _type_node; \
  if (type1 == sat_ ## long_long_ ## NAME ## _type_node \
      || type1 == sat_ ## unsigned_long_long_ ## NAME ## _type_node) \
    return unsignedp ? sat_ ## unsigned_long_long_ ## NAME ## _type_node \
		     : sat_ ## long_long_ ## NAME ## _type_node;

#define C_COMMON_FIXED_MODE_TYPES_SAT(NAME)	\
  if (type1 == sat_ ## NAME ## _type_node \
      || type1 == sat_ ## u ## NAME ## _type_node) \
    return unsignedp ? sat_ ## u ## NAME ## _type_node \
		     : sat_ ## NAME ## _type_node;

  C_COMMON_FIXED_TYPES (fract);
  C_COMMON_FIXED_TYPES_SAT (fract);
  C_COMMON_FIXED_TYPES (accum);
  C_COMMON_FIXED_TYPES_SAT (accum);

  C_COMMON_FIXED_MODE_TYPES (qq);
  C_COMMON_FIXED_MODE_TYPES (hq);
  C_COMMON_FIXED_MODE_TYPES (sq);
  C_COMMON_FIXED_MODE_TYPES (dq);
  C_COMMON_FIXED_MODE_TYPES (tq);
  C_COMMON_FIXED_MODE_TYPES_SAT (qq);
  C_COMMON_FIXED_MODE_TYPES_SAT (hq);
  C_COMMON_FIXED_MODE_TYPES_SAT (sq);
  C_COMMON_FIXED_MODE_TYPES_SAT (dq);
  C_COMMON_FIXED_MODE_TYPES_SAT (tq);
  C_COMMON_FIXED_MODE_TYPES (ha);
  C_COMMON_FIXED_MODE_TYPES (sa);
  C_COMMON_FIXED_MODE_TYPES (da);
  C_COMMON_FIXED_MODE_TYPES (ta);
  C_COMMON_FIXED_MODE_TYPES_SAT (ha);
  C_COMMON_FIXED_MODE_TYPES_SAT (sa);
  C_COMMON_FIXED_MODE_TYPES_SAT (da);
  C_COMMON_FIXED_MODE_TYPES_SAT (ta);

  /* For ENUMERAL_TYPEs in C++, must check the mode of the types, not
     the precision; they have precision set to match their range, but
     may use a wider mode to match an ABI.  If we change modes, we may
     wind up with bad conversions.  For INTEGER_TYPEs in C, must check
     the precision as well, so as to yield correct results for
     bit-field types.  C++ does not have these separate bit-field
     types, and producing a signed or unsigned variant of an
     ENUMERAL_TYPE may cause other problems as well.  */

  if (!INTEGRAL_TYPE_P (type)
      || TYPE_UNSIGNED (type) == unsignedp)
    return type;

#define TYPE_OK(node)							    \
  (TYPE_MODE (type) == TYPE_MODE (node)					    \
   && TYPE_PRECISION (type) == TYPE_PRECISION (node))
  if (TYPE_OK (signed_char_type_node))
    return unsignedp ? unsigned_char_type_node : signed_char_type_node;
  if (TYPE_OK (integer_type_node))
    return unsignedp ? unsigned_type_node : integer_type_node;
  if (TYPE_OK (short_integer_type_node))
    return unsignedp ? short_unsigned_type_node : short_integer_type_node;
  if (TYPE_OK (long_integer_type_node))
    return unsignedp ? long_unsigned_type_node : long_integer_type_node;
  if (TYPE_OK (long_long_integer_type_node))
    return (unsignedp ? long_long_unsigned_type_node
	    : long_long_integer_type_node);
  if (int128_integer_type_node && TYPE_OK (int128_integer_type_node))
    return (unsignedp ? int128_unsigned_type_node
	    : int128_integer_type_node);
  if (TYPE_OK (widest_integer_literal_type_node))
    return (unsignedp ? widest_unsigned_literal_type_node
	    : widest_integer_literal_type_node);

#if HOST_BITS_PER_WIDE_INT >= 64
  if (TYPE_OK (intTI_type_node))
    return unsignedp ? unsigned_intTI_type_node : intTI_type_node;
#endif
  if (TYPE_OK (intDI_type_node))
    return unsignedp ? unsigned_intDI_type_node : intDI_type_node;
  if (TYPE_OK (intSI_type_node))
    return unsignedp ? unsigned_intSI_type_node : intSI_type_node;
  if (TYPE_OK (intHI_type_node))
    return unsignedp ? unsigned_intHI_type_node : intHI_type_node;
  if (TYPE_OK (intQI_type_node))
    return unsignedp ? unsigned_intQI_type_node : intQI_type_node;
#undef TYPE_OK

  return build_nonstandard_integer_type (TYPE_PRECISION (type), unsignedp);
}

/* Build a bit-field integer type for the given WIDTH and UNSIGNEDP.  */

tree
c_build_bitfield_integer_type (unsigned HOST_WIDE_INT width, int unsignedp)
{
  /* Extended integer types of the same width as a standard type have
     lesser rank, so those of the same width as int promote to int or
     unsigned int and are valid for printf formats expecting int or
     unsigned int.  To avoid such special cases, avoid creating
     extended integer types for bit-fields if a standard integer type
     is available.  */
  if (width == TYPE_PRECISION (integer_type_node))
    return unsignedp ? unsigned_type_node : integer_type_node;
  if (width == TYPE_PRECISION (signed_char_type_node))
    return unsignedp ? unsigned_char_type_node : signed_char_type_node;
  if (width == TYPE_PRECISION (short_integer_type_node))
    return unsignedp ? short_unsigned_type_node : short_integer_type_node;
  if (width == TYPE_PRECISION (long_integer_type_node))
    return unsignedp ? long_unsigned_type_node : long_integer_type_node;
  if (width == TYPE_PRECISION (long_long_integer_type_node))
    return (unsignedp ? long_long_unsigned_type_node
	    : long_long_integer_type_node);
  if (int128_integer_type_node
      && width == TYPE_PRECISION (int128_integer_type_node))
    return (unsignedp ? int128_unsigned_type_node
	    : int128_integer_type_node);
  return build_nonstandard_integer_type (width, unsignedp);
}

/* The C version of the register_builtin_type langhook.  */

void
c_register_builtin_type (tree type, const char* name)
{
  tree decl;

  decl = build_decl (UNKNOWN_LOCATION,
		     TYPE_DECL, get_identifier (name), type);
  DECL_ARTIFICIAL (decl) = 1;
  if (!TYPE_NAME (type))
    TYPE_NAME (type) = decl;
  pushdecl (decl);

  registered_builtin_types = tree_cons (0, type, registered_builtin_types);
}

/* Print an error message for invalid operands to arith operation
   CODE with TYPE0 for operand 0, and TYPE1 for operand 1.
   LOCATION is the location of the message.  */

void
binary_op_error (location_t location, enum tree_code code,
		 tree type0, tree type1)
{
  const char *opname;

  switch (code)
    {
    case PLUS_EXPR:
      opname = "+"; break;
    case MINUS_EXPR:
      opname = "-"; break;
    case MULT_EXPR:
      opname = "*"; break;
    case MAX_EXPR:
      opname = "max"; break;
    case MIN_EXPR:
      opname = "min"; break;
    case EQ_EXPR:
      opname = "=="; break;
    case NE_EXPR:
      opname = "!="; break;
    case LE_EXPR:
      opname = "<="; break;
    case GE_EXPR:
      opname = ">="; break;
    case LT_EXPR:
      opname = "<"; break;
    case GT_EXPR:
      opname = ">"; break;
    case LSHIFT_EXPR:
      opname = "<<"; break;
    case RSHIFT_EXPR:
      opname = ">>"; break;
    case TRUNC_MOD_EXPR:
    case FLOOR_MOD_EXPR:
      opname = "%"; break;
    case TRUNC_DIV_EXPR:
    case FLOOR_DIV_EXPR:
      opname = "/"; break;
    case BIT_AND_EXPR:
      opname = "&"; break;
    case BIT_IOR_EXPR:
      opname = "|"; break;
    case TRUTH_ANDIF_EXPR:
      opname = "&&"; break;
    case TRUTH_ORIF_EXPR:
      opname = "||"; break;
    case BIT_XOR_EXPR:
      opname = "^"; break;
    default:
      gcc_unreachable ();
    }
  error_at (location,
	    "invalid operands to binary %s (have %qT and %qT)", opname,
	    type0, type1);
}

/* Given an expression as a tree, return its original type.  Do this
   by stripping any conversion that preserves the sign and precision.  */
static tree
expr_original_type (tree expr)
{
  STRIP_SIGN_NOPS (expr);
  return TREE_TYPE (expr);
}

/* Subroutine of build_binary_op, used for comparison operations.
   See if the operands have both been converted from subword integer types
   and, if so, perhaps change them both back to their original type.
   This function is also responsible for converting the two operands
   to the proper common type for comparison.

   The arguments of this function are all pointers to local variables
   of build_binary_op: OP0_PTR is &OP0, OP1_PTR is &OP1,
   RESTYPE_PTR is &RESULT_TYPE and RESCODE_PTR is &RESULTCODE.

   LOC is the location of the comparison.

   If this function returns nonzero, it means that the comparison has
   a constant value.  What this function returns is an expression for
   that value.  */

tree
shorten_compare (location_t loc, tree *op0_ptr, tree *op1_ptr,
		 tree *restype_ptr, enum tree_code *rescode_ptr)
{
  tree type;
  tree op0 = *op0_ptr;
  tree op1 = *op1_ptr;
  int unsignedp0, unsignedp1;
  int real1, real2;
  tree primop0, primop1;
  enum tree_code code = *rescode_ptr;

  /* Throw away any conversions to wider types
     already present in the operands.  */

  primop0 = c_common_get_narrower (op0, &unsignedp0);
  primop1 = c_common_get_narrower (op1, &unsignedp1);

  /* If primopN is first sign-extended from primopN's precision to opN's
     precision, then zero-extended from opN's precision to
     *restype_ptr precision, shortenings might be invalid.  */
  if (TYPE_PRECISION (TREE_TYPE (primop0)) < TYPE_PRECISION (TREE_TYPE (op0))
      && TYPE_PRECISION (TREE_TYPE (op0)) < TYPE_PRECISION (*restype_ptr)
      && !unsignedp0
      && TYPE_UNSIGNED (TREE_TYPE (op0)))
    primop0 = op0;
  if (TYPE_PRECISION (TREE_TYPE (primop1)) < TYPE_PRECISION (TREE_TYPE (op1))
      && TYPE_PRECISION (TREE_TYPE (op1)) < TYPE_PRECISION (*restype_ptr)
      && !unsignedp1
      && TYPE_UNSIGNED (TREE_TYPE (op1)))
    primop1 = op1;

  /* Handle the case that OP0 does not *contain* a conversion
     but it *requires* conversion to FINAL_TYPE.  */

  if (op0 == primop0 && TREE_TYPE (op0) != *restype_ptr)
    unsignedp0 = TYPE_UNSIGNED (TREE_TYPE (op0));
  if (op1 == primop1 && TREE_TYPE (op1) != *restype_ptr)
    unsignedp1 = TYPE_UNSIGNED (TREE_TYPE (op1));

  /* If one of the operands must be floated, we cannot optimize.  */
  real1 = TREE_CODE (TREE_TYPE (primop0)) == REAL_TYPE;
  real2 = TREE_CODE (TREE_TYPE (primop1)) == REAL_TYPE;

  /* If first arg is constant, swap the args (changing operation
     so value is preserved), for canonicalization.  Don't do this if
     the second arg is 0.  */

  if (TREE_CONSTANT (primop0)
      && !integer_zerop (primop1) && !real_zerop (primop1)
      && !fixed_zerop (primop1))
    {
      tree tem = primop0;
      int temi = unsignedp0;
      primop0 = primop1;
      primop1 = tem;
      tem = op0;
      op0 = op1;
      op1 = tem;
      *op0_ptr = op0;
      *op1_ptr = op1;
      unsignedp0 = unsignedp1;
      unsignedp1 = temi;
      temi = real1;
      real1 = real2;
      real2 = temi;

      switch (code)
	{
	case LT_EXPR:
	  code = GT_EXPR;
	  break;
	case GT_EXPR:
	  code = LT_EXPR;
	  break;
	case LE_EXPR:
	  code = GE_EXPR;
	  break;
	case GE_EXPR:
	  code = LE_EXPR;
	  break;
	default:
	  break;
	}
      *rescode_ptr = code;
    }

  /* If comparing an integer against a constant more bits wide,
     maybe we can deduce a value of 1 or 0 independent of the data.
     Or else truncate the constant now
     rather than extend the variable at run time.

     This is only interesting if the constant is the wider arg.
     Also, it is not safe if the constant is unsigned and the
     variable arg is signed, since in this case the variable
     would be sign-extended and then regarded as unsigned.
     Our technique fails in this case because the lowest/highest
     possible unsigned results don't follow naturally from the
     lowest/highest possible values of the variable operand.
     For just EQ_EXPR and NE_EXPR there is another technique that
     could be used: see if the constant can be faithfully represented
     in the other operand's type, by truncating it and reextending it
     and see if that preserves the constant's value.  */

  if (!real1 && !real2
      && TREE_CODE (TREE_TYPE (primop0)) != FIXED_POINT_TYPE
      && TREE_CODE (primop1) == INTEGER_CST
      && TYPE_PRECISION (TREE_TYPE (primop0)) < TYPE_PRECISION (*restype_ptr))
    {
      int min_gt, max_gt, min_lt, max_lt;
      tree maxval, minval;
      /* 1 if comparison is nominally unsigned.  */
      int unsignedp = TYPE_UNSIGNED (*restype_ptr);
      tree val;

      type = c_common_signed_or_unsigned_type (unsignedp0,
					       TREE_TYPE (primop0));

      maxval = TYPE_MAX_VALUE (type);
      minval = TYPE_MIN_VALUE (type);

      if (unsignedp && !unsignedp0)
	*restype_ptr = c_common_signed_type (*restype_ptr);

      if (TREE_TYPE (primop1) != *restype_ptr)
	{
	  /* Convert primop1 to target type, but do not introduce
	     additional overflow.  We know primop1 is an int_cst.  */
	  primop1 = force_fit_type_double (*restype_ptr,
					   tree_to_double_int (primop1),
					   0, TREE_OVERFLOW (primop1));
	}
      if (type != *restype_ptr)
	{
	  minval = convert (*restype_ptr, minval);
	  maxval = convert (*restype_ptr, maxval);
	}

      if (unsignedp && unsignedp0)
	{
	  min_gt = INT_CST_LT_UNSIGNED (primop1, minval);
	  max_gt = INT_CST_LT_UNSIGNED (primop1, maxval);
	  min_lt = INT_CST_LT_UNSIGNED (minval, primop1);
	  max_lt = INT_CST_LT_UNSIGNED (maxval, primop1);
	}
      else
	{
	  min_gt = INT_CST_LT (primop1, minval);
	  max_gt = INT_CST_LT (primop1, maxval);
	  min_lt = INT_CST_LT (minval, primop1);
	  max_lt = INT_CST_LT (maxval, primop1);
	}

      val = 0;
      /* This used to be a switch, but Genix compiler can't handle that.  */
      if (code == NE_EXPR)
	{
	  if (max_lt || min_gt)
	    val = truthvalue_true_node;
	}
      else if (code == EQ_EXPR)
	{
	  if (max_lt || min_gt)
	    val = truthvalue_false_node;
	}
      else if (code == LT_EXPR)
	{
	  if (max_lt)
	    val = truthvalue_true_node;
	  if (!min_lt)
	    val = truthvalue_false_node;
	}
      else if (code == GT_EXPR)
	{
	  if (min_gt)
	    val = truthvalue_true_node;
	  if (!max_gt)
	    val = truthvalue_false_node;
	}
      else if (code == LE_EXPR)
	{
	  if (!max_gt)
	    val = truthvalue_true_node;
	  if (min_gt)
	    val = truthvalue_false_node;
	}
      else if (code == GE_EXPR)
	{
	  if (!min_lt)
	    val = truthvalue_true_node;
	  if (max_lt)
	    val = truthvalue_false_node;
	}

      /* If primop0 was sign-extended and unsigned comparison specd,
	 we did a signed comparison above using the signed type bounds.
	 But the comparison we output must be unsigned.

	 Also, for inequalities, VAL is no good; but if the signed
	 comparison had *any* fixed result, it follows that the
	 unsigned comparison just tests the sign in reverse
	 (positive values are LE, negative ones GE).
	 So we can generate an unsigned comparison
	 against an extreme value of the signed type.  */

      if (unsignedp && !unsignedp0)
	{
	  if (val != 0)
	    switch (code)
	      {
	      case LT_EXPR:
	      case GE_EXPR:
		primop1 = TYPE_MIN_VALUE (type);
		val = 0;
		break;

	      case LE_EXPR:
	      case GT_EXPR:
		primop1 = TYPE_MAX_VALUE (type);
		val = 0;
		break;

	      default:
		break;
	      }
	  type = c_common_unsigned_type (type);
	}

      if (TREE_CODE (primop0) != INTEGER_CST)
	{
	  if (val == truthvalue_false_node)
	    warning_at (loc, OPT_Wtype_limits,
			"comparison is always false due to limited range of data type");
	  if (val == truthvalue_true_node)
	    warning_at (loc, OPT_Wtype_limits,
			"comparison is always true due to limited range of data type");
	}

      if (val != 0)
	{
	  /* Don't forget to evaluate PRIMOP0 if it has side effects.  */
	  if (TREE_SIDE_EFFECTS (primop0))
	    return build2 (COMPOUND_EXPR, TREE_TYPE (val), primop0, val);
	  return val;
	}

      /* Value is not predetermined, but do the comparison
	 in the type of the operand that is not constant.
	 TYPE is already properly set.  */
    }

  /* If either arg is decimal float and the other is float, find the
     proper common type to use for comparison.  */
  else if (real1 && real2
	   && (DECIMAL_FLOAT_MODE_P (TYPE_MODE (TREE_TYPE (primop0)))
	       || DECIMAL_FLOAT_MODE_P (TYPE_MODE (TREE_TYPE (primop1)))))
    type = common_type (TREE_TYPE (primop0), TREE_TYPE (primop1));

  else if (real1 && real2
	   && (TYPE_PRECISION (TREE_TYPE (primop0))
	       == TYPE_PRECISION (TREE_TYPE (primop1))))
    type = TREE_TYPE (primop0);

  /* If args' natural types are both narrower than nominal type
     and both extend in the same manner, compare them
     in the type of the wider arg.
     Otherwise must actually extend both to the nominal
     common type lest different ways of extending
     alter the result.
     (eg, (short)-1 == (unsigned short)-1  should be 0.)  */

  else if (unsignedp0 == unsignedp1 && real1 == real2
	   && TYPE_PRECISION (TREE_TYPE (primop0)) < TYPE_PRECISION (*restype_ptr)
	   && TYPE_PRECISION (TREE_TYPE (primop1)) < TYPE_PRECISION (*restype_ptr))
    {
      type = common_type (TREE_TYPE (primop0), TREE_TYPE (primop1));
      type = c_common_signed_or_unsigned_type (unsignedp0
					       || TYPE_UNSIGNED (*restype_ptr),
					       type);
      /* Make sure shorter operand is extended the right way
	 to match the longer operand.  */
      primop0
	= convert (c_common_signed_or_unsigned_type (unsignedp0,
						     TREE_TYPE (primop0)),
		   primop0);
      primop1
	= convert (c_common_signed_or_unsigned_type (unsignedp1,
						     TREE_TYPE (primop1)),
		   primop1);
    }
  else
    {
      /* Here we must do the comparison on the nominal type
	 using the args exactly as we received them.  */
      type = *restype_ptr;
      primop0 = op0;
      primop1 = op1;

      if (!real1 && !real2 && integer_zerop (primop1)
	  && TYPE_UNSIGNED (*restype_ptr))
	{
	  tree value = 0;
	  /* All unsigned values are >= 0, so we warn.  However,
	     if OP0 is a constant that is >= 0, the signedness of
	     the comparison isn't an issue, so suppress the
	     warning.  */
	  bool warn = 
	    warn_type_limits && !in_system_header_at (loc)
	    && !(TREE_CODE (primop0) == INTEGER_CST
		 && !TREE_OVERFLOW (convert (c_common_signed_type (type),
					     primop0)))
	    /* Do not warn for enumeration types.  */
	    && (TREE_CODE (expr_original_type (primop0)) != ENUMERAL_TYPE);
	  
	  switch (code)
	    {
	    case GE_EXPR:
	      if (warn)
		warning_at (loc, OPT_Wtype_limits,
			    "comparison of unsigned expression >= 0 is always true");
	      value = truthvalue_true_node;
	      break;

	    case LT_EXPR:
	      if (warn)
		warning_at (loc, OPT_Wtype_limits,
			    "comparison of unsigned expression < 0 is always false");
	      value = truthvalue_false_node;
	      break;

	    default:
	      break;
	    }

	  if (value != 0)
	    {
	      /* Don't forget to evaluate PRIMOP0 if it has side effects.  */
	      if (TREE_SIDE_EFFECTS (primop0))
		return build2 (COMPOUND_EXPR, TREE_TYPE (value),
			       primop0, value);
	      return value;
	    }
	}
    }

  *op0_ptr = convert (type, primop0);
  *op1_ptr = convert (type, primop1);

  *restype_ptr = truthvalue_type_node;

  return 0;
}

/* Return a tree for the sum or difference (RESULTCODE says which)
   of pointer PTROP and integer INTOP.  */

tree
pointer_int_sum (location_t loc, enum tree_code resultcode,
		 tree ptrop, tree intop, bool complain)
{
  tree size_exp, ret;

  /* The result is a pointer of the same type that is being added.  */
  tree result_type = TREE_TYPE (ptrop);

  if (TREE_CODE (TREE_TYPE (result_type)) == VOID_TYPE)
    {
      if (complain && warn_pointer_arith)
	pedwarn (loc, OPT_Wpointer_arith,
		 "pointer of type %<void *%> used in arithmetic");
      else if (!complain)
	return error_mark_node;
      size_exp = integer_one_node;
    }
  else if (TREE_CODE (TREE_TYPE (result_type)) == FUNCTION_TYPE)
    {
      if (complain && warn_pointer_arith)
	pedwarn (loc, OPT_Wpointer_arith,
		 "pointer to a function used in arithmetic");
      else if (!complain)
	return error_mark_node;
      size_exp = integer_one_node;
    }
  else
    size_exp = size_in_bytes (TREE_TYPE (result_type));

  /* We are manipulating pointer values, so we don't need to warn
     about relying on undefined signed overflow.  We disable the
     warning here because we use integer types so fold won't know that
     they are really pointers.  */
  fold_defer_overflow_warnings ();

  /* If what we are about to multiply by the size of the elements
     contains a constant term, apply distributive law
     and multiply that constant term separately.
     This helps produce common subexpressions.  */
  if ((TREE_CODE (intop) == PLUS_EXPR || TREE_CODE (intop) == MINUS_EXPR)
      && !TREE_CONSTANT (intop)
      && TREE_CONSTANT (TREE_OPERAND (intop, 1))
      && TREE_CONSTANT (size_exp)
      /* If the constant comes from pointer subtraction,
	 skip this optimization--it would cause an error.  */
      && TREE_CODE (TREE_TYPE (TREE_OPERAND (intop, 0))) == INTEGER_TYPE
      /* If the constant is unsigned, and smaller than the pointer size,
	 then we must skip this optimization.  This is because it could cause
	 an overflow error if the constant is negative but INTOP is not.  */
      && (!TYPE_UNSIGNED (TREE_TYPE (intop))
	  || (TYPE_PRECISION (TREE_TYPE (intop))
	      == TYPE_PRECISION (TREE_TYPE (ptrop)))))
    {
      enum tree_code subcode = resultcode;
      tree int_type = TREE_TYPE (intop);
      if (TREE_CODE (intop) == MINUS_EXPR)
	subcode = (subcode == PLUS_EXPR ? MINUS_EXPR : PLUS_EXPR);
      /* Convert both subexpression types to the type of intop,
	 because weird cases involving pointer arithmetic
	 can result in a sum or difference with different type args.  */
      ptrop = build_binary_op (EXPR_LOCATION (TREE_OPERAND (intop, 1)),
			       subcode, ptrop,
			       convert (int_type, TREE_OPERAND (intop, 1)), 1);
      intop = convert (int_type, TREE_OPERAND (intop, 0));
    }

  /* Convert the integer argument to a type the same size as sizetype
     so the multiply won't overflow spuriously.  */
  if (TYPE_PRECISION (TREE_TYPE (intop)) != TYPE_PRECISION (sizetype)
      || TYPE_UNSIGNED (TREE_TYPE (intop)) != TYPE_UNSIGNED (sizetype))
    intop = convert (c_common_type_for_size (TYPE_PRECISION (sizetype),
					     TYPE_UNSIGNED (sizetype)), intop);

  /* Replace the integer argument with a suitable product by the object size.
     Do this multiplication as signed, then convert to the appropriate type
     for the pointer operation and disregard an overflow that occurred only
     because of the sign-extension change in the latter conversion.  */
  {
    tree t = build_binary_op (loc,
			      MULT_EXPR, intop,
			      convert (TREE_TYPE (intop), size_exp), 1);
    intop = convert (sizetype, t);
    if (TREE_OVERFLOW_P (intop) && !TREE_OVERFLOW (t))
      intop = build_int_cst_wide (TREE_TYPE (intop), TREE_INT_CST_LOW (intop),
				  TREE_INT_CST_HIGH (intop));
  }

  /* Create the sum or difference.  */
  if (resultcode == MINUS_EXPR)
    intop = fold_build1_loc (loc, NEGATE_EXPR, sizetype, intop);

  ret = fold_build_pointer_plus_loc (loc, ptrop, intop);

  fold_undefer_and_ignore_overflow_warnings ();

  return ret;
}

/* Wrap a C_MAYBE_CONST_EXPR around an expression that is fully folded
   and if NON_CONST is known not to be permitted in an evaluated part
   of a constant expression.  */

tree
c_wrap_maybe_const (tree expr, bool non_const)
{
  bool nowarning = TREE_NO_WARNING (expr);
  location_t loc = EXPR_LOCATION (expr);

  /* This should never be called for C++.  */
  if (c_dialect_cxx ())
    gcc_unreachable ();

  /* The result of folding may have a NOP_EXPR to set TREE_NO_WARNING.  */
  STRIP_TYPE_NOPS (expr);
  expr = build2 (C_MAYBE_CONST_EXPR, TREE_TYPE (expr), NULL, expr);
  C_MAYBE_CONST_EXPR_NON_CONST (expr) = non_const;
  if (nowarning)
    TREE_NO_WARNING (expr) = 1;
  protected_set_expr_location (expr, loc);

  return expr;
}

/* Wrap a SAVE_EXPR around EXPR, if appropriate.  Like save_expr, but
   for C folds the inside expression and wraps a C_MAYBE_CONST_EXPR
   around the SAVE_EXPR if needed so that c_fully_fold does not need
   to look inside SAVE_EXPRs.  */

tree
c_save_expr (tree expr)
{
  bool maybe_const = true;
  if (c_dialect_cxx ())
    return save_expr (expr);
  expr = c_fully_fold (expr, false, &maybe_const);
  expr = save_expr (expr);
  if (!maybe_const)
    expr = c_wrap_maybe_const (expr, true);
  return expr;
}

/* Return whether EXPR is a declaration whose address can never be
   NULL.  */

bool
decl_with_nonnull_addr_p (const_tree expr)
{
  return (DECL_P (expr)
	  && (TREE_CODE (expr) == PARM_DECL
	      || TREE_CODE (expr) == LABEL_DECL
	      || !DECL_WEAK (expr)));
}

/* Prepare expr to be an argument of a TRUTH_NOT_EXPR,
   or for an `if' or `while' statement or ?..: exp.  It should already
   have been validated to be of suitable type; otherwise, a bad
   diagnostic may result.

   The EXPR is located at LOCATION.

   This preparation consists of taking the ordinary
   representation of an expression expr and producing a valid tree
   boolean expression describing whether expr is nonzero.  We could
   simply always do build_binary_op (NE_EXPR, expr, truthvalue_false_node, 1),
   but we optimize comparisons, &&, ||, and !.

   The resulting type should always be `truthvalue_type_node'.  */

tree
c_common_truthvalue_conversion (location_t location, tree expr)
{
  switch (TREE_CODE (expr))
    {
    case EQ_EXPR:   case NE_EXPR:   case UNEQ_EXPR: case LTGT_EXPR:
    case LE_EXPR:   case GE_EXPR:   case LT_EXPR:   case GT_EXPR:
    case UNLE_EXPR: case UNGE_EXPR: case UNLT_EXPR: case UNGT_EXPR:
    case ORDERED_EXPR: case UNORDERED_EXPR:
      if (TREE_TYPE (expr) == truthvalue_type_node)
	return expr;
      expr = build2 (TREE_CODE (expr), truthvalue_type_node,
		     TREE_OPERAND (expr, 0), TREE_OPERAND (expr, 1));
      goto ret;

    case TRUTH_ANDIF_EXPR:
    case TRUTH_ORIF_EXPR:
    case TRUTH_AND_EXPR:
    case TRUTH_OR_EXPR:
    case TRUTH_XOR_EXPR:
      if (TREE_TYPE (expr) == truthvalue_type_node)
	return expr;
      expr = build2 (TREE_CODE (expr), truthvalue_type_node,
		     c_common_truthvalue_conversion (location,
						     TREE_OPERAND (expr, 0)),
		     c_common_truthvalue_conversion (location,
						     TREE_OPERAND (expr, 1)));
      goto ret;

    case TRUTH_NOT_EXPR:
      if (TREE_TYPE (expr) == truthvalue_type_node)
	return expr;
      expr = build1 (TREE_CODE (expr), truthvalue_type_node,
		     c_common_truthvalue_conversion (location,
						     TREE_OPERAND (expr, 0)));
      goto ret;

    case ERROR_MARK:
      return expr;

    case INTEGER_CST:
      return integer_zerop (expr) ? truthvalue_false_node
				  : truthvalue_true_node;

    case REAL_CST:
      return real_compare (NE_EXPR, &TREE_REAL_CST (expr), &dconst0)
	     ? truthvalue_true_node
	     : truthvalue_false_node;

    case FIXED_CST:
      return fixed_compare (NE_EXPR, &TREE_FIXED_CST (expr),
			    &FCONST0 (TYPE_MODE (TREE_TYPE (expr))))
	     ? truthvalue_true_node
	     : truthvalue_false_node;

    case FUNCTION_DECL:
      expr = build_unary_op (location, ADDR_EXPR, expr, 0);
      /* Fall through.  */

    case ADDR_EXPR:
      {
 	tree inner = TREE_OPERAND (expr, 0);
	if (decl_with_nonnull_addr_p (inner))
	  {
	    /* Common Ada/Pascal programmer's mistake.  */
	    warning_at (location,
			OPT_Waddress,
			"the address of %qD will always evaluate as %<true%>",
			inner);
	    return truthvalue_true_node;
	  }
	break;
      }

    case COMPLEX_EXPR:
      expr = build_binary_op (EXPR_LOCATION (expr),
			      (TREE_SIDE_EFFECTS (TREE_OPERAND (expr, 1))
			       ? TRUTH_OR_EXPR : TRUTH_ORIF_EXPR),
		c_common_truthvalue_conversion (location,
						TREE_OPERAND (expr, 0)),
		c_common_truthvalue_conversion (location,
						TREE_OPERAND (expr, 1)),
			      0);
      goto ret;

    case NEGATE_EXPR:
    case ABS_EXPR:
    case FLOAT_EXPR:
    case EXCESS_PRECISION_EXPR:
      /* These don't change whether an object is nonzero or zero.  */
      return c_common_truthvalue_conversion (location, TREE_OPERAND (expr, 0));

    case LROTATE_EXPR:
    case RROTATE_EXPR:
      /* These don't change whether an object is zero or nonzero, but
	 we can't ignore them if their second arg has side-effects.  */
      if (TREE_SIDE_EFFECTS (TREE_OPERAND (expr, 1)))
	{
	  expr = build2 (COMPOUND_EXPR, truthvalue_type_node,
			 TREE_OPERAND (expr, 1),
			 c_common_truthvalue_conversion
			 (location, TREE_OPERAND (expr, 0)));
	  goto ret;
	}
      else
	return c_common_truthvalue_conversion (location,
					       TREE_OPERAND (expr, 0));

    case COND_EXPR:
      /* Distribute the conversion into the arms of a COND_EXPR.  */
      if (c_dialect_cxx ())
	{
	  tree op1 = TREE_OPERAND (expr, 1);
	  tree op2 = TREE_OPERAND (expr, 2);
	  /* In C++ one of the arms might have void type if it is throw.  */
	  if (!VOID_TYPE_P (TREE_TYPE (op1)))
	    op1 = c_common_truthvalue_conversion (location, op1);
	  if (!VOID_TYPE_P (TREE_TYPE (op2)))
	    op2 = c_common_truthvalue_conversion (location, op2);
	  expr = fold_build3_loc (location, COND_EXPR, truthvalue_type_node,
				  TREE_OPERAND (expr, 0), op1, op2);
	  goto ret;
	}
      else
	{
	  /* Folding will happen later for C.  */
	  expr = build3 (COND_EXPR, truthvalue_type_node,
			 TREE_OPERAND (expr, 0),
			 c_common_truthvalue_conversion (location,
							 TREE_OPERAND (expr, 1)),
			 c_common_truthvalue_conversion (location,
							 TREE_OPERAND (expr, 2)));
	  goto ret;
	}

    CASE_CONVERT:
      {
	tree totype = TREE_TYPE (expr);
	tree fromtype = TREE_TYPE (TREE_OPERAND (expr, 0));

	/* Don't cancel the effect of a CONVERT_EXPR from a REFERENCE_TYPE,
	   since that affects how `default_conversion' will behave.  */
	if (TREE_CODE (totype) == REFERENCE_TYPE
	    || TREE_CODE (fromtype) == REFERENCE_TYPE)
	  break;
	/* Don't strip a conversion from C++0x scoped enum, since they
	   don't implicitly convert to other types.  */
	if (TREE_CODE (fromtype) == ENUMERAL_TYPE
	    && ENUM_IS_SCOPED (fromtype))
	  break;
	/* If this isn't narrowing the argument, we can ignore it.  */
	if (TYPE_PRECISION (totype) >= TYPE_PRECISION (fromtype))
	  return c_common_truthvalue_conversion (location,
						 TREE_OPERAND (expr, 0));
      }
      break;

    case MODIFY_EXPR:
      if (!TREE_NO_WARNING (expr)
	  && warn_parentheses)
	{
	  warning (OPT_Wparentheses,
		   "suggest parentheses around assignment used as truth value");
	  TREE_NO_WARNING (expr) = 1;
	}
      break;

    default:
      break;
    }

  if (TREE_CODE (TREE_TYPE (expr)) == COMPLEX_TYPE)
    {
      tree t = (in_late_binary_op ? save_expr (expr) : c_save_expr (expr));
      expr = (build_binary_op
	      (EXPR_LOCATION (expr),
	       (TREE_SIDE_EFFECTS (expr)
		? TRUTH_OR_EXPR : TRUTH_ORIF_EXPR),
	c_common_truthvalue_conversion
	       (location,
		build_unary_op (location, REALPART_EXPR, t, 0)),
	c_common_truthvalue_conversion
	       (location,
		build_unary_op (location, IMAGPART_EXPR, t, 0)),
	       0));
      goto ret;
    }

  if (TREE_CODE (TREE_TYPE (expr)) == FIXED_POINT_TYPE)
    {
      tree fixed_zero_node = build_fixed (TREE_TYPE (expr),
					  FCONST0 (TYPE_MODE
						   (TREE_TYPE (expr))));
      return build_binary_op (location, NE_EXPR, expr, fixed_zero_node, 1);
    }
  else
    return build_binary_op (location, NE_EXPR, expr, integer_zero_node, 1);

 ret:
  protected_set_expr_location (expr, location);
  return expr;
}

static void def_builtin_1  (enum built_in_function fncode,
			    const char *name,
			    enum built_in_class fnclass,
			    tree fntype, tree libtype,
			    bool both_p, bool fallback_p, bool nonansi_p,
			    tree fnattrs, bool implicit_p);


/* Apply the TYPE_QUALS to the new DECL.  */

void
c_apply_type_quals_to_decl (int type_quals, tree decl)
{
  tree type = TREE_TYPE (decl);

  if (type == error_mark_node)
    return;

  if ((type_quals & TYPE_QUAL_CONST)
      || (type && TREE_CODE (type) == REFERENCE_TYPE))
    /* We used to check TYPE_NEEDS_CONSTRUCTING here, but now a constexpr
       constructor can produce constant init, so rely on cp_finish_decl to
       clear TREE_READONLY if the variable has non-constant init.  */
    TREE_READONLY (decl) = 1;
  if (type_quals & TYPE_QUAL_VOLATILE)
    {
      TREE_SIDE_EFFECTS (decl) = 1;
      TREE_THIS_VOLATILE (decl) = 1;
    }
  if (type_quals & TYPE_QUAL_RESTRICT)
    {
      while (type && TREE_CODE (type) == ARRAY_TYPE)
	/* Allow 'restrict' on arrays of pointers.
	   FIXME currently we just ignore it.  */
	type = TREE_TYPE (type);
      if (!type
	  || !POINTER_TYPE_P (type)
	  || !C_TYPE_OBJECT_OR_INCOMPLETE_P (TREE_TYPE (type)))
	error ("invalid use of %<restrict%>");
    }
}

/* Hash function for the problem of multiple type definitions in
   different files.  This must hash all types that will compare
   equal via comptypes to the same value.  In practice it hashes
   on some of the simple stuff and leaves the details to comptypes.  */

static hashval_t
c_type_hash (const void *p)
{
  int n_elements;
  int shift, size;
  const_tree const t = (const_tree) p;
  tree t2;
  switch (TREE_CODE (t))
    {
    /* For pointers, hash on pointee type plus some swizzling.  */
    case POINTER_TYPE:
      return c_type_hash (TREE_TYPE (t)) ^ 0x3003003;
    /* Hash on number of elements and total size.  */
    case ENUMERAL_TYPE:
      shift = 3;
      t2 = TYPE_VALUES (t);
      break;
    case RECORD_TYPE:
      shift = 0;
      t2 = TYPE_FIELDS (t);
      break;
    case QUAL_UNION_TYPE:
      shift = 1;
      t2 = TYPE_FIELDS (t);
      break;
    case UNION_TYPE:
      shift = 2;
      t2 = TYPE_FIELDS (t);
      break;
    default:
      gcc_unreachable ();
    }
  /* FIXME: We want to use a DECL_CHAIN iteration method here, but
     TYPE_VALUES of ENUMERAL_TYPEs is stored as a TREE_LIST.  */
  n_elements = list_length (t2);
  /* We might have a VLA here.  */
  if (TREE_CODE (TYPE_SIZE (t)) != INTEGER_CST)
    size = 0;
  else
    size = TREE_INT_CST_LOW (TYPE_SIZE (t));
  return ((size << 24) | (n_elements << shift));
}

static GTY((param_is (union tree_node))) htab_t type_hash_table;

/* Return the typed-based alias set for T, which may be an expression
   or a type.  Return -1 if we don't do anything special.  */

alias_set_type
c_common_get_alias_set (tree t)
{
  tree u;
  PTR *slot;

  /* For VLAs, use the alias set of the element type rather than the
     default of alias set 0 for types compared structurally.  */
  if (TYPE_P (t) && TYPE_STRUCTURAL_EQUALITY_P (t))
    {
      if (TREE_CODE (t) == ARRAY_TYPE)
	return get_alias_set (TREE_TYPE (t));
      return -1;
    }

  /* Permit type-punning when accessing a union, provided the access
     is directly through the union.  For example, this code does not
     permit taking the address of a union member and then storing
     through it.  Even the type-punning allowed here is a GCC
     extension, albeit a common and useful one; the C standard says
     that such accesses have implementation-defined behavior.  */
  for (u = t;
       TREE_CODE (u) == COMPONENT_REF || TREE_CODE (u) == ARRAY_REF;
       u = TREE_OPERAND (u, 0))
    if (TREE_CODE (u) == COMPONENT_REF
	&& TREE_CODE (TREE_TYPE (TREE_OPERAND (u, 0))) == UNION_TYPE)
      return 0;

  /* That's all the expressions we handle specially.  */
  if (!TYPE_P (t))
    return -1;

  /* The C standard guarantees that any object may be accessed via an
     lvalue that has character type.  */
  if (t == char_type_node
      || t == signed_char_type_node
      || t == unsigned_char_type_node)
    return 0;

  /* The C standard specifically allows aliasing between signed and
     unsigned variants of the same type.  We treat the signed
     variant as canonical.  */
  if (TREE_CODE (t) == INTEGER_TYPE && TYPE_UNSIGNED (t))
    {
      tree t1 = c_common_signed_type (t);

      /* t1 == t can happen for boolean nodes which are always unsigned.  */
      if (t1 != t)
	return get_alias_set (t1);
    }

  /* Handle the case of multiple type nodes referring to "the same" type,
     which occurs with IMA.  These share an alias set.  FIXME:  Currently only
     C90 is handled.  (In C99 type compatibility is not transitive, which
     complicates things mightily. The alias set splay trees can theoretically
     represent this, but insertion is tricky when you consider all the
     different orders things might arrive in.) */

  if (c_language != clk_c || flag_isoc99)
    return -1;

  /* Save time if there's only one input file.  */
  if (num_in_fnames == 1)
    return -1;

  /* Pointers need special handling if they point to any type that
     needs special handling (below).  */
  if (TREE_CODE (t) == POINTER_TYPE)
    {
      tree t2;
      /* Find bottom type under any nested POINTERs.  */
      for (t2 = TREE_TYPE (t);
	   TREE_CODE (t2) == POINTER_TYPE;
	   t2 = TREE_TYPE (t2))
	;
      if (TREE_CODE (t2) != RECORD_TYPE
	  && TREE_CODE (t2) != ENUMERAL_TYPE
	  && TREE_CODE (t2) != QUAL_UNION_TYPE
	  && TREE_CODE (t2) != UNION_TYPE)
	return -1;
      if (TYPE_SIZE (t2) == 0)
	return -1;
    }
  /* These are the only cases that need special handling.  */
  if (TREE_CODE (t) != RECORD_TYPE
      && TREE_CODE (t) != ENUMERAL_TYPE
      && TREE_CODE (t) != QUAL_UNION_TYPE
      && TREE_CODE (t) != UNION_TYPE
      && TREE_CODE (t) != POINTER_TYPE)
    return -1;
  /* Undefined? */
  if (TYPE_SIZE (t) == 0)
    return -1;

  /* Look up t in hash table.  Only one of the compatible types within each
     alias set is recorded in the table.  */
  if (!type_hash_table)
    type_hash_table = htab_create_ggc (1021, c_type_hash,
	    (htab_eq) lang_hooks.types_compatible_p,
	    NULL);
  slot = htab_find_slot (type_hash_table, t, INSERT);
  if (*slot != NULL)
    {
      TYPE_ALIAS_SET (t) = TYPE_ALIAS_SET ((tree)*slot);
      return TYPE_ALIAS_SET ((tree)*slot);
    }
  else
    /* Our caller will assign and record (in t) a new alias set; all we need
       to do is remember t in the hash table.  */
    *slot = t;

  return -1;
}

/* Return the least alignment required for type TYPE.  */

unsigned int
min_align_of_type (tree type)
{
  unsigned int align = TYPE_ALIGN (type);
  align = MIN (align, BIGGEST_ALIGNMENT);
#ifdef BIGGEST_FIELD_ALIGNMENT
  align = MIN (align, BIGGEST_FIELD_ALIGNMENT);
#endif
  unsigned int field_align = align;
#ifdef ADJUST_FIELD_ALIGN
  tree field = build_decl (UNKNOWN_LOCATION, FIELD_DECL, NULL_TREE,
			   type);
  field_align = ADJUST_FIELD_ALIGN (field, field_align);
#endif
  align = MIN (align, field_align);
  return align / BITS_PER_UNIT;
}

/* Compute the value of 'sizeof (TYPE)' or '__alignof__ (TYPE)', where
   the IS_SIZEOF parameter indicates which operator is being applied.
   The COMPLAIN flag controls whether we should diagnose possibly
   ill-formed constructs or not.  LOC is the location of the SIZEOF or
   TYPEOF operator.  If MIN_ALIGNOF, the least alignment required for
   a type in any context should be returned, rather than the normal
   alignment for that type.  */

tree
c_sizeof_or_alignof_type (location_t loc,
			  tree type, bool is_sizeof, bool min_alignof,
			  int complain)
{
  const char *op_name;
  tree value = NULL;
  enum tree_code type_code = TREE_CODE (type);

  op_name = is_sizeof ? "sizeof" : "__alignof__";

  if (type_code == FUNCTION_TYPE)
    {
      if (is_sizeof)
	{
	  if (complain && warn_pointer_arith)
	    pedwarn (loc, OPT_Wpointer_arith,
		     "invalid application of %<sizeof%> to a function type");
          else if (!complain)
            return error_mark_node;
	  value = size_one_node;
	}
      else
	{
	  if (complain)
	    {
	      if (c_dialect_cxx ())
		pedwarn (loc, OPT_Wpedantic, "ISO C++ does not permit "
			 "%<alignof%> applied to a function type");
	      else
		pedwarn (loc, OPT_Wpedantic, "ISO C does not permit "
			 "%<_Alignof%> applied to a function type");
	    }
	  value = size_int (FUNCTION_BOUNDARY / BITS_PER_UNIT);
	}
    }
  else if (type_code == VOID_TYPE || type_code == ERROR_MARK)
    {
      if (type_code == VOID_TYPE
	  && complain && warn_pointer_arith)
	pedwarn (loc, OPT_Wpointer_arith,
		 "invalid application of %qs to a void type", op_name);
      else if (!complain)
        return error_mark_node;
      value = size_one_node;
    }
  else if (!COMPLETE_TYPE_P (type)
	   && (!c_dialect_cxx () || is_sizeof || type_code != ARRAY_TYPE))
    {
      if (complain)
	error_at (loc, "invalid application of %qs to incomplete type %qT",
		  op_name, type);
      return error_mark_node;
    }
  else if (c_dialect_cxx () && type_code == ARRAY_TYPE
	   && !COMPLETE_TYPE_P (TREE_TYPE (type)))
    {
      if (complain)
	error_at (loc, "invalid application of %qs to array type %qT of "
		  "incomplete element type", op_name, type);
      return error_mark_node;
    }
  else
    {
      if (is_sizeof)
	/* Convert in case a char is more than one unit.  */
	value = size_binop_loc (loc, CEIL_DIV_EXPR, TYPE_SIZE_UNIT (type),
				size_int (TYPE_PRECISION (char_type_node)
					  / BITS_PER_UNIT));
      else if (min_alignof)
	value = size_int (min_align_of_type (type));
      else
	value = size_int (TYPE_ALIGN_UNIT (type));
    }

  /* VALUE will have the middle-end integer type sizetype.
     However, we should really return a value of type `size_t',
     which is just a typedef for an ordinary integer type.  */
  value = fold_convert_loc (loc, size_type_node, value);

  return value;
}

/* Implement the __alignof keyword: Return the minimum required
   alignment of EXPR, measured in bytes.  For VAR_DECLs,
   FUNCTION_DECLs and FIELD_DECLs return DECL_ALIGN (which can be set
   from an "aligned" __attribute__ specification).  LOC is the
   location of the ALIGNOF operator.  */

tree
c_alignof_expr (location_t loc, tree expr)
{
  tree t;

  if (VAR_OR_FUNCTION_DECL_P (expr))
    t = size_int (DECL_ALIGN_UNIT (expr));

  else if (TREE_CODE (expr) == COMPONENT_REF
	   && DECL_C_BIT_FIELD (TREE_OPERAND (expr, 1)))
    {
      error_at (loc, "%<__alignof%> applied to a bit-field");
      t = size_one_node;
    }
  else if (TREE_CODE (expr) == COMPONENT_REF
	   && TREE_CODE (TREE_OPERAND (expr, 1)) == FIELD_DECL)
    t = size_int (DECL_ALIGN_UNIT (TREE_OPERAND (expr, 1)));

  else if (TREE_CODE (expr) == INDIRECT_REF)
    {
      tree t = TREE_OPERAND (expr, 0);
      tree best = t;
      int bestalign = TYPE_ALIGN (TREE_TYPE (TREE_TYPE (t)));

      while (CONVERT_EXPR_P (t)
	     && TREE_CODE (TREE_TYPE (TREE_OPERAND (t, 0))) == POINTER_TYPE)
	{
	  int thisalign;

	  t = TREE_OPERAND (t, 0);
	  thisalign = TYPE_ALIGN (TREE_TYPE (TREE_TYPE (t)));
	  if (thisalign > bestalign)
	    best = t, bestalign = thisalign;
	}
      return c_alignof (loc, TREE_TYPE (TREE_TYPE (best)));
    }
  else
    return c_alignof (loc, TREE_TYPE (expr));

  return fold_convert_loc (loc, size_type_node, t);
}

/* Handle C and C++ default attributes.  */

enum built_in_attribute
{
#define DEF_ATTR_NULL_TREE(ENUM) ENUM,
#define DEF_ATTR_INT(ENUM, VALUE) ENUM,
#define DEF_ATTR_STRING(ENUM, VALUE) ENUM,
#define DEF_ATTR_IDENT(ENUM, STRING) ENUM,
#define DEF_ATTR_TREE_LIST(ENUM, PURPOSE, VALUE, CHAIN) ENUM,
#include "builtin-attrs.def"
#undef DEF_ATTR_NULL_TREE
#undef DEF_ATTR_INT
#undef DEF_ATTR_STRING
#undef DEF_ATTR_IDENT
#undef DEF_ATTR_TREE_LIST
  ATTR_LAST
};

static GTY(()) tree built_in_attributes[(int) ATTR_LAST];

static void c_init_attributes (void);

enum c_builtin_type
{
#define DEF_PRIMITIVE_TYPE(NAME, VALUE) NAME,
#define DEF_FUNCTION_TYPE_0(NAME, RETURN) NAME,
#define DEF_FUNCTION_TYPE_1(NAME, RETURN, ARG1) NAME,
#define DEF_FUNCTION_TYPE_2(NAME, RETURN, ARG1, ARG2) NAME,
#define DEF_FUNCTION_TYPE_3(NAME, RETURN, ARG1, ARG2, ARG3) NAME,
#define DEF_FUNCTION_TYPE_4(NAME, RETURN, ARG1, ARG2, ARG3, ARG4) NAME,
#define DEF_FUNCTION_TYPE_5(NAME, RETURN, ARG1, ARG2, ARG3, ARG4, ARG5) NAME,
#define DEF_FUNCTION_TYPE_6(NAME, RETURN, ARG1, ARG2, ARG3, ARG4, ARG5, ARG6) NAME,
#define DEF_FUNCTION_TYPE_7(NAME, RETURN, ARG1, ARG2, ARG3, ARG4, ARG5, ARG6, ARG7) NAME,
#define DEF_FUNCTION_TYPE_8(NAME, RETURN, ARG1, ARG2, ARG3, ARG4, ARG5, ARG6, ARG7, ARG8) NAME,
#define DEF_FUNCTION_TYPE_VAR_0(NAME, RETURN) NAME,
#define DEF_FUNCTION_TYPE_VAR_1(NAME, RETURN, ARG1) NAME,
#define DEF_FUNCTION_TYPE_VAR_2(NAME, RETURN, ARG1, ARG2) NAME,
#define DEF_FUNCTION_TYPE_VAR_3(NAME, RETURN, ARG1, ARG2, ARG3) NAME,
#define DEF_FUNCTION_TYPE_VAR_4(NAME, RETURN, ARG1, ARG2, ARG3, ARG4) NAME,
#define DEF_FUNCTION_TYPE_VAR_5(NAME, RETURN, ARG1, ARG2, ARG3, ARG4, ARG6) \
  NAME,
#define DEF_POINTER_TYPE(NAME, TYPE) NAME,
#include "builtin-types.def"
#undef DEF_PRIMITIVE_TYPE
#undef DEF_FUNCTION_TYPE_0
#undef DEF_FUNCTION_TYPE_1
#undef DEF_FUNCTION_TYPE_2
#undef DEF_FUNCTION_TYPE_3
#undef DEF_FUNCTION_TYPE_4
#undef DEF_FUNCTION_TYPE_5
#undef DEF_FUNCTION_TYPE_6
#undef DEF_FUNCTION_TYPE_7
#undef DEF_FUNCTION_TYPE_8
#undef DEF_FUNCTION_TYPE_VAR_0
#undef DEF_FUNCTION_TYPE_VAR_1
#undef DEF_FUNCTION_TYPE_VAR_2
#undef DEF_FUNCTION_TYPE_VAR_3
#undef DEF_FUNCTION_TYPE_VAR_4
#undef DEF_FUNCTION_TYPE_VAR_5
#undef DEF_POINTER_TYPE
  BT_LAST
};

typedef enum c_builtin_type builtin_type;

/* A temporary array for c_common_nodes_and_builtins.  Used in
   communication with def_fn_type.  */
static tree builtin_types[(int) BT_LAST + 1];

/* A helper function for c_common_nodes_and_builtins.  Build function type
   for DEF with return type RET and N arguments.  If VAR is true, then the
   function should be variadic after those N arguments.

   Takes special care not to ICE if any of the types involved are
   error_mark_node, which indicates that said type is not in fact available
   (see builtin_type_for_size).  In which case the function type as a whole
   should be error_mark_node.  */

static void
def_fn_type (builtin_type def, builtin_type ret, bool var, int n, ...)
{
  tree t;
  tree *args = XALLOCAVEC (tree, n);
  va_list list;
  int i;

  va_start (list, n);
  for (i = 0; i < n; ++i)
    {
      builtin_type a = (builtin_type) va_arg (list, int);
      t = builtin_types[a];
      if (t == error_mark_node)
	goto egress;
      args[i] = t;
    }

  t = builtin_types[ret];
  if (t == error_mark_node)
    goto egress;
  if (var)
    t = build_varargs_function_type_array (t, n, args);
  else
    t = build_function_type_array (t, n, args);

 egress:
  builtin_types[def] = t;
  va_end (list);
}

/* Build builtin functions common to both C and C++ language
   frontends.  */

static void
c_define_builtins (tree va_list_ref_type_node, tree va_list_arg_type_node)
{
#define DEF_PRIMITIVE_TYPE(ENUM, VALUE) \
  builtin_types[ENUM] = VALUE;
#define DEF_FUNCTION_TYPE_0(ENUM, RETURN) \
  def_fn_type (ENUM, RETURN, 0, 0);
#define DEF_FUNCTION_TYPE_1(ENUM, RETURN, ARG1) \
  def_fn_type (ENUM, RETURN, 0, 1, ARG1);
#define DEF_FUNCTION_TYPE_2(ENUM, RETURN, ARG1, ARG2) \
  def_fn_type (ENUM, RETURN, 0, 2, ARG1, ARG2);
#define DEF_FUNCTION_TYPE_3(ENUM, RETURN, ARG1, ARG2, ARG3) \
  def_fn_type (ENUM, RETURN, 0, 3, ARG1, ARG2, ARG3);
#define DEF_FUNCTION_TYPE_4(ENUM, RETURN, ARG1, ARG2, ARG3, ARG4) \
  def_fn_type (ENUM, RETURN, 0, 4, ARG1, ARG2, ARG3, ARG4);
#define DEF_FUNCTION_TYPE_5(ENUM, RETURN, ARG1, ARG2, ARG3, ARG4, ARG5)	\
  def_fn_type (ENUM, RETURN, 0, 5, ARG1, ARG2, ARG3, ARG4, ARG5);
#define DEF_FUNCTION_TYPE_6(ENUM, RETURN, ARG1, ARG2, ARG3, ARG4, ARG5, \
			    ARG6)					\
  def_fn_type (ENUM, RETURN, 0, 6, ARG1, ARG2, ARG3, ARG4, ARG5, ARG6);
#define DEF_FUNCTION_TYPE_7(ENUM, RETURN, ARG1, ARG2, ARG3, ARG4, ARG5, \
			    ARG6, ARG7)					\
  def_fn_type (ENUM, RETURN, 0, 7, ARG1, ARG2, ARG3, ARG4, ARG5, ARG6, ARG7);
#define DEF_FUNCTION_TYPE_8(ENUM, RETURN, ARG1, ARG2, ARG3, ARG4, ARG5, \
			    ARG6, ARG7, ARG8)				\
  def_fn_type (ENUM, RETURN, 0, 8, ARG1, ARG2, ARG3, ARG4, ARG5, ARG6,	\
	       ARG7, ARG8);
#define DEF_FUNCTION_TYPE_VAR_0(ENUM, RETURN) \
  def_fn_type (ENUM, RETURN, 1, 0);
#define DEF_FUNCTION_TYPE_VAR_1(ENUM, RETURN, ARG1) \
  def_fn_type (ENUM, RETURN, 1, 1, ARG1);
#define DEF_FUNCTION_TYPE_VAR_2(ENUM, RETURN, ARG1, ARG2) \
  def_fn_type (ENUM, RETURN, 1, 2, ARG1, ARG2);
#define DEF_FUNCTION_TYPE_VAR_3(ENUM, RETURN, ARG1, ARG2, ARG3) \
  def_fn_type (ENUM, RETURN, 1, 3, ARG1, ARG2, ARG3);
#define DEF_FUNCTION_TYPE_VAR_4(ENUM, RETURN, ARG1, ARG2, ARG3, ARG4) \
  def_fn_type (ENUM, RETURN, 1, 4, ARG1, ARG2, ARG3, ARG4);
#define DEF_FUNCTION_TYPE_VAR_5(ENUM, RETURN, ARG1, ARG2, ARG3, ARG4, ARG5) \
  def_fn_type (ENUM, RETURN, 1, 5, ARG1, ARG2, ARG3, ARG4, ARG5);
#define DEF_POINTER_TYPE(ENUM, TYPE) \
  builtin_types[(int) ENUM] = build_pointer_type (builtin_types[(int) TYPE]);

#include "builtin-types.def"

#undef DEF_PRIMITIVE_TYPE
#undef DEF_FUNCTION_TYPE_1
#undef DEF_FUNCTION_TYPE_2
#undef DEF_FUNCTION_TYPE_3
#undef DEF_FUNCTION_TYPE_4
#undef DEF_FUNCTION_TYPE_5
#undef DEF_FUNCTION_TYPE_6
#undef DEF_FUNCTION_TYPE_VAR_0
#undef DEF_FUNCTION_TYPE_VAR_1
#undef DEF_FUNCTION_TYPE_VAR_2
#undef DEF_FUNCTION_TYPE_VAR_3
#undef DEF_FUNCTION_TYPE_VAR_4
#undef DEF_FUNCTION_TYPE_VAR_5
#undef DEF_POINTER_TYPE
  builtin_types[(int) BT_LAST] = NULL_TREE;

  c_init_attributes ();

#define DEF_BUILTIN(ENUM, NAME, CLASS, TYPE, LIBTYPE, BOTH_P, FALLBACK_P, \
		    NONANSI_P, ATTRS, IMPLICIT, COND)			\
  if (NAME && COND)							\
    def_builtin_1 (ENUM, NAME, CLASS,                                   \
		   builtin_types[(int) TYPE],                           \
		   builtin_types[(int) LIBTYPE],                        \
		   BOTH_P, FALLBACK_P, NONANSI_P,                       \
		   built_in_attributes[(int) ATTRS], IMPLICIT);
#include "builtins.def"
#undef DEF_BUILTIN

  targetm.init_builtins ();

  build_common_builtin_nodes ();

  if (flag_cilkplus)
    cilk_init_builtins ();
}

/* Like get_identifier, but avoid warnings about null arguments when
   the argument may be NULL for targets where GCC lacks stdint.h type
   information.  */

static inline tree
c_get_ident (const char *id)
{
  return get_identifier (id);
}

/* Build tree nodes and builtin functions common to both C and C++ language
   frontends.  */

void
c_common_nodes_and_builtins (void)
{
  int char16_type_size;
  int char32_type_size;
  int wchar_type_size;
  tree array_domain_type;
  tree va_list_ref_type_node;
  tree va_list_arg_type_node;

  build_common_tree_nodes (flag_signed_char, flag_short_double);

  /* Define `int' and `char' first so that dbx will output them first.  */
  record_builtin_type (RID_INT, NULL, integer_type_node);
  record_builtin_type (RID_CHAR, "char", char_type_node);

  /* `signed' is the same as `int'.  FIXME: the declarations of "signed",
     "unsigned long", "long long unsigned" and "unsigned short" were in C++
     but not C.  Are the conditionals here needed?  */
  if (c_dialect_cxx ())
    record_builtin_type (RID_SIGNED, NULL, integer_type_node);
  record_builtin_type (RID_LONG, "long int", long_integer_type_node);
  record_builtin_type (RID_UNSIGNED, "unsigned int", unsigned_type_node);
  record_builtin_type (RID_MAX, "long unsigned int",
		       long_unsigned_type_node);
  if (int128_integer_type_node != NULL_TREE)
    {
      record_builtin_type (RID_INT128, "__int128",
			   int128_integer_type_node);
      record_builtin_type (RID_MAX, "__int128 unsigned",
			   int128_unsigned_type_node);
    }
  if (c_dialect_cxx ())
    record_builtin_type (RID_MAX, "unsigned long", long_unsigned_type_node);
  record_builtin_type (RID_MAX, "long long int",
		       long_long_integer_type_node);
  record_builtin_type (RID_MAX, "long long unsigned int",
		       long_long_unsigned_type_node);
  if (c_dialect_cxx ())
    record_builtin_type (RID_MAX, "long long unsigned",
			 long_long_unsigned_type_node);
  record_builtin_type (RID_SHORT, "short int", short_integer_type_node);
  record_builtin_type (RID_MAX, "short unsigned int",
		       short_unsigned_type_node);
  if (c_dialect_cxx ())
    record_builtin_type (RID_MAX, "unsigned short",
			 short_unsigned_type_node);

  /* Define both `signed char' and `unsigned char'.  */
  record_builtin_type (RID_MAX, "signed char", signed_char_type_node);
  record_builtin_type (RID_MAX, "unsigned char", unsigned_char_type_node);

  /* These are types that c_common_type_for_size and
     c_common_type_for_mode use.  */
  lang_hooks.decls.pushdecl (build_decl (UNKNOWN_LOCATION,
					 TYPE_DECL, NULL_TREE,
					 intQI_type_node));
  lang_hooks.decls.pushdecl (build_decl (UNKNOWN_LOCATION,
					 TYPE_DECL, NULL_TREE,
					 intHI_type_node));
  lang_hooks.decls.pushdecl (build_decl (UNKNOWN_LOCATION,
					 TYPE_DECL, NULL_TREE,
					 intSI_type_node));
  lang_hooks.decls.pushdecl (build_decl (UNKNOWN_LOCATION,
					 TYPE_DECL, NULL_TREE,
					 intDI_type_node));
#if HOST_BITS_PER_WIDE_INT >= 64
  if (targetm.scalar_mode_supported_p (TImode))
    lang_hooks.decls.pushdecl (build_decl (UNKNOWN_LOCATION,
					   TYPE_DECL,
					   get_identifier ("__int128_t"),
					   intTI_type_node));
#endif
  lang_hooks.decls.pushdecl (build_decl (UNKNOWN_LOCATION,
					 TYPE_DECL, NULL_TREE,
					 unsigned_intQI_type_node));
  lang_hooks.decls.pushdecl (build_decl (UNKNOWN_LOCATION,
					 TYPE_DECL, NULL_TREE,
					 unsigned_intHI_type_node));
  lang_hooks.decls.pushdecl (build_decl (UNKNOWN_LOCATION,
					 TYPE_DECL, NULL_TREE,
					 unsigned_intSI_type_node));
  lang_hooks.decls.pushdecl (build_decl (UNKNOWN_LOCATION,
					 TYPE_DECL, NULL_TREE,
					 unsigned_intDI_type_node));
#if HOST_BITS_PER_WIDE_INT >= 64
  if (targetm.scalar_mode_supported_p (TImode))
    lang_hooks.decls.pushdecl (build_decl (UNKNOWN_LOCATION,
					   TYPE_DECL,
					   get_identifier ("__uint128_t"),
					   unsigned_intTI_type_node));
#endif

  /* Create the widest literal types.  */
  widest_integer_literal_type_node
    = make_signed_type (HOST_BITS_PER_WIDE_INT * 2);
  lang_hooks.decls.pushdecl (build_decl (UNKNOWN_LOCATION,
					 TYPE_DECL, NULL_TREE,
					 widest_integer_literal_type_node));

  widest_unsigned_literal_type_node
    = make_unsigned_type (HOST_BITS_PER_WIDE_INT * 2);
  lang_hooks.decls.pushdecl (build_decl (UNKNOWN_LOCATION,
					 TYPE_DECL, NULL_TREE,
					 widest_unsigned_literal_type_node));

  signed_size_type_node = c_common_signed_type (size_type_node);

  pid_type_node =
    TREE_TYPE (identifier_global_value (get_identifier (PID_TYPE)));

  record_builtin_type (RID_FLOAT, NULL, float_type_node);
  record_builtin_type (RID_DOUBLE, NULL, double_type_node);
  record_builtin_type (RID_MAX, "long double", long_double_type_node);

  /* Only supported decimal floating point extension if the target
     actually supports underlying modes. */
  if (targetm.scalar_mode_supported_p (SDmode)
      && targetm.scalar_mode_supported_p (DDmode)
      && targetm.scalar_mode_supported_p (TDmode))
    {
      record_builtin_type (RID_DFLOAT32, NULL, dfloat32_type_node);
      record_builtin_type (RID_DFLOAT64, NULL, dfloat64_type_node);
      record_builtin_type (RID_DFLOAT128, NULL, dfloat128_type_node);
    }

  if (targetm.fixed_point_supported_p ())
    {
      record_builtin_type (RID_MAX, "short _Fract", short_fract_type_node);
      record_builtin_type (RID_FRACT, NULL, fract_type_node);
      record_builtin_type (RID_MAX, "long _Fract", long_fract_type_node);
      record_builtin_type (RID_MAX, "long long _Fract",
			   long_long_fract_type_node);
      record_builtin_type (RID_MAX, "unsigned short _Fract",
			   unsigned_short_fract_type_node);
      record_builtin_type (RID_MAX, "unsigned _Fract",
			   unsigned_fract_type_node);
      record_builtin_type (RID_MAX, "unsigned long _Fract",
			   unsigned_long_fract_type_node);
      record_builtin_type (RID_MAX, "unsigned long long _Fract",
			   unsigned_long_long_fract_type_node);
      record_builtin_type (RID_MAX, "_Sat short _Fract",
			   sat_short_fract_type_node);
      record_builtin_type (RID_MAX, "_Sat _Fract", sat_fract_type_node);
      record_builtin_type (RID_MAX, "_Sat long _Fract",
			   sat_long_fract_type_node);
      record_builtin_type (RID_MAX, "_Sat long long _Fract",
			   sat_long_long_fract_type_node);
      record_builtin_type (RID_MAX, "_Sat unsigned short _Fract",
			   sat_unsigned_short_fract_type_node);
      record_builtin_type (RID_MAX, "_Sat unsigned _Fract",
			   sat_unsigned_fract_type_node);
      record_builtin_type (RID_MAX, "_Sat unsigned long _Fract",
			   sat_unsigned_long_fract_type_node);
      record_builtin_type (RID_MAX, "_Sat unsigned long long _Fract",
			   sat_unsigned_long_long_fract_type_node);
      record_builtin_type (RID_MAX, "short _Accum", short_accum_type_node);
      record_builtin_type (RID_ACCUM, NULL, accum_type_node);
      record_builtin_type (RID_MAX, "long _Accum", long_accum_type_node);
      record_builtin_type (RID_MAX, "long long _Accum",
			   long_long_accum_type_node);
      record_builtin_type (RID_MAX, "unsigned short _Accum",
			   unsigned_short_accum_type_node);
      record_builtin_type (RID_MAX, "unsigned _Accum",
			   unsigned_accum_type_node);
      record_builtin_type (RID_MAX, "unsigned long _Accum",
			   unsigned_long_accum_type_node);
      record_builtin_type (RID_MAX, "unsigned long long _Accum",
			   unsigned_long_long_accum_type_node);
      record_builtin_type (RID_MAX, "_Sat short _Accum",
			   sat_short_accum_type_node);
      record_builtin_type (RID_MAX, "_Sat _Accum", sat_accum_type_node);
      record_builtin_type (RID_MAX, "_Sat long _Accum",
			   sat_long_accum_type_node);
      record_builtin_type (RID_MAX, "_Sat long long _Accum",
			  sat_long_long_accum_type_node);
      record_builtin_type (RID_MAX, "_Sat unsigned short _Accum",
			   sat_unsigned_short_accum_type_node);
      record_builtin_type (RID_MAX, "_Sat unsigned _Accum",
			   sat_unsigned_accum_type_node);
      record_builtin_type (RID_MAX, "_Sat unsigned long _Accum",
			   sat_unsigned_long_accum_type_node);
      record_builtin_type (RID_MAX, "_Sat unsigned long long _Accum",
			   sat_unsigned_long_long_accum_type_node);

    }

  lang_hooks.decls.pushdecl (build_decl (UNKNOWN_LOCATION,
					 TYPE_DECL,
					 get_identifier ("complex int"),
					 complex_integer_type_node));
  lang_hooks.decls.pushdecl (build_decl (UNKNOWN_LOCATION,
					 TYPE_DECL,
					 get_identifier ("complex float"),
					 complex_float_type_node));
  lang_hooks.decls.pushdecl (build_decl (UNKNOWN_LOCATION,
					 TYPE_DECL,
					 get_identifier ("complex double"),
					 complex_double_type_node));
  lang_hooks.decls.pushdecl
    (build_decl (UNKNOWN_LOCATION,
		 TYPE_DECL, get_identifier ("complex long double"),
		 complex_long_double_type_node));

  if (c_dialect_cxx ())
    /* For C++, make fileptr_type_node a distinct void * type until
       FILE type is defined.  */
    fileptr_type_node = build_variant_type_copy (ptr_type_node);

  record_builtin_type (RID_VOID, NULL, void_type_node);

  /* Set the TYPE_NAME for any variants that were built before
     record_builtin_type gave names to the built-in types. */
  {
    tree void_name = TYPE_NAME (void_type_node);
    TYPE_NAME (void_type_node) = NULL_TREE;
    TYPE_NAME (build_qualified_type (void_type_node, TYPE_QUAL_CONST))
      = void_name;
    TYPE_NAME (void_type_node) = void_name;
  }

  /* This node must not be shared.  */
  void_zero_node = make_node (INTEGER_CST);
  TREE_TYPE (void_zero_node) = void_type_node;

  void_list_node = build_void_list_node ();

  /* Make a type to be the domain of a few array types
     whose domains don't really matter.
     200 is small enough that it always fits in size_t
     and large enough that it can hold most function names for the
     initializations of __FUNCTION__ and __PRETTY_FUNCTION__.  */
  array_domain_type = build_index_type (size_int (200));

  /* Make a type for arrays of characters.
     With luck nothing will ever really depend on the length of this
     array type.  */
  char_array_type_node
    = build_array_type (char_type_node, array_domain_type);

<<<<<<< HEAD
  /* Make a type for arrays of unsigned characters.
     Needed for "\ppascal string" support.  */
  uchar_array_type_node
    = build_array_type (unsigned_char_type_node, array_domain_type);


  /* Likewise for arrays of ints.  */
  int_array_type_node
    = build_array_type (integer_type_node, array_domain_type);

=======
>>>>>>> 449227a0
  string_type_node = build_pointer_type (char_type_node);
  const_string_type_node
    = build_pointer_type (build_qualified_type
			  (char_type_node, TYPE_QUAL_CONST));

  /* This is special for C++ so functions can be overloaded.  */
  wchar_type_node = get_identifier (MODIFIED_WCHAR_TYPE);
  wchar_type_node = TREE_TYPE (identifier_global_value (wchar_type_node));
  wchar_type_size = TYPE_PRECISION (wchar_type_node);
  underlying_wchar_type_node = wchar_type_node;
  if (c_dialect_cxx ())
    {
      if (TYPE_UNSIGNED (wchar_type_node))
	wchar_type_node = make_unsigned_type (wchar_type_size);
      else
	wchar_type_node = make_signed_type (wchar_type_size);
      record_builtin_type (RID_WCHAR, "wchar_t", wchar_type_node);
    }

  /* This is for wide string constants.  */
  wchar_array_type_node
    = build_array_type (wchar_type_node, array_domain_type);

  /* Define 'char16_t'.  */
  char16_type_node = get_identifier (CHAR16_TYPE);
  char16_type_node = TREE_TYPE (identifier_global_value (char16_type_node));
  char16_type_size = TYPE_PRECISION (char16_type_node);
  if (c_dialect_cxx ())
    {
      char16_type_node = make_unsigned_type (char16_type_size);

      if (cxx_dialect >= cxx11)
	record_builtin_type (RID_CHAR16, "char16_t", char16_type_node);
    }

  /* This is for UTF-16 string constants.  */
  char16_array_type_node
    = build_array_type (char16_type_node, array_domain_type);

  /* Define 'char32_t'.  */
  char32_type_node = get_identifier (CHAR32_TYPE);
  char32_type_node = TREE_TYPE (identifier_global_value (char32_type_node));
  char32_type_size = TYPE_PRECISION (char32_type_node);
  if (c_dialect_cxx ())
    {
      char32_type_node = make_unsigned_type (char32_type_size);

      if (cxx_dialect >= cxx11)
	record_builtin_type (RID_CHAR32, "char32_t", char32_type_node);
    }

  /* This is for UTF-32 string constants.  */
  char32_array_type_node
    = build_array_type (char32_type_node, array_domain_type);

  wint_type_node =
    TREE_TYPE (identifier_global_value (get_identifier (WINT_TYPE)));

  intmax_type_node =
    TREE_TYPE (identifier_global_value (get_identifier (INTMAX_TYPE)));
  uintmax_type_node =
    TREE_TYPE (identifier_global_value (get_identifier (UINTMAX_TYPE)));

  if (SIG_ATOMIC_TYPE)
    sig_atomic_type_node =
      TREE_TYPE (identifier_global_value (c_get_ident (SIG_ATOMIC_TYPE)));
  if (INT8_TYPE)
    int8_type_node =
      TREE_TYPE (identifier_global_value (c_get_ident (INT8_TYPE)));
  if (INT16_TYPE)
    int16_type_node =
      TREE_TYPE (identifier_global_value (c_get_ident (INT16_TYPE)));
  if (INT32_TYPE)
    int32_type_node =
      TREE_TYPE (identifier_global_value (c_get_ident (INT32_TYPE)));
  if (INT64_TYPE)
    int64_type_node =
      TREE_TYPE (identifier_global_value (c_get_ident (INT64_TYPE)));
  if (UINT8_TYPE)
    uint8_type_node =
      TREE_TYPE (identifier_global_value (c_get_ident (UINT8_TYPE)));
  if (UINT16_TYPE)
    c_uint16_type_node = uint16_type_node =
      TREE_TYPE (identifier_global_value (c_get_ident (UINT16_TYPE)));
  if (UINT32_TYPE)
    c_uint32_type_node = uint32_type_node =
      TREE_TYPE (identifier_global_value (c_get_ident (UINT32_TYPE)));
  if (UINT64_TYPE)
    c_uint64_type_node = uint64_type_node =
      TREE_TYPE (identifier_global_value (c_get_ident (UINT64_TYPE)));
  if (INT_LEAST8_TYPE)
    int_least8_type_node =
      TREE_TYPE (identifier_global_value (c_get_ident (INT_LEAST8_TYPE)));
  if (INT_LEAST16_TYPE)
    int_least16_type_node =
      TREE_TYPE (identifier_global_value (c_get_ident (INT_LEAST16_TYPE)));
  if (INT_LEAST32_TYPE)
    int_least32_type_node =
      TREE_TYPE (identifier_global_value (c_get_ident (INT_LEAST32_TYPE)));
  if (INT_LEAST64_TYPE)
    int_least64_type_node =
      TREE_TYPE (identifier_global_value (c_get_ident (INT_LEAST64_TYPE)));
  if (UINT_LEAST8_TYPE)
    uint_least8_type_node =
      TREE_TYPE (identifier_global_value (c_get_ident (UINT_LEAST8_TYPE)));
  if (UINT_LEAST16_TYPE)
    uint_least16_type_node =
      TREE_TYPE (identifier_global_value (c_get_ident (UINT_LEAST16_TYPE)));
  if (UINT_LEAST32_TYPE)
    uint_least32_type_node =
      TREE_TYPE (identifier_global_value (c_get_ident (UINT_LEAST32_TYPE)));
  if (UINT_LEAST64_TYPE)
    uint_least64_type_node =
      TREE_TYPE (identifier_global_value (c_get_ident (UINT_LEAST64_TYPE)));
  if (INT_FAST8_TYPE)
    int_fast8_type_node =
      TREE_TYPE (identifier_global_value (c_get_ident (INT_FAST8_TYPE)));
  if (INT_FAST16_TYPE)
    int_fast16_type_node =
      TREE_TYPE (identifier_global_value (c_get_ident (INT_FAST16_TYPE)));
  if (INT_FAST32_TYPE)
    int_fast32_type_node =
      TREE_TYPE (identifier_global_value (c_get_ident (INT_FAST32_TYPE)));
  if (INT_FAST64_TYPE)
    int_fast64_type_node =
      TREE_TYPE (identifier_global_value (c_get_ident (INT_FAST64_TYPE)));
  if (UINT_FAST8_TYPE)
    uint_fast8_type_node =
      TREE_TYPE (identifier_global_value (c_get_ident (UINT_FAST8_TYPE)));
  if (UINT_FAST16_TYPE)
    uint_fast16_type_node =
      TREE_TYPE (identifier_global_value (c_get_ident (UINT_FAST16_TYPE)));
  if (UINT_FAST32_TYPE)
    uint_fast32_type_node =
      TREE_TYPE (identifier_global_value (c_get_ident (UINT_FAST32_TYPE)));
  if (UINT_FAST64_TYPE)
    uint_fast64_type_node =
      TREE_TYPE (identifier_global_value (c_get_ident (UINT_FAST64_TYPE)));
  if (INTPTR_TYPE)
    intptr_type_node =
      TREE_TYPE (identifier_global_value (c_get_ident (INTPTR_TYPE)));
  if (UINTPTR_TYPE)
    uintptr_type_node =
      TREE_TYPE (identifier_global_value (c_get_ident (UINTPTR_TYPE)));

  default_function_type
    = build_varargs_function_type_list (integer_type_node, NULL_TREE);
  ptrdiff_type_node
    = TREE_TYPE (identifier_global_value (get_identifier (PTRDIFF_TYPE)));
  unsigned_ptrdiff_type_node = c_common_unsigned_type (ptrdiff_type_node);

  lang_hooks.decls.pushdecl
    (build_decl (UNKNOWN_LOCATION,
		 TYPE_DECL, get_identifier ("__builtin_va_list"),
		 va_list_type_node));
  if (targetm.enum_va_list_p)
    {
      int l;
      const char *pname;
      tree ptype;

      for (l = 0; targetm.enum_va_list_p (l, &pname, &ptype); ++l)
	{
	  lang_hooks.decls.pushdecl
	    (build_decl (UNKNOWN_LOCATION,
		         TYPE_DECL, get_identifier (pname),
	  	         ptype));

	}
    }

  if (TREE_CODE (va_list_type_node) == ARRAY_TYPE)
    {
      va_list_arg_type_node = va_list_ref_type_node =
	build_pointer_type (TREE_TYPE (va_list_type_node));
    }
  else
    {
      va_list_arg_type_node = va_list_type_node;
      va_list_ref_type_node = build_reference_type (va_list_type_node);
    }

  if (!flag_preprocess_only)
    c_define_builtins (va_list_ref_type_node, va_list_arg_type_node);

  main_identifier_node = get_identifier ("main");

  /* Create the built-in __null node.  It is important that this is
     not shared.  */
  null_node = make_node (INTEGER_CST);
  TREE_TYPE (null_node) = c_common_type_for_size (POINTER_SIZE, 0);

  /* Since builtin_types isn't gc'ed, don't export these nodes.  */
  memset (builtin_types, 0, sizeof (builtin_types));
}

/* The number of named compound-literals generated thus far.  */
static GTY(()) int compound_literal_number;

/* Set DECL_NAME for DECL, a VAR_DECL for a compound-literal.  */

void
set_compound_literal_name (tree decl)
{
  char *name;
  ASM_FORMAT_PRIVATE_NAME (name, "__compound_literal",
			   compound_literal_number);
  compound_literal_number++;
  DECL_NAME (decl) = get_identifier (name);
}

tree
build_va_arg (location_t loc, tree expr, tree type)
{
  expr = build1 (VA_ARG_EXPR, type, expr);
  SET_EXPR_LOCATION (expr, loc);
  return expr;
}


/* Linked list of disabled built-in functions.  */

typedef struct disabled_builtin
{
  const char *name;
  struct disabled_builtin *next;
} disabled_builtin;
static disabled_builtin *disabled_builtins = NULL;

static bool builtin_function_disabled_p (const char *);

/* Disable a built-in function specified by -fno-builtin-NAME.  If NAME
   begins with "__builtin_", give an error.  */

void
disable_builtin_function (const char *name)
{
  if (strncmp (name, "__builtin_", strlen ("__builtin_")) == 0)
    error ("cannot disable built-in function %qs", name);
  else
    {
      disabled_builtin *new_disabled_builtin = XNEW (disabled_builtin);
      new_disabled_builtin->name = name;
      new_disabled_builtin->next = disabled_builtins;
      disabled_builtins = new_disabled_builtin;
    }
}


/* Return true if the built-in function NAME has been disabled, false
   otherwise.  */

static bool
builtin_function_disabled_p (const char *name)
{
  disabled_builtin *p;
  for (p = disabled_builtins; p != NULL; p = p->next)
    {
      if (strcmp (name, p->name) == 0)
	return true;
    }
  return false;
}


/* Worker for DEF_BUILTIN.
   Possibly define a builtin function with one or two names.
   Does not declare a non-__builtin_ function if flag_no_builtin, or if
   nonansi_p and flag_no_nonansi_builtin.  */

static void
def_builtin_1 (enum built_in_function fncode,
	       const char *name,
	       enum built_in_class fnclass,
	       tree fntype, tree libtype,
	       bool both_p, bool fallback_p, bool nonansi_p,
	       tree fnattrs, bool implicit_p)
{
  tree decl;
  const char *libname;

  if (fntype == error_mark_node)
    return;

  gcc_assert ((!both_p && !fallback_p)
	      || !strncmp (name, "__builtin_",
			   strlen ("__builtin_")));

  libname = name + strlen ("__builtin_");
  decl = add_builtin_function (name, fntype, fncode, fnclass,
			       (fallback_p ? libname : NULL),
			       fnattrs);

  set_builtin_decl (fncode, decl, implicit_p);

  if (both_p
      && !flag_no_builtin && !builtin_function_disabled_p (libname)
      && !(nonansi_p && flag_no_nonansi_builtin))
    add_builtin_function (libname, libtype, fncode, fnclass,
			  NULL, fnattrs);
}

/* Nonzero if the type T promotes to int.  This is (nearly) the
   integral promotions defined in ISO C99 6.3.1.1/2.  */

bool
c_promoting_integer_type_p (const_tree t)
{
  switch (TREE_CODE (t))
    {
    case INTEGER_TYPE:
      return (TYPE_MAIN_VARIANT (t) == char_type_node
	      || TYPE_MAIN_VARIANT (t) == signed_char_type_node
	      || TYPE_MAIN_VARIANT (t) == unsigned_char_type_node
	      || TYPE_MAIN_VARIANT (t) == short_integer_type_node
	      || TYPE_MAIN_VARIANT (t) == short_unsigned_type_node
	      || TYPE_PRECISION (t) < TYPE_PRECISION (integer_type_node));

    case ENUMERAL_TYPE:
      /* ??? Technically all enumerations not larger than an int
	 promote to an int.  But this is used along code paths
	 that only want to notice a size change.  */
      return TYPE_PRECISION (t) < TYPE_PRECISION (integer_type_node);

    case BOOLEAN_TYPE:
      return 1;

    default:
      return 0;
    }
}

/* Return 1 if PARMS specifies a fixed number of parameters
   and none of their types is affected by default promotions.  */

int
self_promoting_args_p (const_tree parms)
{
  const_tree t;
  for (t = parms; t; t = TREE_CHAIN (t))
    {
      tree type = TREE_VALUE (t);

      if (type == error_mark_node)
	continue;

      if (TREE_CHAIN (t) == 0 && type != void_type_node)
	return 0;

      if (type == 0)
	return 0;

      if (TYPE_MAIN_VARIANT (type) == float_type_node)
	return 0;

      if (c_promoting_integer_type_p (type))
	return 0;
    }
  return 1;
}

/* Recursively remove any '*' or '&' operator from TYPE.  */
tree
strip_pointer_operator (tree t)
{
  while (POINTER_TYPE_P (t))
    t = TREE_TYPE (t);
  return t;
}

/* Recursively remove pointer or array type from TYPE. */
tree
strip_pointer_or_array_types (tree t)
{
  while (TREE_CODE (t) == ARRAY_TYPE || POINTER_TYPE_P (t))
    t = TREE_TYPE (t);
  return t;
}

/* Used to compare case labels.  K1 and K2 are actually tree nodes
   representing case labels, or NULL_TREE for a `default' label.
   Returns -1 if K1 is ordered before K2, -1 if K1 is ordered after
   K2, and 0 if K1 and K2 are equal.  */

int
case_compare (splay_tree_key k1, splay_tree_key k2)
{
  /* Consider a NULL key (such as arises with a `default' label) to be
     smaller than anything else.  */
  if (!k1)
    return k2 ? -1 : 0;
  else if (!k2)
    return k1 ? 1 : 0;

  return tree_int_cst_compare ((tree) k1, (tree) k2);
}

/* Process a case label, located at LOC, for the range LOW_VALUE
   ... HIGH_VALUE.  If LOW_VALUE and HIGH_VALUE are both NULL_TREE
   then this case label is actually a `default' label.  If only
   HIGH_VALUE is NULL_TREE, then case label was declared using the
   usual C/C++ syntax, rather than the GNU case range extension.
   CASES is a tree containing all the case ranges processed so far;
   COND is the condition for the switch-statement itself.  Returns the
   CASE_LABEL_EXPR created, or ERROR_MARK_NODE if no CASE_LABEL_EXPR
   is created.  */

tree
c_add_case_label (location_t loc, splay_tree cases, tree cond, tree orig_type,
		  tree low_value, tree high_value)
{
  tree type;
  tree label;
  tree case_label;
  splay_tree_node node;

  /* Create the LABEL_DECL itself.  */
  label = create_artificial_label (loc);

  /* If there was an error processing the switch condition, bail now
     before we get more confused.  */
  if (!cond || cond == error_mark_node)
    goto error_out;

  if ((low_value && TREE_TYPE (low_value)
       && POINTER_TYPE_P (TREE_TYPE (low_value)))
      || (high_value && TREE_TYPE (high_value)
	  && POINTER_TYPE_P (TREE_TYPE (high_value))))
    {
      error_at (loc, "pointers are not permitted as case values");
      goto error_out;
    }

  /* Case ranges are a GNU extension.  */
  if (high_value)
    pedwarn (loc, OPT_Wpedantic,
	     "range expressions in switch statements are non-standard");

  type = TREE_TYPE (cond);
  if (low_value)
    {
      low_value = check_case_value (low_value);
      low_value = convert_and_check (loc, type, low_value);
      if (low_value == error_mark_node)
	goto error_out;
    }
  if (high_value)
    {
      high_value = check_case_value (high_value);
      high_value = convert_and_check (loc, type, high_value);
      if (high_value == error_mark_node)
	goto error_out;
    }

  if (low_value && high_value)
    {
      /* If the LOW_VALUE and HIGH_VALUE are the same, then this isn't
	 really a case range, even though it was written that way.
	 Remove the HIGH_VALUE to simplify later processing.  */
      if (tree_int_cst_equal (low_value, high_value))
	high_value = NULL_TREE;
      else if (!tree_int_cst_lt (low_value, high_value))
	warning_at (loc, 0, "empty range specified");
    }

  /* See if the case is in range of the type of the original testing
     expression.  If both low_value and high_value are out of range,
     don't insert the case label and return NULL_TREE.  */
  if (low_value
      && !check_case_bounds (type, orig_type,
			     &low_value, high_value ? &high_value : NULL))
    return NULL_TREE;

  /* Look up the LOW_VALUE in the table of case labels we already
     have.  */
  node = splay_tree_lookup (cases, (splay_tree_key) low_value);
  /* If there was not an exact match, check for overlapping ranges.
     There's no need to do this if there's no LOW_VALUE or HIGH_VALUE;
     that's a `default' label and the only overlap is an exact match.  */
  if (!node && (low_value || high_value))
    {
      splay_tree_node low_bound;
      splay_tree_node high_bound;

      /* Even though there wasn't an exact match, there might be an
	 overlap between this case range and another case range.
	 Since we've (inductively) not allowed any overlapping case
	 ranges, we simply need to find the greatest low case label
	 that is smaller that LOW_VALUE, and the smallest low case
	 label that is greater than LOW_VALUE.  If there is an overlap
	 it will occur in one of these two ranges.  */
      low_bound = splay_tree_predecessor (cases,
					  (splay_tree_key) low_value);
      high_bound = splay_tree_successor (cases,
					 (splay_tree_key) low_value);

      /* Check to see if the LOW_BOUND overlaps.  It is smaller than
	 the LOW_VALUE, so there is no need to check unless the
	 LOW_BOUND is in fact itself a case range.  */
      if (low_bound
	  && CASE_HIGH ((tree) low_bound->value)
	  && tree_int_cst_compare (CASE_HIGH ((tree) low_bound->value),
				    low_value) >= 0)
	node = low_bound;
      /* Check to see if the HIGH_BOUND overlaps.  The low end of that
	 range is bigger than the low end of the current range, so we
	 are only interested if the current range is a real range, and
	 not an ordinary case label.  */
      else if (high_bound
	       && high_value
	       && (tree_int_cst_compare ((tree) high_bound->key,
					 high_value)
		   <= 0))
	node = high_bound;
    }
  /* If there was an overlap, issue an error.  */
  if (node)
    {
      tree duplicate = CASE_LABEL ((tree) node->value);

      if (high_value)
	{
	  error_at (loc, "duplicate (or overlapping) case value");
	  error_at (DECL_SOURCE_LOCATION (duplicate),
		    "this is the first entry overlapping that value");
	}
      else if (low_value)
	{
	  error_at (loc, "duplicate case value") ;
	  error_at (DECL_SOURCE_LOCATION (duplicate), "previously used here");
	}
      else
	{
	  error_at (loc, "multiple default labels in one switch");
	  error_at (DECL_SOURCE_LOCATION (duplicate),
		    "this is the first default label");
	}
      goto error_out;
    }

  /* Add a CASE_LABEL to the statement-tree.  */
  case_label = add_stmt (build_case_label (low_value, high_value, label));
  /* Register this case label in the splay tree.  */
  splay_tree_insert (cases,
		     (splay_tree_key) low_value,
		     (splay_tree_value) case_label);

  return case_label;

 error_out:
  /* Add a label so that the back-end doesn't think that the beginning of
     the switch is unreachable.  Note that we do not add a case label, as
     that just leads to duplicates and thence to failure later on.  */
  if (!cases->root)
    {
      tree t = create_artificial_label (loc);
      add_stmt (build_stmt (loc, LABEL_EXPR, t));
    }
  return error_mark_node;
}

/* Subroutines of c_do_switch_warnings, called via splay_tree_foreach.
   Used to verify that case values match up with enumerator values.  */

static void
match_case_to_enum_1 (tree key, tree type, tree label)
{
  char buf[2 + 2*HOST_BITS_PER_WIDE_INT/4 + 1];

  /* ??? Not working too hard to print the double-word value.
     Should perhaps be done with %lwd in the diagnostic routines?  */
  if (TREE_INT_CST_HIGH (key) == 0)
    snprintf (buf, sizeof (buf), HOST_WIDE_INT_PRINT_UNSIGNED,
	      TREE_INT_CST_LOW (key));
  else if (!TYPE_UNSIGNED (type)
	   && TREE_INT_CST_HIGH (key) == -1
	   && TREE_INT_CST_LOW (key) != 0)
    snprintf (buf, sizeof (buf), "-" HOST_WIDE_INT_PRINT_UNSIGNED,
	      -TREE_INT_CST_LOW (key));
  else
    snprintf (buf, sizeof (buf), HOST_WIDE_INT_PRINT_DOUBLE_HEX,
	      (unsigned HOST_WIDE_INT) TREE_INT_CST_HIGH (key),
	      (unsigned HOST_WIDE_INT) TREE_INT_CST_LOW (key));

  if (TYPE_NAME (type) == 0)
    warning_at (DECL_SOURCE_LOCATION (CASE_LABEL (label)),
		warn_switch ? OPT_Wswitch : OPT_Wswitch_enum,
		"case value %qs not in enumerated type",
		buf);
  else
    warning_at (DECL_SOURCE_LOCATION (CASE_LABEL (label)),
		warn_switch ? OPT_Wswitch : OPT_Wswitch_enum,
		"case value %qs not in enumerated type %qT",
		buf, type);
}

/* Subroutine of c_do_switch_warnings, called via splay_tree_foreach.
   Used to verify that case values match up with enumerator values.  */

static int
match_case_to_enum (splay_tree_node node, void *data)
{
  tree label = (tree) node->value;
  tree type = (tree) data;

  /* Skip default case.  */
  if (!CASE_LOW (label))
    return 0;

  /* If CASE_LOW_SEEN is not set, that means CASE_LOW did not appear
     when we did our enum->case scan.  Reset our scratch bit after.  */
  if (!CASE_LOW_SEEN (label))
    match_case_to_enum_1 (CASE_LOW (label), type, label);
  else
    CASE_LOW_SEEN (label) = 0;

  /* If CASE_HIGH is non-null, we have a range.  If CASE_HIGH_SEEN is
     not set, that means that CASE_HIGH did not appear when we did our
     enum->case scan.  Reset our scratch bit after.  */
  if (CASE_HIGH (label))
    {
      if (!CASE_HIGH_SEEN (label))
	match_case_to_enum_1 (CASE_HIGH (label), type, label);
      else
	CASE_HIGH_SEEN (label) = 0;
    }

  return 0;
}

/* Handle -Wswitch*.  Called from the front end after parsing the
   switch construct.  */
/* ??? Should probably be somewhere generic, since other languages
   besides C and C++ would want this.  At the moment, however, C/C++
   are the only tree-ssa languages that support enumerations at all,
   so the point is moot.  */

void
c_do_switch_warnings (splay_tree cases, location_t switch_location,
		      tree type, tree cond)
{
  splay_tree_node default_node;
  splay_tree_node node;
  tree chain;

  if (!warn_switch && !warn_switch_enum && !warn_switch_default)
    return;

  default_node = splay_tree_lookup (cases, (splay_tree_key) NULL);
  if (!default_node)
    warning_at (switch_location, OPT_Wswitch_default,
		"switch missing default case");

  /* From here on, we only care about about enumerated types.  */
  if (!type || TREE_CODE (type) != ENUMERAL_TYPE)
    return;

  /* From here on, we only care about -Wswitch and -Wswitch-enum.  */
  if (!warn_switch_enum && !warn_switch)
    return;

  /* Check the cases.  Warn about case values which are not members of
     the enumerated type.  For -Wswitch-enum, or for -Wswitch when
     there is no default case, check that exactly all enumeration
     literals are covered by the cases.  */

  /* Clearing COND if it is not an integer constant simplifies
     the tests inside the loop below.  */
  if (TREE_CODE (cond) != INTEGER_CST)
    cond = NULL_TREE;

  /* The time complexity here is O(N*lg(N)) worst case, but for the
      common case of monotonically increasing enumerators, it is
      O(N), since the nature of the splay tree will keep the next
      element adjacent to the root at all times.  */

  for (chain = TYPE_VALUES (type); chain; chain = TREE_CHAIN (chain))
    {
      tree value = TREE_VALUE (chain);
      if (TREE_CODE (value) == CONST_DECL)
        value = DECL_INITIAL (value);
      node = splay_tree_lookup (cases, (splay_tree_key) value);
      if (node)
	{
	  /* Mark the CASE_LOW part of the case entry as seen.  */
	  tree label = (tree) node->value;
	  CASE_LOW_SEEN (label) = 1;
	  continue;
	}

      /* Even though there wasn't an exact match, there might be a
	 case range which includes the enumerator's value.  */
      node = splay_tree_predecessor (cases, (splay_tree_key) value);
      if (node && CASE_HIGH ((tree) node->value))
	{
	  tree label = (tree) node->value;
	  int cmp = tree_int_cst_compare (CASE_HIGH (label), value);
	  if (cmp >= 0)
	    {
	      /* If we match the upper bound exactly, mark the CASE_HIGH
		 part of the case entry as seen.  */
	      if (cmp == 0)
		CASE_HIGH_SEEN (label) = 1;
	      continue;
	    }
	}

      /* We've now determined that this enumerated literal isn't
	 handled by the case labels of the switch statement.  */

      /* If the switch expression is a constant, we only really care
	 about whether that constant is handled by the switch.  */
      if (cond && tree_int_cst_compare (cond, value))
	continue;

      /* If there is a default_node, the only relevant option is
	 Wswitch-enum.  Otherwise, if both are enabled then we prefer
	 to warn using -Wswitch because -Wswitch is enabled by -Wall
	 while -Wswitch-enum is explicit.  */
      warning_at (switch_location,
		  (default_node || !warn_switch
		   ? OPT_Wswitch_enum
		   : OPT_Wswitch),
		  "enumeration value %qE not handled in switch",
		  TREE_PURPOSE (chain));
    }

  /* Warn if there are case expressions that don't correspond to
     enumerators.  This can occur since C and C++ don't enforce
     type-checking of assignments to enumeration variables.

     The time complexity here is now always O(N) worst case, since
     we should have marked both the lower bound and upper bound of
     every disjoint case label, with CASE_LOW_SEEN and CASE_HIGH_SEEN
     above.  This scan also resets those fields.  */

  splay_tree_foreach (cases, match_case_to_enum, type);
}

/* Finish an expression taking the address of LABEL (an
   IDENTIFIER_NODE).  Returns an expression for the address.

   LOC is the location for the expression returned.  */

tree
finish_label_address_expr (tree label, location_t loc)
{
  tree result;

  pedwarn (input_location, OPT_Wpedantic, "taking the address of a label is non-standard");

  if (label == error_mark_node)
    return error_mark_node;

  label = lookup_label (label);
  if (label == NULL_TREE)
    result = null_pointer_node;
  else
    {
      TREE_USED (label) = 1;
      result = build1 (ADDR_EXPR, ptr_type_node, label);
      /* The current function is not necessarily uninlinable.
	 Computed gotos are incompatible with inlining, but the value
	 here could be used only in a diagnostic, for example.  */
      protected_set_expr_location (result, loc);
    }

  return result;
}


/* Given a boolean expression ARG, return a tree representing an increment
   or decrement (as indicated by CODE) of ARG.  The front end must check for
   invalid cases (e.g., decrement in C++).  */
tree
boolean_increment (enum tree_code code, tree arg)
{
  tree val;
  tree true_res = build_int_cst (TREE_TYPE (arg), 1);

  arg = stabilize_reference (arg);
  switch (code)
    {
    case PREINCREMENT_EXPR:
      val = build2 (MODIFY_EXPR, TREE_TYPE (arg), arg, true_res);
      break;
    case POSTINCREMENT_EXPR:
      val = build2 (MODIFY_EXPR, TREE_TYPE (arg), arg, true_res);
      arg = save_expr (arg);
      val = build2 (COMPOUND_EXPR, TREE_TYPE (arg), val, arg);
      val = build2 (COMPOUND_EXPR, TREE_TYPE (arg), arg, val);
      break;
    case PREDECREMENT_EXPR:
      val = build2 (MODIFY_EXPR, TREE_TYPE (arg), arg,
		    invert_truthvalue_loc (input_location, arg));
      break;
    case POSTDECREMENT_EXPR:
      val = build2 (MODIFY_EXPR, TREE_TYPE (arg), arg,
		    invert_truthvalue_loc (input_location, arg));
      arg = save_expr (arg);
      val = build2 (COMPOUND_EXPR, TREE_TYPE (arg), val, arg);
      val = build2 (COMPOUND_EXPR, TREE_TYPE (arg), arg, val);
      break;
    default:
      gcc_unreachable ();
    }
  TREE_SIDE_EFFECTS (val) = 1;
  return val;
}

/* Built-in macros for stddef.h and stdint.h, that require macros
   defined in this file.  */
void
c_stddef_cpp_builtins(void)
{
  builtin_define_with_value ("__SIZE_TYPE__", SIZE_TYPE, 0);
  builtin_define_with_value ("__PTRDIFF_TYPE__", PTRDIFF_TYPE, 0);
  builtin_define_with_value ("__WCHAR_TYPE__", MODIFIED_WCHAR_TYPE, 0);
  builtin_define_with_value ("__WINT_TYPE__", WINT_TYPE, 0);
  builtin_define_with_value ("__INTMAX_TYPE__", INTMAX_TYPE, 0);
  builtin_define_with_value ("__UINTMAX_TYPE__", UINTMAX_TYPE, 0);
  builtin_define_with_value ("__CHAR16_TYPE__", CHAR16_TYPE, 0);
  builtin_define_with_value ("__CHAR32_TYPE__", CHAR32_TYPE, 0);
  if (SIG_ATOMIC_TYPE)
    builtin_define_with_value ("__SIG_ATOMIC_TYPE__", SIG_ATOMIC_TYPE, 0);
  if (INT8_TYPE)
    builtin_define_with_value ("__INT8_TYPE__", INT8_TYPE, 0);
  if (INT16_TYPE)
    builtin_define_with_value ("__INT16_TYPE__", INT16_TYPE, 0);
  if (INT32_TYPE)
    builtin_define_with_value ("__INT32_TYPE__", INT32_TYPE, 0);
  if (INT64_TYPE)
    builtin_define_with_value ("__INT64_TYPE__", INT64_TYPE, 0);
  if (UINT8_TYPE)
    builtin_define_with_value ("__UINT8_TYPE__", UINT8_TYPE, 0);
  if (UINT16_TYPE)
    builtin_define_with_value ("__UINT16_TYPE__", UINT16_TYPE, 0);
  if (UINT32_TYPE)
    builtin_define_with_value ("__UINT32_TYPE__", UINT32_TYPE, 0);
  if (UINT64_TYPE)
    builtin_define_with_value ("__UINT64_TYPE__", UINT64_TYPE, 0);
  if (INT_LEAST8_TYPE)
    builtin_define_with_value ("__INT_LEAST8_TYPE__", INT_LEAST8_TYPE, 0);
  if (INT_LEAST16_TYPE)
    builtin_define_with_value ("__INT_LEAST16_TYPE__", INT_LEAST16_TYPE, 0);
  if (INT_LEAST32_TYPE)
    builtin_define_with_value ("__INT_LEAST32_TYPE__", INT_LEAST32_TYPE, 0);
  if (INT_LEAST64_TYPE)
    builtin_define_with_value ("__INT_LEAST64_TYPE__", INT_LEAST64_TYPE, 0);
  if (UINT_LEAST8_TYPE)
    builtin_define_with_value ("__UINT_LEAST8_TYPE__", UINT_LEAST8_TYPE, 0);
  if (UINT_LEAST16_TYPE)
    builtin_define_with_value ("__UINT_LEAST16_TYPE__", UINT_LEAST16_TYPE, 0);
  if (UINT_LEAST32_TYPE)
    builtin_define_with_value ("__UINT_LEAST32_TYPE__", UINT_LEAST32_TYPE, 0);
  if (UINT_LEAST64_TYPE)
    builtin_define_with_value ("__UINT_LEAST64_TYPE__", UINT_LEAST64_TYPE, 0);
  if (INT_FAST8_TYPE)
    builtin_define_with_value ("__INT_FAST8_TYPE__", INT_FAST8_TYPE, 0);
  if (INT_FAST16_TYPE)
    builtin_define_with_value ("__INT_FAST16_TYPE__", INT_FAST16_TYPE, 0);
  if (INT_FAST32_TYPE)
    builtin_define_with_value ("__INT_FAST32_TYPE__", INT_FAST32_TYPE, 0);
  if (INT_FAST64_TYPE)
    builtin_define_with_value ("__INT_FAST64_TYPE__", INT_FAST64_TYPE, 0);
  if (UINT_FAST8_TYPE)
    builtin_define_with_value ("__UINT_FAST8_TYPE__", UINT_FAST8_TYPE, 0);
  if (UINT_FAST16_TYPE)
    builtin_define_with_value ("__UINT_FAST16_TYPE__", UINT_FAST16_TYPE, 0);
  if (UINT_FAST32_TYPE)
    builtin_define_with_value ("__UINT_FAST32_TYPE__", UINT_FAST32_TYPE, 0);
  if (UINT_FAST64_TYPE)
    builtin_define_with_value ("__UINT_FAST64_TYPE__", UINT_FAST64_TYPE, 0);
  if (INTPTR_TYPE)
    builtin_define_with_value ("__INTPTR_TYPE__", INTPTR_TYPE, 0);
  if (UINTPTR_TYPE)
    builtin_define_with_value ("__UINTPTR_TYPE__", UINTPTR_TYPE, 0);
}

static void
c_init_attributes (void)
{
  /* Fill in the built_in_attributes array.  */
#define DEF_ATTR_NULL_TREE(ENUM)				\
  built_in_attributes[(int) ENUM] = NULL_TREE;
#define DEF_ATTR_INT(ENUM, VALUE)				\
  built_in_attributes[(int) ENUM] = build_int_cst (integer_type_node, VALUE);
#define DEF_ATTR_STRING(ENUM, VALUE)				\
  built_in_attributes[(int) ENUM] = build_string (strlen (VALUE), VALUE);
#define DEF_ATTR_IDENT(ENUM, STRING)				\
  built_in_attributes[(int) ENUM] = get_identifier (STRING);
#define DEF_ATTR_TREE_LIST(ENUM, PURPOSE, VALUE, CHAIN)	\
  built_in_attributes[(int) ENUM]			\
    = tree_cons (built_in_attributes[(int) PURPOSE],	\
		 built_in_attributes[(int) VALUE],	\
		 built_in_attributes[(int) CHAIN]);
#include "builtin-attrs.def"
#undef DEF_ATTR_NULL_TREE
#undef DEF_ATTR_INT
#undef DEF_ATTR_IDENT
#undef DEF_ATTR_TREE_LIST
}

/* Returns TRUE iff the attribute indicated by ATTR_ID takes a plain
   identifier as an argument, so the front end shouldn't look it up.  */

bool
attribute_takes_identifier_p (const_tree attr_id)
{
  const struct attribute_spec *spec = lookup_attribute_spec (attr_id);
  if (spec == NULL)
    /* Unknown attribute that we'll end up ignoring, return true so we
       don't complain about an identifier argument.  */
    return true;
  else if (!strcmp ("mode", spec->name)
	   || !strcmp ("format", spec->name)
	   || !strcmp ("cleanup", spec->name))
    return true;
  else
    return targetm.attribute_takes_identifier_p (attr_id);
}

/* Attribute handlers common to C front ends.  */

/* Handle a "packed" attribute; arguments as in
   struct attribute_spec.handler.  */

static tree
handle_packed_attribute (tree *node, tree name, tree ARG_UNUSED (args),
			 int flags, bool *no_add_attrs)
{
  if (TYPE_P (*node))
    {
      if (!(flags & (int) ATTR_FLAG_TYPE_IN_PLACE))
	*node = build_variant_type_copy (*node);
      TYPE_PACKED (*node) = 1;
    }
  else if (TREE_CODE (*node) == FIELD_DECL)
    {
      if (TYPE_ALIGN (TREE_TYPE (*node)) <= BITS_PER_UNIT
	  /* Still pack bitfields.  */
	  && ! DECL_INITIAL (*node))
	warning (OPT_Wattributes,
		 "%qE attribute ignored for field of type %qT",
		 name, TREE_TYPE (*node));
      else
	DECL_PACKED (*node) = 1;
    }
  /* We can't set DECL_PACKED for a VAR_DECL, because the bit is
     used for DECL_REGISTER.  It wouldn't mean anything anyway.
     We can't set DECL_PACKED on the type of a TYPE_DECL, because
     that changes what the typedef is typing.  */
  else
    {
      warning (OPT_Wattributes, "%qE attribute ignored", name);
      *no_add_attrs = true;
    }

  return NULL_TREE;
}

/* Handle a "nocommon" attribute; arguments as in
   struct attribute_spec.handler.  */

static tree
handle_nocommon_attribute (tree *node, tree name,
			   tree ARG_UNUSED (args),
			   int ARG_UNUSED (flags), bool *no_add_attrs)
{
  if (TREE_CODE (*node) == VAR_DECL)
    DECL_COMMON (*node) = 0;
  else
    {
      warning (OPT_Wattributes, "%qE attribute ignored", name);
      *no_add_attrs = true;
    }

  return NULL_TREE;
}

/* Handle a "common" attribute; arguments as in
   struct attribute_spec.handler.  */

static tree
handle_common_attribute (tree *node, tree name, tree ARG_UNUSED (args),
			 int ARG_UNUSED (flags), bool *no_add_attrs)
{
  if (TREE_CODE (*node) == VAR_DECL)
    DECL_COMMON (*node) = 1;
  else
    {
      warning (OPT_Wattributes, "%qE attribute ignored", name);
      *no_add_attrs = true;
    }

  return NULL_TREE;
}

/* Handle a "noreturn" attribute; arguments as in
   struct attribute_spec.handler.  */

static tree
handle_noreturn_attribute (tree *node, tree name, tree ARG_UNUSED (args),
			   int ARG_UNUSED (flags), bool *no_add_attrs)
{
  tree type = TREE_TYPE (*node);

  /* See FIXME comment in c_common_attribute_table.  */
  if (TREE_CODE (*node) == FUNCTION_DECL
      || objc_method_decl (TREE_CODE (*node)))
    TREE_THIS_VOLATILE (*node) = 1;
  else if (TREE_CODE (type) == POINTER_TYPE
	   && TREE_CODE (TREE_TYPE (type)) == FUNCTION_TYPE)
    TREE_TYPE (*node)
      = build_pointer_type
	(build_type_variant (TREE_TYPE (type),
			     TYPE_READONLY (TREE_TYPE (type)), 1));
  else
    {
      warning (OPT_Wattributes, "%qE attribute ignored", name);
      *no_add_attrs = true;
    }

  return NULL_TREE;
}

/* Handle a "hot" and attribute; arguments as in
   struct attribute_spec.handler.  */

static tree
handle_hot_attribute (tree *node, tree name, tree ARG_UNUSED (args),
		      int ARG_UNUSED (flags), bool *no_add_attrs)
{
  if (TREE_CODE (*node) == FUNCTION_DECL
      || TREE_CODE (*node) == LABEL_DECL)
    {
      if (lookup_attribute ("cold", DECL_ATTRIBUTES (*node)) != NULL)
	{
	  warning (OPT_Wattributes, "%qE attribute conflicts with attribute %s",
		   name, "cold");
	  *no_add_attrs = true;
	}
      /* Most of the rest of the hot processing is done later with
	 lookup_attribute.  */
    }
  else
    {
      warning (OPT_Wattributes, "%qE attribute ignored", name);
      *no_add_attrs = true;
    }

  return NULL_TREE;
}

/* Handle a "cold" and attribute; arguments as in
   struct attribute_spec.handler.  */

static tree
handle_cold_attribute (tree *node, tree name, tree ARG_UNUSED (args),
		       int ARG_UNUSED (flags), bool *no_add_attrs)
{
  if (TREE_CODE (*node) == FUNCTION_DECL
      || TREE_CODE (*node) == LABEL_DECL)
    {
      if (lookup_attribute ("hot", DECL_ATTRIBUTES (*node)) != NULL)
	{
	  warning (OPT_Wattributes, "%qE attribute conflicts with attribute %s",
		   name, "hot");
	  *no_add_attrs = true;
	}
      /* Most of the rest of the cold processing is done later with
	 lookup_attribute.  */
    }
  else
    {
      warning (OPT_Wattributes, "%qE attribute ignored", name);
      *no_add_attrs = true;
    }

  return NULL_TREE;
}

/* Handle a "no_sanitize_address" attribute; arguments as in
   struct attribute_spec.handler.  */

static tree
handle_no_sanitize_address_attribute (tree *node, tree name, tree, int,
				      bool *no_add_attrs)
{
  if (TREE_CODE (*node) != FUNCTION_DECL)
    {
      warning (OPT_Wattributes, "%qE attribute ignored", name);
      *no_add_attrs = true;
    }

  return NULL_TREE;
}

/* Handle a "no_address_safety_analysis" attribute; arguments as in
   struct attribute_spec.handler.  */

static tree
handle_no_address_safety_analysis_attribute (tree *node, tree name, tree, int,
					     bool *no_add_attrs)
{
  if (TREE_CODE (*node) != FUNCTION_DECL)
    warning (OPT_Wattributes, "%qE attribute ignored", name);
  else if (!lookup_attribute ("no_sanitize_address", DECL_ATTRIBUTES (*node)))
    DECL_ATTRIBUTES (*node)
      = tree_cons (get_identifier ("no_sanitize_address"),
		   NULL_TREE, DECL_ATTRIBUTES (*node));
  *no_add_attrs = true;
  return NULL_TREE;
}

/* Handle a "no_sanitize_undefined" attribute; arguments as in
   struct attribute_spec.handler.  */

static tree
handle_no_sanitize_undefined_attribute (tree *node, tree name, tree, int,
				      bool *no_add_attrs)
{
  if (TREE_CODE (*node) != FUNCTION_DECL)
    {
      warning (OPT_Wattributes, "%qE attribute ignored", name);
      *no_add_attrs = true;
    }

  return NULL_TREE;
}

/* Handle a "noinline" attribute; arguments as in
   struct attribute_spec.handler.  */

static tree
handle_noinline_attribute (tree *node, tree name,
			   tree ARG_UNUSED (args),
			   int ARG_UNUSED (flags), bool *no_add_attrs)
{
  if (TREE_CODE (*node) == FUNCTION_DECL)
    DECL_UNINLINABLE (*node) = 1;
  else
    {
      warning (OPT_Wattributes, "%qE attribute ignored", name);
      *no_add_attrs = true;
    }

  return NULL_TREE;
}

/* Handle a "noclone" attribute; arguments as in
   struct attribute_spec.handler.  */

static tree
handle_noclone_attribute (tree *node, tree name,
			  tree ARG_UNUSED (args),
			  int ARG_UNUSED (flags), bool *no_add_attrs)
{
  if (TREE_CODE (*node) != FUNCTION_DECL)
    {
      warning (OPT_Wattributes, "%qE attribute ignored", name);
      *no_add_attrs = true;
    }

  return NULL_TREE;
}

/* Handle a "always_inline" attribute; arguments as in
   struct attribute_spec.handler.  */

static tree
handle_always_inline_attribute (tree *node, tree name,
				tree ARG_UNUSED (args),
				int ARG_UNUSED (flags),
				bool *no_add_attrs)
{
  if (TREE_CODE (*node) == FUNCTION_DECL)
    {
      /* Set the attribute and mark it for disregarding inline
	 limits.  */
      DECL_DISREGARD_INLINE_LIMITS (*node) = 1;
    }
  else
    {
      warning (OPT_Wattributes, "%qE attribute ignored", name);
      *no_add_attrs = true;
    }

  return NULL_TREE;
}

/* Handle a "gnu_inline" attribute; arguments as in
   struct attribute_spec.handler.  */

static tree
handle_gnu_inline_attribute (tree *node, tree name,
			     tree ARG_UNUSED (args),
			     int ARG_UNUSED (flags),
			     bool *no_add_attrs)
{
  if (TREE_CODE (*node) == FUNCTION_DECL && DECL_DECLARED_INLINE_P (*node))
    {
      /* Do nothing else, just set the attribute.  We'll get at
	 it later with lookup_attribute.  */
    }
  else
    {
      warning (OPT_Wattributes, "%qE attribute ignored", name);
      *no_add_attrs = true;
    }

  return NULL_TREE;
}

/* Handle a "leaf" attribute; arguments as in
   struct attribute_spec.handler.  */

static tree
handle_leaf_attribute (tree *node, tree name,
		       tree ARG_UNUSED (args),
		       int ARG_UNUSED (flags), bool *no_add_attrs)
{
  if (TREE_CODE (*node) != FUNCTION_DECL)
    {
      warning (OPT_Wattributes, "%qE attribute ignored", name);
      *no_add_attrs = true;
    }
  if (!TREE_PUBLIC (*node))
    {
      warning (OPT_Wattributes, "%qE attribute has no effect on unit local functions", name);
      *no_add_attrs = true;
    }

  return NULL_TREE;
}

/* Handle an "artificial" attribute; arguments as in
   struct attribute_spec.handler.  */

static tree
handle_artificial_attribute (tree *node, tree name,
			     tree ARG_UNUSED (args),
			     int ARG_UNUSED (flags),
			     bool *no_add_attrs)
{
  if (TREE_CODE (*node) == FUNCTION_DECL && DECL_DECLARED_INLINE_P (*node))
    {
      /* Do nothing else, just set the attribute.  We'll get at
	 it later with lookup_attribute.  */
    }
  else
    {
      warning (OPT_Wattributes, "%qE attribute ignored", name);
      *no_add_attrs = true;
    }

  return NULL_TREE;
}

/* Handle a "flatten" attribute; arguments as in
   struct attribute_spec.handler.  */

static tree
handle_flatten_attribute (tree *node, tree name,
			  tree args ATTRIBUTE_UNUSED,
			  int flags ATTRIBUTE_UNUSED, bool *no_add_attrs)
{
  if (TREE_CODE (*node) == FUNCTION_DECL)
    /* Do nothing else, just set the attribute.  We'll get at
       it later with lookup_attribute.  */
    ;
  else
    {
      warning (OPT_Wattributes, "%qE attribute ignored", name);
      *no_add_attrs = true;
    }

  return NULL_TREE;
}

/* Handle a "warning" or "error" attribute; arguments as in
   struct attribute_spec.handler.  */

static tree
handle_error_attribute (tree *node, tree name, tree args,
			int ARG_UNUSED (flags), bool *no_add_attrs)
{
  if (TREE_CODE (*node) == FUNCTION_DECL
      && TREE_CODE (TREE_VALUE (args)) == STRING_CST)
    /* Do nothing else, just set the attribute.  We'll get at
       it later with lookup_attribute.  */
    ;
  else
    {
      warning (OPT_Wattributes, "%qE attribute ignored", name);
      *no_add_attrs = true;
    }

  return NULL_TREE;
}

/* Handle a "used" attribute; arguments as in
   struct attribute_spec.handler.  */

static tree
handle_used_attribute (tree *pnode, tree name, tree ARG_UNUSED (args),
		       int ARG_UNUSED (flags), bool *no_add_attrs)
{
  tree node = *pnode;

  if (TREE_CODE (node) == FUNCTION_DECL
      || (TREE_CODE (node) == VAR_DECL && TREE_STATIC (node))
      || (TREE_CODE (node) == TYPE_DECL))
    {
      TREE_USED (node) = 1;
      DECL_PRESERVE_P (node) = 1;
      if (TREE_CODE (node) == VAR_DECL)
	DECL_READ_P (node) = 1;
    }
  else
    {
      warning (OPT_Wattributes, "%qE attribute ignored", name);
      *no_add_attrs = true;
    }

  return NULL_TREE;
}

/* Handle a "unused" attribute; arguments as in
   struct attribute_spec.handler.  */

static tree
handle_unused_attribute (tree *node, tree name, tree ARG_UNUSED (args),
			 int flags, bool *no_add_attrs)
{
  if (DECL_P (*node))
    {
      tree decl = *node;

      if (TREE_CODE (decl) == PARM_DECL
	  || TREE_CODE (decl) == VAR_DECL
	  || TREE_CODE (decl) == FUNCTION_DECL
	  || TREE_CODE (decl) == LABEL_DECL
	  || TREE_CODE (decl) == TYPE_DECL)
	{
	  TREE_USED (decl) = 1;
	  if (TREE_CODE (decl) == VAR_DECL
	      || TREE_CODE (decl) == PARM_DECL)
	    DECL_READ_P (decl) = 1;
	}
      else
	{
	  warning (OPT_Wattributes, "%qE attribute ignored", name);
	  *no_add_attrs = true;
	}
    }
  else
    {
      if (!(flags & (int) ATTR_FLAG_TYPE_IN_PLACE))
	*node = build_variant_type_copy (*node);
      TREE_USED (*node) = 1;
    }

  return NULL_TREE;
}

/* Handle a "externally_visible" attribute; arguments as in
   struct attribute_spec.handler.  */

static tree
handle_externally_visible_attribute (tree *pnode, tree name,
				     tree ARG_UNUSED (args),
				     int ARG_UNUSED (flags),
				     bool *no_add_attrs)
{
  tree node = *pnode;

  if (TREE_CODE (node) == FUNCTION_DECL || TREE_CODE (node) == VAR_DECL)
    {
      if ((!TREE_STATIC (node) && TREE_CODE (node) != FUNCTION_DECL
	   && !DECL_EXTERNAL (node)) || !TREE_PUBLIC (node))
	{
	  warning (OPT_Wattributes,
		   "%qE attribute have effect only on public objects", name);
	  *no_add_attrs = true;
	}
    }
  else
    {
      warning (OPT_Wattributes, "%qE attribute ignored", name);
      *no_add_attrs = true;
    }

  return NULL_TREE;
}

/* Handle a "const" attribute; arguments as in
   struct attribute_spec.handler.  */

static tree
handle_const_attribute (tree *node, tree name, tree ARG_UNUSED (args),
			int ARG_UNUSED (flags), bool *no_add_attrs)
{
  tree type = TREE_TYPE (*node);

  /* See FIXME comment on noreturn in c_common_attribute_table.  */
  if (TREE_CODE (*node) == FUNCTION_DECL)
    TREE_READONLY (*node) = 1;
  else if (TREE_CODE (type) == POINTER_TYPE
	   && TREE_CODE (TREE_TYPE (type)) == FUNCTION_TYPE)
    TREE_TYPE (*node)
      = build_pointer_type
	(build_type_variant (TREE_TYPE (type), 1,
			     TREE_THIS_VOLATILE (TREE_TYPE (type))));
  else
    {
      warning (OPT_Wattributes, "%qE attribute ignored", name);
      *no_add_attrs = true;
    }

  return NULL_TREE;
}

/* Handle a "transparent_union" attribute; arguments as in
   struct attribute_spec.handler.  */

static tree
handle_transparent_union_attribute (tree *node, tree name,
				    tree ARG_UNUSED (args), int flags,
				    bool *no_add_attrs)
{
  tree type;

  *no_add_attrs = true;


  if (TREE_CODE (*node) == TYPE_DECL
      && ! (flags & ATTR_FLAG_CXX11))
    node = &TREE_TYPE (*node);
  type = *node;

  if (TREE_CODE (type) == UNION_TYPE)
    {
      /* Make sure that the first field will work for a transparent union.
	 If the type isn't complete yet, leave the check to the code in
	 finish_struct.  */
      if (TYPE_SIZE (type))
	{
	  tree first = first_field (type);
	  if (first == NULL_TREE
	      || DECL_ARTIFICIAL (first)
	      || TYPE_MODE (type) != DECL_MODE (first))
	    goto ignored;
	}

      if (!(flags & (int) ATTR_FLAG_TYPE_IN_PLACE))
	{
	  /* If the type isn't complete yet, setting the flag
	     on a variant wouldn't ever be checked.  */
	  if (!TYPE_SIZE (type))
	    goto ignored;

	  /* build_duplicate_type doesn't work for C++.  */
	  if (c_dialect_cxx ())
	    goto ignored;

	  /* A type variant isn't good enough, since we don't a cast
	     to such a type removed as a no-op.  */
	  *node = type = build_duplicate_type (type);
	}

      TYPE_TRANSPARENT_AGGR (type) = 1;
      return NULL_TREE;
    }

 ignored:
  warning (OPT_Wattributes, "%qE attribute ignored", name);
  return NULL_TREE;
}

/* Subroutine of handle_{con,de}structor_attribute.  Evaluate ARGS to
   get the requested priority for a constructor or destructor,
   possibly issuing diagnostics for invalid or reserved
   priorities.  */

static priority_type
get_priority (tree args, bool is_destructor)
{
  HOST_WIDE_INT pri;
  tree arg;

  if (!args)
    return DEFAULT_INIT_PRIORITY;

  if (!SUPPORTS_INIT_PRIORITY)
    {
      if (is_destructor)
	error ("destructor priorities are not supported");
      else
	error ("constructor priorities are not supported");
      return DEFAULT_INIT_PRIORITY;
    }

  arg = TREE_VALUE (args);
  if (TREE_CODE (arg) == IDENTIFIER_NODE)
    goto invalid;
  if (arg == error_mark_node)
    return DEFAULT_INIT_PRIORITY;
  arg = default_conversion (arg);
  if (!tree_fits_shwi_p (arg)
      || !INTEGRAL_TYPE_P (TREE_TYPE (arg)))
    goto invalid;

  pri = tree_to_shwi (arg);
  if (pri < 0 || pri > MAX_INIT_PRIORITY)
    goto invalid;

  if (pri <= MAX_RESERVED_INIT_PRIORITY)
    {
      if (is_destructor)
	warning (0,
		 "destructor priorities from 0 to %d are reserved "
		 "for the implementation",
		 MAX_RESERVED_INIT_PRIORITY);
      else
	warning (0,
		 "constructor priorities from 0 to %d are reserved "
		 "for the implementation",
		 MAX_RESERVED_INIT_PRIORITY);
    }
  return pri;

 invalid:
  if (is_destructor)
    error ("destructor priorities must be integers from 0 to %d inclusive",
	   MAX_INIT_PRIORITY);
  else
    error ("constructor priorities must be integers from 0 to %d inclusive",
	   MAX_INIT_PRIORITY);
  return DEFAULT_INIT_PRIORITY;
}

/* Handle a "constructor" attribute; arguments as in
   struct attribute_spec.handler.  */

static tree
handle_constructor_attribute (tree *node, tree name, tree args,
			      int ARG_UNUSED (flags),
			      bool *no_add_attrs)
{
  tree decl = *node;
  tree type = TREE_TYPE (decl);

  if (TREE_CODE (decl) == FUNCTION_DECL
      && TREE_CODE (type) == FUNCTION_TYPE
      && decl_function_context (decl) == 0)
    {
      priority_type priority;
      DECL_STATIC_CONSTRUCTOR (decl) = 1;
      priority = get_priority (args, /*is_destructor=*/false);
      SET_DECL_INIT_PRIORITY (decl, priority);
      TREE_USED (decl) = 1;
    }
  else
    {
      warning (OPT_Wattributes, "%qE attribute ignored", name);
      *no_add_attrs = true;
    }

  return NULL_TREE;
}

/* Handle a "destructor" attribute; arguments as in
   struct attribute_spec.handler.  */

static tree
handle_destructor_attribute (tree *node, tree name, tree args,
			     int ARG_UNUSED (flags),
			     bool *no_add_attrs)
{
  tree decl = *node;
  tree type = TREE_TYPE (decl);

  if (TREE_CODE (decl) == FUNCTION_DECL
      && TREE_CODE (type) == FUNCTION_TYPE
      && decl_function_context (decl) == 0)
    {
      priority_type priority;
      DECL_STATIC_DESTRUCTOR (decl) = 1;
      priority = get_priority (args, /*is_destructor=*/true);
      SET_DECL_FINI_PRIORITY (decl, priority);
      TREE_USED (decl) = 1;
    }
  else
    {
      warning (OPT_Wattributes, "%qE attribute ignored", name);
      *no_add_attrs = true;
    }

  return NULL_TREE;
}

/* Nonzero if the mode is a valid vector mode for this architecture.
   This returns nonzero even if there is no hardware support for the
   vector mode, but we can emulate with narrower modes.  */

static int
vector_mode_valid_p (enum machine_mode mode)
{
  enum mode_class mclass = GET_MODE_CLASS (mode);
  enum machine_mode innermode;

  /* Doh!  What's going on?  */
  if (mclass != MODE_VECTOR_INT
      && mclass != MODE_VECTOR_FLOAT
      && mclass != MODE_VECTOR_FRACT
      && mclass != MODE_VECTOR_UFRACT
      && mclass != MODE_VECTOR_ACCUM
      && mclass != MODE_VECTOR_UACCUM)
    return 0;

  /* Hardware support.  Woo hoo!  */
  if (targetm.vector_mode_supported_p (mode))
    return 1;

  innermode = GET_MODE_INNER (mode);

  /* We should probably return 1 if requesting V4DI and we have no DI,
     but we have V2DI, but this is probably very unlikely.  */

  /* If we have support for the inner mode, we can safely emulate it.
     We may not have V2DI, but me can emulate with a pair of DIs.  */
  return targetm.scalar_mode_supported_p (innermode);
}


/* Handle a "mode" attribute; arguments as in
   struct attribute_spec.handler.  */

static tree
handle_mode_attribute (tree *node, tree name, tree args,
		       int ARG_UNUSED (flags), bool *no_add_attrs)
{
  tree type = *node;
  tree ident = TREE_VALUE (args);

  *no_add_attrs = true;

  if (TREE_CODE (ident) != IDENTIFIER_NODE)
    warning (OPT_Wattributes, "%qE attribute ignored", name);
  else
    {
      int j;
      const char *p = IDENTIFIER_POINTER (ident);
      int len = strlen (p);
      enum machine_mode mode = VOIDmode;
      tree typefm;
      bool valid_mode;

      if (len > 4 && p[0] == '_' && p[1] == '_'
	  && p[len - 1] == '_' && p[len - 2] == '_')
	{
	  char *newp = (char *) alloca (len - 1);

	  strcpy (newp, &p[2]);
	  newp[len - 4] = '\0';
	  p = newp;
	}

      /* Change this type to have a type with the specified mode.
	 First check for the special modes.  */
      if (!strcmp (p, "byte"))
	mode = byte_mode;
      else if (!strcmp (p, "word"))
	mode = word_mode;
      else if (!strcmp (p, "pointer"))
	mode = ptr_mode;
      else if (!strcmp (p, "libgcc_cmp_return"))
	mode = targetm.libgcc_cmp_return_mode ();
      else if (!strcmp (p, "libgcc_shift_count"))
	mode = targetm.libgcc_shift_count_mode ();
      else if (!strcmp (p, "unwind_word"))
	mode = targetm.unwind_word_mode ();
      else
	for (j = 0; j < NUM_MACHINE_MODES; j++)
	  if (!strcmp (p, GET_MODE_NAME (j)))
	    {
	      mode = (enum machine_mode) j;
	      break;
	    }

      if (mode == VOIDmode)
	{
	  error ("unknown machine mode %qE", ident);
	  return NULL_TREE;
	}

      valid_mode = false;
      switch (GET_MODE_CLASS (mode))
	{
	case MODE_INT:
	case MODE_PARTIAL_INT:
	case MODE_FLOAT:
	case MODE_DECIMAL_FLOAT:
	case MODE_FRACT:
	case MODE_UFRACT:
	case MODE_ACCUM:
	case MODE_UACCUM:
	  valid_mode = targetm.scalar_mode_supported_p (mode);
	  break;

	case MODE_COMPLEX_INT:
	case MODE_COMPLEX_FLOAT:
	  valid_mode = targetm.scalar_mode_supported_p (GET_MODE_INNER (mode));
	  break;

	case MODE_VECTOR_INT:
	case MODE_VECTOR_FLOAT:
	case MODE_VECTOR_FRACT:
	case MODE_VECTOR_UFRACT:
	case MODE_VECTOR_ACCUM:
	case MODE_VECTOR_UACCUM:
	  warning (OPT_Wattributes, "specifying vector types with "
		   "__attribute__ ((mode)) is deprecated");
	  warning (OPT_Wattributes,
		   "use __attribute__ ((vector_size)) instead");
	  valid_mode = vector_mode_valid_p (mode);
	  break;

	default:
	  break;
	}
      if (!valid_mode)
	{
	  error ("unable to emulate %qs", p);
	  return NULL_TREE;
	}

      if (POINTER_TYPE_P (type))
	{
	  addr_space_t as = TYPE_ADDR_SPACE (TREE_TYPE (type));
	  tree (*fn)(tree, enum machine_mode, bool);

	  if (!targetm.addr_space.valid_pointer_mode (mode, as))
	    {
	      error ("invalid pointer mode %qs", p);
	      return NULL_TREE;
	    }

	  if (TREE_CODE (type) == POINTER_TYPE)
	    fn = build_pointer_type_for_mode;
	  else
	    fn = build_reference_type_for_mode;
	  typefm = fn (TREE_TYPE (type), mode, false);
	}
      else
	{
	  /* For fixed-point modes, we need to test if the signness of type
	     and the machine mode are consistent.  */
	  if (ALL_FIXED_POINT_MODE_P (mode)
	      && TYPE_UNSIGNED (type) != UNSIGNED_FIXED_POINT_MODE_P (mode))
	    {
	      error ("signedness of type and machine mode %qs don%'t match", p);
	      return NULL_TREE;
	    }
	  /* For fixed-point modes, we need to pass saturating info.  */
	  typefm = lang_hooks.types.type_for_mode (mode,
			ALL_FIXED_POINT_MODE_P (mode) ? TYPE_SATURATING (type)
						      : TYPE_UNSIGNED (type));
	}

      if (typefm == NULL_TREE)
	{
	  error ("no data type for mode %qs", p);
	  return NULL_TREE;
	}
      else if (TREE_CODE (type) == ENUMERAL_TYPE)
	{
	  /* For enumeral types, copy the precision from the integer
	     type returned above.  If not an INTEGER_TYPE, we can't use
	     this mode for this type.  */
	  if (TREE_CODE (typefm) != INTEGER_TYPE)
	    {
	      error ("cannot use mode %qs for enumeral types", p);
	      return NULL_TREE;
	    }

	  if (flags & ATTR_FLAG_TYPE_IN_PLACE)
	    {
	      TYPE_PRECISION (type) = TYPE_PRECISION (typefm);
	      typefm = type;
	    }
	  else
	    {
	      /* We cannot build a type variant, as there's code that assumes
		 that TYPE_MAIN_VARIANT has the same mode.  This includes the
		 debug generators.  Instead, create a subrange type.  This
		 results in all of the enumeral values being emitted only once
		 in the original, and the subtype gets them by reference.  */
	      if (TYPE_UNSIGNED (type))
		typefm = make_unsigned_type (TYPE_PRECISION (typefm));
	      else
		typefm = make_signed_type (TYPE_PRECISION (typefm));
	      TREE_TYPE (typefm) = type;
	    }
	}
      else if (VECTOR_MODE_P (mode)
	       ? TREE_CODE (type) != TREE_CODE (TREE_TYPE (typefm))
	       : TREE_CODE (type) != TREE_CODE (typefm))
	{
	  error ("mode %qs applied to inappropriate type", p);
	  return NULL_TREE;
	}

      *node = typefm;
    }

  return NULL_TREE;
}

/* Handle a "section" attribute; arguments as in
   struct attribute_spec.handler.  */

static tree
handle_section_attribute (tree *node, tree ARG_UNUSED (name), tree args,
			  int ARG_UNUSED (flags), bool *no_add_attrs)
{
  tree decl = *node;

  if (targetm_common.have_named_sections)
    {
      user_defined_section_attribute = true;

      if ((TREE_CODE (decl) == FUNCTION_DECL
	   || TREE_CODE (decl) == VAR_DECL)
	  && TREE_CODE (TREE_VALUE (args)) == STRING_CST)
	{
	  if (TREE_CODE (decl) == VAR_DECL
	      && current_function_decl != NULL_TREE
	      && !TREE_STATIC (decl))
	    {
	      error_at (DECL_SOURCE_LOCATION (decl),
			"section attribute cannot be specified for "
			"local variables");
	      *no_add_attrs = true;
	    }

	  /* The decl may have already been given a section attribute
	     from a previous declaration.  Ensure they match.  */
	  else if (DECL_SECTION_NAME (decl) != NULL_TREE
		   && strcmp (TREE_STRING_POINTER (DECL_SECTION_NAME (decl)),
			      TREE_STRING_POINTER (TREE_VALUE (args))) != 0)
	    {
	      error ("section of %q+D conflicts with previous declaration",
		     *node);
	      *no_add_attrs = true;
	    }
	  else if (TREE_CODE (decl) == VAR_DECL
		   && !targetm.have_tls && targetm.emutls.tmpl_section
		   && DECL_THREAD_LOCAL_P (decl))
	    {
	      error ("section of %q+D cannot be overridden", *node);
	      *no_add_attrs = true;
	    }
	  else
	    DECL_SECTION_NAME (decl) = TREE_VALUE (args);
	}
      else
	{
	  error ("section attribute not allowed for %q+D", *node);
	  *no_add_attrs = true;
	}
    }
  else
    {
      error_at (DECL_SOURCE_LOCATION (*node),
		"section attributes are not supported for this target");
      *no_add_attrs = true;
    }

  return NULL_TREE;
}

/* Check whether ALIGN is a valid user-specified alignment.  If so,
   return its base-2 log; if not, output an error and return -1.  If
   ALLOW_ZERO then 0 is valid and should result in a return of -1 with
   no error.  */
int
check_user_alignment (const_tree align, bool allow_zero)
{
  int i;

  if (TREE_CODE (align) != INTEGER_CST
      || !INTEGRAL_TYPE_P (TREE_TYPE (align)))
    {
      error ("requested alignment is not an integer constant");
      return -1;
    }
  else if (allow_zero && integer_zerop (align))
    return -1;
  else if (tree_int_cst_sgn (align) == -1
           || (i = tree_log2 (align)) == -1)
    {
      error ("requested alignment is not a positive power of 2");
      return -1;
    }
  else if (i >= HOST_BITS_PER_INT - BITS_PER_UNIT_LOG)
    {
      error ("requested alignment is too large");
      return -1;
    }
  return i;
}

/* 
   If in c++-11, check if the c++-11 alignment constraint with respect
   to fundamental alignment (in [dcl.align]) are satisfied.  If not in
   c++-11 mode, does nothing.

   [dcl.align]2/ says:

   [* if the constant expression evaluates to a fundamental alignment,
   the alignment requirement of the declared entity shall be the
   specified fundamental alignment.

   * if the constant expression evaluates to an extended alignment
   and the implementation supports that alignment in the context
   of the declaration, the alignment of the declared entity shall
   be that alignment

   * if the constant expression evaluates to an extended alignment
   and the implementation does not support that alignment in the
   context of the declaration, the program is ill-formed].  */

static bool
check_cxx_fundamental_alignment_constraints (tree node,
					     unsigned align_log,
					     int flags)
{
  bool alignment_too_large_p = false;
  unsigned requested_alignment = 1U << align_log;
  unsigned max_align = 0;

  if ((!(flags & ATTR_FLAG_CXX11) && !warn_cxx_compat)
      || (node == NULL_TREE || node == error_mark_node))
    return true;

  if (cxx_fundamental_alignment_p (requested_alignment))
    return true;

  if (DECL_P (node))
    {
      if (TREE_STATIC (node))
	{
	  /* For file scope variables and static members, the target
	     supports alignments that are at most
	     MAX_OFILE_ALIGNMENT.  */
	  if (requested_alignment > (max_align = MAX_OFILE_ALIGNMENT))
	    alignment_too_large_p = true;
	}
      else
	{
#ifdef BIGGEST_FIELD_ALIGNMENT
#define MAX_TARGET_FIELD_ALIGNMENT BIGGEST_FIELD_ALIGNMENT
#else
#define MAX_TARGET_FIELD_ALIGNMENT BIGGEST_ALIGNMENT
#endif
	  /* For non-static members, the target supports either
	     alignments that at most either BIGGEST_FIELD_ALIGNMENT
	     if it is defined or BIGGEST_ALIGNMENT.  */
	  max_align = MAX_TARGET_FIELD_ALIGNMENT;
	  if (TREE_CODE (node) == FIELD_DECL
	      && requested_alignment > (max_align = MAX_TARGET_FIELD_ALIGNMENT))
	    alignment_too_large_p = true;
#undef MAX_TARGET_FIELD_ALIGNMENT
	  /* For stack variables, the target supports at most
	     MAX_STACK_ALIGNMENT.  */
	  else if (decl_function_context (node) != NULL
		   && requested_alignment > (max_align = MAX_STACK_ALIGNMENT))
	    alignment_too_large_p = true;
	}
    }
  else if (TYPE_P (node))
    {
      /* Let's be liberal for types.  */
      if (requested_alignment > (max_align = BIGGEST_ALIGNMENT))
	alignment_too_large_p = true;
    }

  if (alignment_too_large_p)
    pedwarn (input_location, OPT_Wattributes,
	     "requested alignment %d is larger than %d",
	     requested_alignment, max_align);

  return !alignment_too_large_p;
}

/* Handle a "aligned" attribute; arguments as in
   struct attribute_spec.handler.  */

static tree
handle_aligned_attribute (tree *node, tree ARG_UNUSED (name), tree args,
			  int flags, bool *no_add_attrs)
{
  tree decl = NULL_TREE;
  tree *type = NULL;
  int is_type = 0;
  tree align_expr;
  int i;

  if (args)
    {
      align_expr = TREE_VALUE (args);
      if (align_expr && TREE_CODE (align_expr) != IDENTIFIER_NODE)
	align_expr = default_conversion (align_expr);
    }
  else
    align_expr = size_int (ATTRIBUTE_ALIGNED_VALUE / BITS_PER_UNIT);

  if (DECL_P (*node))
    {
      decl = *node;
      type = &TREE_TYPE (decl);
      is_type = TREE_CODE (*node) == TYPE_DECL;
    }
  else if (TYPE_P (*node))
    type = node, is_type = 1;

  if ((i = check_user_alignment (align_expr, false)) == -1
      || !check_cxx_fundamental_alignment_constraints (*node, i, flags))
    *no_add_attrs = true;
  else if (is_type)
    {
      if ((flags & (int) ATTR_FLAG_TYPE_IN_PLACE))
	/* OK, modify the type in place.  */;
      /* If we have a TYPE_DECL, then copy the type, so that we
	 don't accidentally modify a builtin type.  See pushdecl.  */
      else if (decl && TREE_TYPE (decl) != error_mark_node
	       && DECL_ORIGINAL_TYPE (decl) == NULL_TREE)
	{
	  tree tt = TREE_TYPE (decl);
	  *type = build_variant_type_copy (*type);
	  DECL_ORIGINAL_TYPE (decl) = tt;
	  TYPE_NAME (*type) = decl;
	  TREE_USED (*type) = TREE_USED (decl);
	  TREE_TYPE (decl) = *type;
	}
      else
	*type = build_variant_type_copy (*type);

      TYPE_ALIGN (*type) = (1U << i) * BITS_PER_UNIT;
      TYPE_USER_ALIGN (*type) = 1;
    }
  else if (! VAR_OR_FUNCTION_DECL_P (decl)
	   && TREE_CODE (decl) != FIELD_DECL)
    {
      error ("alignment may not be specified for %q+D", decl);
      *no_add_attrs = true;
    }
  else if (DECL_USER_ALIGN (decl)
	   && DECL_ALIGN (decl) > (1U << i) * BITS_PER_UNIT)
    /* C++-11 [dcl.align/4]:

           When multiple alignment-specifiers are specified for an
	   entity, the alignment requirement shall be set to the
	   strictest specified alignment.

      This formally comes from the c++11 specification but we are
      doing it for the GNU attribute syntax as well.  */
    *no_add_attrs = true;
  else if (TREE_CODE (decl) == FUNCTION_DECL
	   && DECL_ALIGN (decl) > (1U << i) * BITS_PER_UNIT)
    {
      if (DECL_USER_ALIGN (decl))
	error ("alignment for %q+D was previously specified as %d "
	       "and may not be decreased", decl,
	       DECL_ALIGN (decl) / BITS_PER_UNIT);
      else
	error ("alignment for %q+D must be at least %d", decl,
	       DECL_ALIGN (decl) / BITS_PER_UNIT);
      *no_add_attrs = true;
    }
  else
    {
      DECL_ALIGN (decl) = (1U << i) * BITS_PER_UNIT;
      DECL_USER_ALIGN (decl) = 1;
    }

  return NULL_TREE;
}

/* Handle a "weak" attribute; arguments as in
   struct attribute_spec.handler.  */

static tree
handle_weak_attribute (tree *node, tree name,
		       tree ARG_UNUSED (args),
		       int ARG_UNUSED (flags),
		       bool * ARG_UNUSED (no_add_attrs))
{
  if (TREE_CODE (*node) == FUNCTION_DECL
      && DECL_DECLARED_INLINE_P (*node))
    {
      warning (OPT_Wattributes, "inline function %q+D declared weak", *node);
      *no_add_attrs = true;
    }
  else if (lookup_attribute ("ifunc", DECL_ATTRIBUTES (*node)))
    {
      error ("indirect function %q+D cannot be declared weak", *node);
      *no_add_attrs = true;
      return NULL_TREE;
    }
  else if (TREE_CODE (*node) == FUNCTION_DECL
	   || TREE_CODE (*node) == VAR_DECL)
    declare_weak (*node);
  else
    warning (OPT_Wattributes, "%qE attribute ignored", name);

  return NULL_TREE;
}

/* Handle an "alias" or "ifunc" attribute; arguments as in
   struct attribute_spec.handler, except that IS_ALIAS tells us
   whether this is an alias as opposed to ifunc attribute.  */

static tree
handle_alias_ifunc_attribute (bool is_alias, tree *node, tree name, tree args,
			      bool *no_add_attrs)
{
  tree decl = *node;

  if (TREE_CODE (decl) != FUNCTION_DECL
      && (!is_alias || TREE_CODE (decl) != VAR_DECL))
    {
      warning (OPT_Wattributes, "%qE attribute ignored", name);
      *no_add_attrs = true;
    }
  else if ((TREE_CODE (decl) == FUNCTION_DECL && DECL_INITIAL (decl))
      || (TREE_CODE (decl) != FUNCTION_DECL
	  && TREE_PUBLIC (decl) && !DECL_EXTERNAL (decl))
      /* A static variable declaration is always a tentative definition,
	 but the alias is a non-tentative definition which overrides.  */
      || (TREE_CODE (decl) != FUNCTION_DECL
	  && ! TREE_PUBLIC (decl) && DECL_INITIAL (decl)))
    {
      error ("%q+D defined both normally and as %qE attribute", decl, name);
      *no_add_attrs = true;
      return NULL_TREE;
    }
  else if (!is_alias
	   && (lookup_attribute ("weak", DECL_ATTRIBUTES (decl)) 
	       || lookup_attribute ("weakref", DECL_ATTRIBUTES (decl))))
    {
      error ("weak %q+D cannot be defined %qE", decl, name);
      *no_add_attrs = true;
      return NULL_TREE;
    }			 

  /* Note that the very first time we process a nested declaration,
     decl_function_context will not be set.  Indeed, *would* never
     be set except for the DECL_INITIAL/DECL_EXTERNAL frobbery that
     we do below.  After such frobbery, pushdecl would set the context.
     In any case, this is never what we want.  */
  else if (decl_function_context (decl) == 0 && current_function_decl == NULL)
    {
      tree id;

      id = TREE_VALUE (args);
      if (TREE_CODE (id) != STRING_CST)
	{
	  error ("attribute %qE argument not a string", name);
	  *no_add_attrs = true;
	  return NULL_TREE;
	}
      id = get_identifier (TREE_STRING_POINTER (id));
      /* This counts as a use of the object pointed to.  */
      TREE_USED (id) = 1;

      if (TREE_CODE (decl) == FUNCTION_DECL)
	DECL_INITIAL (decl) = error_mark_node;
      else
	TREE_STATIC (decl) = 1;

      if (!is_alias)
	/* ifuncs are also aliases, so set that attribute too. */
	DECL_ATTRIBUTES (decl)
	  = tree_cons (get_identifier ("alias"), args, DECL_ATTRIBUTES (decl));
    }
  else
    {
      warning (OPT_Wattributes, "%qE attribute ignored", name);
      *no_add_attrs = true;
    }

  return NULL_TREE;
}

/* Handle an "alias" or "ifunc" attribute; arguments as in
   struct attribute_spec.handler.  */

static tree
handle_ifunc_attribute (tree *node, tree name, tree args,
			int ARG_UNUSED (flags), bool *no_add_attrs)
{
  return handle_alias_ifunc_attribute (false, node, name, args, no_add_attrs);
}

/* Handle an "alias" or "ifunc" attribute; arguments as in
   struct attribute_spec.handler.  */

static tree
handle_alias_attribute (tree *node, tree name, tree args,
			int ARG_UNUSED (flags), bool *no_add_attrs)
{
  return handle_alias_ifunc_attribute (true, node, name, args, no_add_attrs);
}

/* Handle a "weakref" attribute; arguments as in struct
   attribute_spec.handler.  */

static tree
handle_weakref_attribute (tree *node, tree ARG_UNUSED (name), tree args,
			  int flags, bool *no_add_attrs)
{
  tree attr = NULL_TREE;

  /* We must ignore the attribute when it is associated with
     local-scoped decls, since attribute alias is ignored and many
     such symbols do not even have a DECL_WEAK field.  */
  if (decl_function_context (*node)
      || current_function_decl
      || (TREE_CODE (*node) != VAR_DECL && TREE_CODE (*node) != FUNCTION_DECL))
    {
      warning (OPT_Wattributes, "%qE attribute ignored", name);
      *no_add_attrs = true;
      return NULL_TREE;
    }

  if (lookup_attribute ("ifunc", DECL_ATTRIBUTES (*node)))
    {
      error ("indirect function %q+D cannot be declared weakref", *node);
      *no_add_attrs = true;
      return NULL_TREE;
    }

  /* The idea here is that `weakref("name")' mutates into `weakref,
     alias("name")', and weakref without arguments, in turn,
     implicitly adds weak. */

  if (args)
    {
      attr = tree_cons (get_identifier ("alias"), args, attr);
      attr = tree_cons (get_identifier ("weakref"), NULL_TREE, attr);

      *no_add_attrs = true;

      decl_attributes (node, attr, flags);
    }
  else
    {
      if (lookup_attribute ("alias", DECL_ATTRIBUTES (*node)))
	error_at (DECL_SOURCE_LOCATION (*node),
		  "weakref attribute must appear before alias attribute");

      /* Can't call declare_weak because it wants this to be TREE_PUBLIC,
	 and that isn't supported; and because it wants to add it to
	 the list of weak decls, which isn't helpful.  */
      DECL_WEAK (*node) = 1;
    }

  return NULL_TREE;
}

/* Handle an "visibility" attribute; arguments as in
   struct attribute_spec.handler.  */

static tree
handle_visibility_attribute (tree *node, tree name, tree args,
			     int ARG_UNUSED (flags),
			     bool *ARG_UNUSED (no_add_attrs))
{
  tree decl = *node;
  tree id = TREE_VALUE (args);
  enum symbol_visibility vis;

  if (TYPE_P (*node))
    {
      if (TREE_CODE (*node) == ENUMERAL_TYPE)
	/* OK */;
      else if (TREE_CODE (*node) != RECORD_TYPE && TREE_CODE (*node) != UNION_TYPE)
	{
	  warning (OPT_Wattributes, "%qE attribute ignored on non-class types",
		   name);
	  return NULL_TREE;
	}
      else if (TYPE_FIELDS (*node))
	{
	  error ("%qE attribute ignored because %qT is already defined",
		 name, *node);
	  return NULL_TREE;
	}
    }
  else if (decl_function_context (decl) != 0 || !TREE_PUBLIC (decl))
    {
      warning (OPT_Wattributes, "%qE attribute ignored", name);
      return NULL_TREE;
    }

  if (TREE_CODE (id) != STRING_CST)
    {
      error ("visibility argument not a string");
      return NULL_TREE;
    }

  /*  If this is a type, set the visibility on the type decl.  */
  if (TYPE_P (decl))
    {
      decl = TYPE_NAME (decl);
      if (!decl)
	return NULL_TREE;
      if (TREE_CODE (decl) == IDENTIFIER_NODE)
	{
	   warning (OPT_Wattributes, "%qE attribute ignored on types",
		    name);
	   return NULL_TREE;
	}
    }

  if (strcmp (TREE_STRING_POINTER (id), "default") == 0)
    vis = VISIBILITY_DEFAULT;
  else if (strcmp (TREE_STRING_POINTER (id), "internal") == 0)
    vis = VISIBILITY_INTERNAL;
  else if (strcmp (TREE_STRING_POINTER (id), "hidden") == 0)
    vis = VISIBILITY_HIDDEN;
  else if (strcmp (TREE_STRING_POINTER (id), "protected") == 0)
    vis = VISIBILITY_PROTECTED;
  else
    {
      error ("visibility argument must be one of \"default\", \"hidden\", \"protected\" or \"internal\"");
      vis = VISIBILITY_DEFAULT;
    }

  if (DECL_VISIBILITY_SPECIFIED (decl)
      && vis != DECL_VISIBILITY (decl))
    {
      tree attributes = (TYPE_P (*node)
			 ? TYPE_ATTRIBUTES (*node)
			 : DECL_ATTRIBUTES (decl));
      if (lookup_attribute ("visibility", attributes))
	error ("%qD redeclared with different visibility", decl);
      else if (TARGET_DLLIMPORT_DECL_ATTRIBUTES
	       && lookup_attribute ("dllimport", attributes))
	error ("%qD was declared %qs which implies default visibility",
	       decl, "dllimport");
      else if (TARGET_DLLIMPORT_DECL_ATTRIBUTES
	       && lookup_attribute ("dllexport", attributes))
	error ("%qD was declared %qs which implies default visibility",
	       decl, "dllexport");
    }

  DECL_VISIBILITY (decl) = vis;
  DECL_VISIBILITY_SPECIFIED (decl) = 1;

  /* Go ahead and attach the attribute to the node as well.  This is needed
     so we can determine whether we have VISIBILITY_DEFAULT because the
     visibility was not specified, or because it was explicitly overridden
     from the containing scope.  */

  return NULL_TREE;
}

/* Determine the ELF symbol visibility for DECL, which is either a
   variable or a function.  It is an error to use this function if a
   definition of DECL is not available in this translation unit.
   Returns true if the final visibility has been determined by this
   function; false if the caller is free to make additional
   modifications.  */

bool
c_determine_visibility (tree decl)
{
  gcc_assert (TREE_CODE (decl) == VAR_DECL
	      || TREE_CODE (decl) == FUNCTION_DECL);

  /* If the user explicitly specified the visibility with an
     attribute, honor that.  DECL_VISIBILITY will have been set during
     the processing of the attribute.  We check for an explicit
     attribute, rather than just checking DECL_VISIBILITY_SPECIFIED,
     to distinguish the use of an attribute from the use of a "#pragma
     GCC visibility push(...)"; in the latter case we still want other
     considerations to be able to overrule the #pragma.  */
  if (lookup_attribute ("visibility", DECL_ATTRIBUTES (decl))
      || (TARGET_DLLIMPORT_DECL_ATTRIBUTES
	  && (lookup_attribute ("dllimport", DECL_ATTRIBUTES (decl))
	      || lookup_attribute ("dllexport", DECL_ATTRIBUTES (decl)))))
    return true;

  /* Set default visibility to whatever the user supplied with
     visibility_specified depending on #pragma GCC visibility.  */
  if (!DECL_VISIBILITY_SPECIFIED (decl))
    {
      if (visibility_options.inpragma
	  || DECL_VISIBILITY (decl) != default_visibility)
	{
	  DECL_VISIBILITY (decl) = default_visibility;
	  DECL_VISIBILITY_SPECIFIED (decl) = visibility_options.inpragma;
	  /* If visibility changed and DECL already has DECL_RTL, ensure
	     symbol flags are updated.  */
	  if (((TREE_CODE (decl) == VAR_DECL && TREE_STATIC (decl))
	       || TREE_CODE (decl) == FUNCTION_DECL)
	      && DECL_RTL_SET_P (decl))
	    make_decl_rtl (decl);
	}
    }
  return false;
}

/* Handle an "tls_model" attribute; arguments as in
   struct attribute_spec.handler.  */

static tree
handle_tls_model_attribute (tree *node, tree name, tree args,
			    int ARG_UNUSED (flags), bool *no_add_attrs)
{
  tree id;
  tree decl = *node;
  enum tls_model kind;

  *no_add_attrs = true;

  if (TREE_CODE (decl) != VAR_DECL || !DECL_THREAD_LOCAL_P (decl))
    {
      warning (OPT_Wattributes, "%qE attribute ignored", name);
      return NULL_TREE;
    }

  kind = DECL_TLS_MODEL (decl);
  id = TREE_VALUE (args);
  if (TREE_CODE (id) != STRING_CST)
    {
      error ("tls_model argument not a string");
      return NULL_TREE;
    }

  if (!strcmp (TREE_STRING_POINTER (id), "local-exec"))
    kind = TLS_MODEL_LOCAL_EXEC;
  else if (!strcmp (TREE_STRING_POINTER (id), "initial-exec"))
    kind = TLS_MODEL_INITIAL_EXEC;
  else if (!strcmp (TREE_STRING_POINTER (id), "local-dynamic"))
    kind = optimize ? TLS_MODEL_LOCAL_DYNAMIC : TLS_MODEL_GLOBAL_DYNAMIC;
  else if (!strcmp (TREE_STRING_POINTER (id), "global-dynamic"))
    kind = TLS_MODEL_GLOBAL_DYNAMIC;
  else
    error ("tls_model argument must be one of \"local-exec\", \"initial-exec\", \"local-dynamic\" or \"global-dynamic\"");

  DECL_TLS_MODEL (decl) = kind;
  return NULL_TREE;
}

/* Handle a "no_instrument_function" attribute; arguments as in
   struct attribute_spec.handler.  */

static tree
handle_no_instrument_function_attribute (tree *node, tree name,
					 tree ARG_UNUSED (args),
					 int ARG_UNUSED (flags),
					 bool *no_add_attrs)
{
  tree decl = *node;

  if (TREE_CODE (decl) != FUNCTION_DECL)
    {
      error_at (DECL_SOURCE_LOCATION (decl),
		"%qE attribute applies only to functions", name);
      *no_add_attrs = true;
    }
  else
    DECL_NO_INSTRUMENT_FUNCTION_ENTRY_EXIT (decl) = 1;

  return NULL_TREE;
}

/* Handle a "malloc" attribute; arguments as in
   struct attribute_spec.handler.  */

static tree
handle_malloc_attribute (tree *node, tree name, tree ARG_UNUSED (args),
			 int ARG_UNUSED (flags), bool *no_add_attrs)
{
  if (TREE_CODE (*node) == FUNCTION_DECL
      && POINTER_TYPE_P (TREE_TYPE (TREE_TYPE (*node))))
    DECL_IS_MALLOC (*node) = 1;
  else
    {
      warning (OPT_Wattributes, "%qE attribute ignored", name);
      *no_add_attrs = true;
    }

  return NULL_TREE;
}

/* Handle a "alloc_size" attribute; arguments as in
   struct attribute_spec.handler.  */

static tree
handle_alloc_size_attribute (tree *node, tree ARG_UNUSED (name), tree args,
			     int ARG_UNUSED (flags), bool *no_add_attrs)
{
  unsigned arg_count = type_num_arguments (*node);
  for (; args; args = TREE_CHAIN (args))
    {
      tree position = TREE_VALUE (args);
      if (position && TREE_CODE (position) != IDENTIFIER_NODE
	  && TREE_CODE (position) != FUNCTION_DECL)
	position = default_conversion (position);

      if (!tree_fits_uhwi_p (position)
	  || !arg_count
	  || !IN_RANGE (tree_to_uhwi (position), 1, arg_count))
	{
	  warning (OPT_Wattributes,
	           "alloc_size parameter outside range");
	  *no_add_attrs = true;
	  return NULL_TREE;
	}
    }
  return NULL_TREE;
}

/* Handle a "alloc_align" attribute; arguments as in
   struct attribute_spec.handler.  */

static tree
handle_alloc_align_attribute (tree *node, tree, tree args, int,
			      bool *no_add_attrs)
{
  unsigned arg_count = type_num_arguments (*node);
  tree position = TREE_VALUE (args);
  if (position && TREE_CODE (position) != IDENTIFIER_NODE)
    position = default_conversion (position);

  if (!tree_fits_uhwi_p (position)
      || !arg_count
      || !IN_RANGE (tree_to_uhwi (position), 1, arg_count))
    {
      warning (OPT_Wattributes,
	       "alloc_align parameter outside range");
      *no_add_attrs = true;
      return NULL_TREE;
    }
  return NULL_TREE;
}

/* Handle a "assume_aligned" attribute; arguments as in
   struct attribute_spec.handler.  */

static tree
handle_assume_aligned_attribute (tree *, tree, tree args, int,
				 bool *no_add_attrs)
{
  for (; args; args = TREE_CHAIN (args))
    {
      tree position = TREE_VALUE (args);
      if (position && TREE_CODE (position) != IDENTIFIER_NODE
	  && TREE_CODE (position) != FUNCTION_DECL)
	position = default_conversion (position);

      if (TREE_CODE (position) != INTEGER_CST)
	{
	  warning (OPT_Wattributes,
		   "assume_aligned parameter not integer constant");
	  *no_add_attrs = true;
	  return NULL_TREE;
	}
    }
  return NULL_TREE;
}

/* Handle a "fn spec" attribute; arguments as in
   struct attribute_spec.handler.  */

static tree
handle_fnspec_attribute (tree *node ATTRIBUTE_UNUSED, tree ARG_UNUSED (name),
			 tree args, int ARG_UNUSED (flags),
			 bool *no_add_attrs ATTRIBUTE_UNUSED)
{
  gcc_assert (args
	      && TREE_CODE (TREE_VALUE (args)) == STRING_CST
	      && !TREE_CHAIN (args));
  return NULL_TREE;
}

/* Handle a "warn_unused" attribute; arguments as in
   struct attribute_spec.handler.  */

static tree
handle_warn_unused_attribute (tree *node, tree name,
			      tree args ATTRIBUTE_UNUSED,
			      int flags ATTRIBUTE_UNUSED, bool *no_add_attrs)
{
  if (TYPE_P (*node))
    /* Do nothing else, just set the attribute.  We'll get at
       it later with lookup_attribute.  */
    ;
  else
    {
      warning (OPT_Wattributes, "%qE attribute ignored", name);
      *no_add_attrs = true;
    }

  return NULL_TREE;
}

/* Handle an "omp declare simd" attribute; arguments as in
   struct attribute_spec.handler.  */

static tree
handle_omp_declare_simd_attribute (tree *, tree, tree, int, bool *)
{
  return NULL_TREE;
}

/* Handle an "omp declare target" attribute; arguments as in
   struct attribute_spec.handler.  */

static tree
handle_omp_declare_target_attribute (tree *, tree, tree, int, bool *)
{
  return NULL_TREE;
}

/* Handle a "returns_twice" attribute; arguments as in
   struct attribute_spec.handler.  */

static tree
handle_returns_twice_attribute (tree *node, tree name, tree ARG_UNUSED (args),
			 int ARG_UNUSED (flags), bool *no_add_attrs)
{
  if (TREE_CODE (*node) == FUNCTION_DECL)
    DECL_IS_RETURNS_TWICE (*node) = 1;
  else
    {
      warning (OPT_Wattributes, "%qE attribute ignored", name);
      *no_add_attrs = true;
    }

  return NULL_TREE;
}

/* Handle a "no_limit_stack" attribute; arguments as in
   struct attribute_spec.handler.  */

static tree
handle_no_limit_stack_attribute (tree *node, tree name,
				 tree ARG_UNUSED (args),
				 int ARG_UNUSED (flags),
				 bool *no_add_attrs)
{
  tree decl = *node;

  if (TREE_CODE (decl) != FUNCTION_DECL)
    {
      error_at (DECL_SOURCE_LOCATION (decl),
	     "%qE attribute applies only to functions", name);
      *no_add_attrs = true;
    }
  else if (DECL_INITIAL (decl))
    {
      error_at (DECL_SOURCE_LOCATION (decl),
		"can%'t set %qE attribute after definition", name);
      *no_add_attrs = true;
    }
  else
    DECL_NO_LIMIT_STACK (decl) = 1;

  return NULL_TREE;
}

/* Handle a "pure" attribute; arguments as in
   struct attribute_spec.handler.  */

static tree
handle_pure_attribute (tree *node, tree name, tree ARG_UNUSED (args),
		       int ARG_UNUSED (flags), bool *no_add_attrs)
{
  if (TREE_CODE (*node) == FUNCTION_DECL)
    DECL_PURE_P (*node) = 1;
  /* ??? TODO: Support types.  */
  else
    {
      warning (OPT_Wattributes, "%qE attribute ignored", name);
      *no_add_attrs = true;
    }

  return NULL_TREE;
}

/* Digest an attribute list destined for a transactional memory statement.
   ALLOWED is the set of attributes that are allowed for this statement;
   return the attribute we parsed.  Multiple attributes are never allowed.  */

int
parse_tm_stmt_attr (tree attrs, int allowed)
{
  tree a_seen = NULL;
  int m_seen = 0;

  for ( ; attrs ; attrs = TREE_CHAIN (attrs))
    {
      tree a = TREE_PURPOSE (attrs);
      int m = 0;

      if (is_attribute_p ("outer", a))
	m = TM_STMT_ATTR_OUTER;

      if ((m & allowed) == 0)
	{
	  warning (OPT_Wattributes, "%qE attribute directive ignored", a);
	  continue;
	}

      if (m_seen == 0)
	{
	  a_seen = a;
	  m_seen = m;
	}
      else if (m_seen == m)
	warning (OPT_Wattributes, "%qE attribute duplicated", a);
      else
	warning (OPT_Wattributes, "%qE attribute follows %qE", a, a_seen);
    }

  return m_seen;
}

/* Transform a TM attribute name into a maskable integer and back.
   Note that NULL (i.e. no attribute) is mapped to UNKNOWN, corresponding
   to how the lack of an attribute is treated.  */

int
tm_attr_to_mask (tree attr)
{
  if (attr == NULL)
    return 0;
  if (is_attribute_p ("transaction_safe", attr))
    return TM_ATTR_SAFE;
  if (is_attribute_p ("transaction_callable", attr))
    return TM_ATTR_CALLABLE;
  if (is_attribute_p ("transaction_pure", attr))
    return TM_ATTR_PURE;
  if (is_attribute_p ("transaction_unsafe", attr))
    return TM_ATTR_IRREVOCABLE;
  if (is_attribute_p ("transaction_may_cancel_outer", attr))
    return TM_ATTR_MAY_CANCEL_OUTER;
  return 0;
}

tree
tm_mask_to_attr (int mask)
{
  const char *str;
  switch (mask)
    {
    case TM_ATTR_SAFE:
      str = "transaction_safe";
      break;
    case TM_ATTR_CALLABLE:
      str = "transaction_callable";
      break;
    case TM_ATTR_PURE:
      str = "transaction_pure";
      break;
    case TM_ATTR_IRREVOCABLE:
      str = "transaction_unsafe";
      break;
    case TM_ATTR_MAY_CANCEL_OUTER:
      str = "transaction_may_cancel_outer";
      break;
    default:
      gcc_unreachable ();
    }
  return get_identifier (str);
}

/* Return the first TM attribute seen in LIST.  */

tree
find_tm_attribute (tree list)
{
  for (; list ; list = TREE_CHAIN (list))
    {
      tree name = TREE_PURPOSE (list);
      if (tm_attr_to_mask (name) != 0)
	return name;
    }
  return NULL_TREE;
}

/* Handle the TM attributes; arguments as in struct attribute_spec.handler.
   Here we accept only function types, and verify that none of the other
   function TM attributes are also applied.  */
/* ??? We need to accept class types for C++, but not C.  This greatly
   complicates this function, since we can no longer rely on the extra
   processing given by function_type_required.  */

static tree
handle_tm_attribute (tree *node, tree name, tree args,
		     int flags, bool *no_add_attrs)
{
  /* Only one path adds the attribute; others don't.  */
  *no_add_attrs = true;

  switch (TREE_CODE (*node))
    {
    case RECORD_TYPE:
    case UNION_TYPE:
      /* Only tm_callable and tm_safe apply to classes.  */
      if (tm_attr_to_mask (name) & ~(TM_ATTR_SAFE | TM_ATTR_CALLABLE))
	goto ignored;
      /* FALLTHRU */

    case FUNCTION_TYPE:
    case METHOD_TYPE:
      {
	tree old_name = find_tm_attribute (TYPE_ATTRIBUTES (*node));
	if (old_name == name)
	  ;
	else if (old_name != NULL_TREE)
	  error ("type was previously declared %qE", old_name);
	else
	  *no_add_attrs = false;
      }
      break;

    case POINTER_TYPE:
      {
	enum tree_code subcode = TREE_CODE (TREE_TYPE (*node));
	if (subcode == FUNCTION_TYPE || subcode == METHOD_TYPE)
	  {
	    tree fn_tmp = TREE_TYPE (*node);
	    decl_attributes (&fn_tmp, tree_cons (name, args, NULL), 0);
	    *node = build_pointer_type (fn_tmp);
	    break;
	  }
      }
      /* FALLTHRU */

    default:
      /* If a function is next, pass it on to be tried next.  */
      if (flags & (int) ATTR_FLAG_FUNCTION_NEXT)
	return tree_cons (name, args, NULL);

    ignored:
      warning (OPT_Wattributes, "%qE attribute ignored", name);
      break;
    }

  return NULL_TREE;
}

/* Handle the TM_WRAP attribute; arguments as in
   struct attribute_spec.handler.  */

static tree
handle_tm_wrap_attribute (tree *node, tree name, tree args,
			  int ARG_UNUSED (flags), bool *no_add_attrs)
{
  tree decl = *node;

  /* We don't need the attribute even on success, since we
     record the entry in an external table.  */
  *no_add_attrs = true;

  if (TREE_CODE (decl) != FUNCTION_DECL)
    warning (OPT_Wattributes, "%qE attribute ignored", name);
  else
    {
      tree wrap_decl = TREE_VALUE (args);
      if (TREE_CODE (wrap_decl) != IDENTIFIER_NODE
	  && TREE_CODE (wrap_decl) != VAR_DECL
	  && TREE_CODE (wrap_decl) != FUNCTION_DECL)
	error ("%qE argument not an identifier", name);
      else
	{
	  if (TREE_CODE (wrap_decl) == IDENTIFIER_NODE)
	    wrap_decl = lookup_name (wrap_decl);
	  if (wrap_decl && TREE_CODE (wrap_decl) == FUNCTION_DECL)
	    {
	      if (lang_hooks.types_compatible_p (TREE_TYPE (decl),
						 TREE_TYPE (wrap_decl)))
		record_tm_replacement (wrap_decl, decl);
	      else
		error ("%qD is not compatible with %qD", wrap_decl, decl);
	    }
	  else
	    error ("transaction_wrap argument is not a function");
	}
    }

  return NULL_TREE;
}

/* Ignore the given attribute.  Used when this attribute may be usefully
   overridden by the target, but is not used generically.  */

static tree
ignore_attribute (tree * ARG_UNUSED (node), tree ARG_UNUSED (name),
		  tree ARG_UNUSED (args), int ARG_UNUSED (flags),
		  bool *no_add_attrs)
{
  *no_add_attrs = true;
  return NULL_TREE;
}

/* Handle a "no vops" attribute; arguments as in
   struct attribute_spec.handler.  */

static tree
handle_novops_attribute (tree *node, tree ARG_UNUSED (name),
			 tree ARG_UNUSED (args), int ARG_UNUSED (flags),
			 bool *ARG_UNUSED (no_add_attrs))
{
  gcc_assert (TREE_CODE (*node) == FUNCTION_DECL);
  DECL_IS_NOVOPS (*node) = 1;
  return NULL_TREE;
}

/* Handle a "deprecated" attribute; arguments as in
   struct attribute_spec.handler.  */

static tree
handle_deprecated_attribute (tree *node, tree name,
			     tree args, int flags,
			     bool *no_add_attrs)
{
  tree type = NULL_TREE;
  int warn = 0;
  tree what = NULL_TREE;

  if (!args)
    *no_add_attrs = true;
  else if (TREE_CODE (TREE_VALUE (args)) != STRING_CST)
    {
      error ("deprecated message is not a string");
      *no_add_attrs = true;
    }

  if (DECL_P (*node))
    {
      tree decl = *node;
      type = TREE_TYPE (decl);

      if (TREE_CODE (decl) == TYPE_DECL
	  || TREE_CODE (decl) == PARM_DECL
	  || TREE_CODE (decl) == VAR_DECL
	  || TREE_CODE (decl) == FUNCTION_DECL
	  || TREE_CODE (decl) == FIELD_DECL
	  || objc_method_decl (TREE_CODE (decl)))
	TREE_DEPRECATED (decl) = 1;
      else
	warn = 1;
    }
  else if (TYPE_P (*node))
    {
      if (!(flags & (int) ATTR_FLAG_TYPE_IN_PLACE))
	*node = build_variant_type_copy (*node);
      TREE_DEPRECATED (*node) = 1;
      type = *node;
    }
  else
    warn = 1;

  if (warn)
    {
      *no_add_attrs = true;
      if (type && TYPE_NAME (type))
	{
	  if (TREE_CODE (TYPE_NAME (type)) == IDENTIFIER_NODE)
	    what = TYPE_NAME (*node);
	  else if (TREE_CODE (TYPE_NAME (type)) == TYPE_DECL
		   && DECL_NAME (TYPE_NAME (type)))
	    what = DECL_NAME (TYPE_NAME (type));
	}
      if (what)
	warning (OPT_Wattributes, "%qE attribute ignored for %qE", name, what);
      else
	warning (OPT_Wattributes, "%qE attribute ignored", name);
    }

  return NULL_TREE;
}

/* Handle a "vector_size" attribute; arguments as in
   struct attribute_spec.handler.  */

static tree
handle_vector_size_attribute (tree *node, tree name, tree args,
			      int ARG_UNUSED (flags),
			      bool *no_add_attrs)
{
  unsigned HOST_WIDE_INT vecsize, nunits;
  enum machine_mode orig_mode;
  tree type = *node, new_type, size;

  *no_add_attrs = true;

  size = TREE_VALUE (args);
  if (size && TREE_CODE (size) != IDENTIFIER_NODE)
    size = default_conversion (size);

  if (!tree_fits_uhwi_p (size))
    {
      warning (OPT_Wattributes, "%qE attribute ignored", name);
      return NULL_TREE;
    }

  /* Get the vector size (in bytes).  */
  vecsize = tree_to_uhwi (size);

  /* We need to provide for vector pointers, vector arrays, and
     functions returning vectors.  For example:

       __attribute__((vector_size(16))) short *foo;

     In this case, the mode is SI, but the type being modified is
     HI, so we need to look further.  */

  while (POINTER_TYPE_P (type)
	 || TREE_CODE (type) == FUNCTION_TYPE
	 || TREE_CODE (type) == METHOD_TYPE
	 || TREE_CODE (type) == ARRAY_TYPE
	 || TREE_CODE (type) == OFFSET_TYPE)
    type = TREE_TYPE (type);

  /* Get the mode of the type being modified.  */
  orig_mode = TYPE_MODE (type);

  if ((!INTEGRAL_TYPE_P (type)
       && !SCALAR_FLOAT_TYPE_P (type)
       && !FIXED_POINT_TYPE_P (type))
      || (!SCALAR_FLOAT_MODE_P (orig_mode)
	  && GET_MODE_CLASS (orig_mode) != MODE_INT
	  && !ALL_SCALAR_FIXED_POINT_MODE_P (orig_mode))
      || !tree_fits_uhwi_p (TYPE_SIZE_UNIT (type))
      || TREE_CODE (type) == BOOLEAN_TYPE)
    {
      error ("invalid vector type for attribute %qE", name);
      return NULL_TREE;
    }

  if (vecsize % tree_to_uhwi (TYPE_SIZE_UNIT (type)))
    {
      error ("vector size not an integral multiple of component size");
      return NULL;
    }

  if (vecsize == 0)
    {
      error ("zero vector size");
      return NULL;
    }

  /* Calculate how many units fit in the vector.  */
  nunits = vecsize / tree_to_uhwi (TYPE_SIZE_UNIT (type));
  if (nunits & (nunits - 1))
    {
      error ("number of components of the vector not a power of two");
      return NULL_TREE;
    }

  new_type = build_vector_type (type, nunits);

  /* Build back pointers if needed.  */
  *node = lang_hooks.types.reconstruct_complex_type (*node, new_type);

  return NULL_TREE;
}

/* Handle the "nonnull" attribute.  */
static tree
handle_nonnull_attribute (tree *node, tree ARG_UNUSED (name),
			  tree args, int ARG_UNUSED (flags),
			  bool *no_add_attrs)
{
  tree type = *node;
  unsigned HOST_WIDE_INT attr_arg_num;

  /* If no arguments are specified, all pointer arguments should be
     non-null.  Verify a full prototype is given so that the arguments
     will have the correct types when we actually check them later.  */
  if (!args)
    {
      if (!prototype_p (type))
	{
	  error ("nonnull attribute without arguments on a non-prototype");
	  *no_add_attrs = true;
	}
      return NULL_TREE;
    }

  /* Argument list specified.  Verify that each argument number references
     a pointer argument.  */
  for (attr_arg_num = 1; args; attr_arg_num++, args = TREE_CHAIN (args))
    {
      unsigned HOST_WIDE_INT arg_num = 0, ck_num;

      tree arg = TREE_VALUE (args);
      if (arg && TREE_CODE (arg) != IDENTIFIER_NODE
	  && TREE_CODE (arg) != FUNCTION_DECL)
	arg = default_conversion (arg);

      if (!get_nonnull_operand (arg, &arg_num))
	{
	  error ("nonnull argument has invalid operand number (argument %lu)",
		 (unsigned long) attr_arg_num);
	  *no_add_attrs = true;
	  return NULL_TREE;
	}

      if (prototype_p (type))
	{
	  function_args_iterator iter;
	  tree argument;

	  function_args_iter_init (&iter, type);
	  for (ck_num = 1; ; ck_num++, function_args_iter_next (&iter))
	    {
	      argument = function_args_iter_cond (&iter);
	      if (argument == NULL_TREE || ck_num == arg_num)
		break;
	    }

	  if (!argument
	      || TREE_CODE (argument) == VOID_TYPE)
	    {
	      error ("nonnull argument with out-of-range operand number (argument %lu, operand %lu)",
		     (unsigned long) attr_arg_num, (unsigned long) arg_num);
	      *no_add_attrs = true;
	      return NULL_TREE;
	    }

	  if (TREE_CODE (argument) != POINTER_TYPE)
	    {
	      error ("nonnull argument references non-pointer operand (argument %lu, operand %lu)",
		   (unsigned long) attr_arg_num, (unsigned long) arg_num);
	      *no_add_attrs = true;
	      return NULL_TREE;
	    }
	}
    }

  return NULL_TREE;
}

/* Check the argument list of a function call for null in argument slots
   that are marked as requiring a non-null pointer argument.  The NARGS
   arguments are passed in the array ARGARRAY.
*/

static void
check_function_nonnull (tree attrs, int nargs, tree *argarray)
{
  tree a;
  int i;

  attrs = lookup_attribute ("nonnull", attrs);
  if (attrs == NULL_TREE)
    return;

  a = attrs;
  /* See if any of the nonnull attributes has no arguments.  If so,
     then every pointer argument is checked (in which case the check
     for pointer type is done in check_nonnull_arg).  */
  if (TREE_VALUE (a) != NULL_TREE)
    do
      a = lookup_attribute ("nonnull", TREE_CHAIN (a));
    while (a != NULL_TREE && TREE_VALUE (a) != NULL_TREE);

  if (a != NULL_TREE)
    for (i = 0; i < nargs; i++)
      check_function_arguments_recurse (check_nonnull_arg, NULL, argarray[i],
					i + 1);
  else
    {
      /* Walk the argument list.  If we encounter an argument number we
	 should check for non-null, do it.  */
      for (i = 0; i < nargs; i++)
	{
	  for (a = attrs; ; a = TREE_CHAIN (a))
	    {
	      a = lookup_attribute ("nonnull", a);
	      if (a == NULL_TREE || nonnull_check_p (TREE_VALUE (a), i + 1))
		break;
	    }

	  if (a != NULL_TREE)
	    check_function_arguments_recurse (check_nonnull_arg, NULL,
					      argarray[i], i + 1);
	}
    }
}

/* Check that the Nth argument of a function call (counting backwards
   from the end) is a (pointer)0.  The NARGS arguments are passed in the
   array ARGARRAY.  */

static void
check_function_sentinel (const_tree fntype, int nargs, tree *argarray)
{
  tree attr = lookup_attribute ("sentinel", TYPE_ATTRIBUTES (fntype));

  if (attr)
    {
      int len = 0;
      int pos = 0;
      tree sentinel;
      function_args_iterator iter;
      tree t;

      /* Skip over the named arguments.  */
      FOREACH_FUNCTION_ARGS (fntype, t, iter)
	{
	  if (len == nargs)
	    break;
	  len++;
	}

      if (TREE_VALUE (attr))
	{
	  tree p = TREE_VALUE (TREE_VALUE (attr));
	  pos = TREE_INT_CST_LOW (p);
	}

      /* The sentinel must be one of the varargs, i.e.
	 in position >= the number of fixed arguments.  */
      if ((nargs - 1 - pos) < len)
	{
	  warning (OPT_Wformat_,
		   "not enough variable arguments to fit a sentinel");
	  return;
	}

      /* Validate the sentinel.  */
      sentinel = argarray[nargs - 1 - pos];
      if ((!POINTER_TYPE_P (TREE_TYPE (sentinel))
	   || !integer_zerop (sentinel))
	  /* Although __null (in C++) is only an integer we allow it
	     nevertheless, as we are guaranteed that it's exactly
	     as wide as a pointer, and we don't want to force
	     users to cast the NULL they have written there.
	     We warn with -Wstrict-null-sentinel, though.  */
	  && (warn_strict_null_sentinel || null_node != sentinel))
	warning (OPT_Wformat_, "missing sentinel in function call");
    }
}

/* Helper for check_function_nonnull; given a list of operands which
   must be non-null in ARGS, determine if operand PARAM_NUM should be
   checked.  */

static bool
nonnull_check_p (tree args, unsigned HOST_WIDE_INT param_num)
{
  unsigned HOST_WIDE_INT arg_num = 0;

  for (; args; args = TREE_CHAIN (args))
    {
      bool found = get_nonnull_operand (TREE_VALUE (args), &arg_num);

      gcc_assert (found);

      if (arg_num == param_num)
	return true;
    }
  return false;
}

/* Check that the function argument PARAM (which is operand number
   PARAM_NUM) is non-null.  This is called by check_function_nonnull
   via check_function_arguments_recurse.  */

static void
check_nonnull_arg (void * ARG_UNUSED (ctx), tree param,
		   unsigned HOST_WIDE_INT param_num)
{
  /* Just skip checking the argument if it's not a pointer.  This can
     happen if the "nonnull" attribute was given without an operand
     list (which means to check every pointer argument).  */

  if (TREE_CODE (TREE_TYPE (param)) != POINTER_TYPE)
    return;

  if (integer_zerop (param))
    warning (OPT_Wnonnull, "null argument where non-null required "
	     "(argument %lu)", (unsigned long) param_num);
}

/* Helper for nonnull attribute handling; fetch the operand number
   from the attribute argument list.  */

static bool
get_nonnull_operand (tree arg_num_expr, unsigned HOST_WIDE_INT *valp)
{
  /* Verify the arg number is a constant.  */
  if (TREE_CODE (arg_num_expr) != INTEGER_CST
      || TREE_INT_CST_HIGH (arg_num_expr) != 0)
    return false;

  *valp = TREE_INT_CST_LOW (arg_num_expr);
  return true;
}

/* Handle a "nothrow" attribute; arguments as in
   struct attribute_spec.handler.  */

static tree
handle_nothrow_attribute (tree *node, tree name, tree ARG_UNUSED (args),
			  int ARG_UNUSED (flags), bool *no_add_attrs)
{
  if (TREE_CODE (*node) == FUNCTION_DECL)
    TREE_NOTHROW (*node) = 1;
  /* ??? TODO: Support types.  */
  else
    {
      warning (OPT_Wattributes, "%qE attribute ignored", name);
      *no_add_attrs = true;
    }

  return NULL_TREE;
}

/* Handle a "cleanup" attribute; arguments as in
   struct attribute_spec.handler.  */

static tree
handle_cleanup_attribute (tree *node, tree name, tree args,
			  int ARG_UNUSED (flags), bool *no_add_attrs)
{
  tree decl = *node;
  tree cleanup_id, cleanup_decl;

  /* ??? Could perhaps support cleanups on TREE_STATIC, much like we do
     for global destructors in C++.  This requires infrastructure that
     we don't have generically at the moment.  It's also not a feature
     we'd be missing too much, since we do have attribute constructor.  */
  if (TREE_CODE (decl) != VAR_DECL || TREE_STATIC (decl))
    {
      warning (OPT_Wattributes, "%qE attribute ignored", name);
      *no_add_attrs = true;
      return NULL_TREE;
    }

  /* Verify that the argument is a function in scope.  */
  /* ??? We could support pointers to functions here as well, if
     that was considered desirable.  */
  cleanup_id = TREE_VALUE (args);
  if (TREE_CODE (cleanup_id) != IDENTIFIER_NODE)
    {
      error ("cleanup argument not an identifier");
      *no_add_attrs = true;
      return NULL_TREE;
    }
  cleanup_decl = lookup_name (cleanup_id);
  if (!cleanup_decl || TREE_CODE (cleanup_decl) != FUNCTION_DECL)
    {
      error ("cleanup argument not a function");
      *no_add_attrs = true;
      return NULL_TREE;
    }

  /* That the function has proper type is checked with the
     eventual call to build_function_call.  */

  return NULL_TREE;
}

/* Handle a "warn_unused_result" attribute.  No special handling.  */

static tree
handle_warn_unused_result_attribute (tree *node, tree name,
			       tree ARG_UNUSED (args),
			       int ARG_UNUSED (flags), bool *no_add_attrs)
{
  /* Ignore the attribute for functions not returning any value.  */
  if (VOID_TYPE_P (TREE_TYPE (*node)))
    {
      warning (OPT_Wattributes, "%qE attribute ignored", name);
      *no_add_attrs = true;
    }

  return NULL_TREE;
}

/* Handle a "sentinel" attribute.  */

static tree
handle_sentinel_attribute (tree *node, tree name, tree args,
			   int ARG_UNUSED (flags), bool *no_add_attrs)
{
  if (!prototype_p (*node))
    {
      warning (OPT_Wattributes,
	       "%qE attribute requires prototypes with named arguments", name);
      *no_add_attrs = true;
    }
  else
    {
      if (!stdarg_p (*node))
	{
	  warning (OPT_Wattributes,
		   "%qE attribute only applies to variadic functions", name);
	  *no_add_attrs = true;
	}
    }

  if (args)
    {
      tree position = TREE_VALUE (args);

      if (TREE_CODE (position) != INTEGER_CST)
	{
	  warning (OPT_Wattributes,
		   "requested position is not an integer constant");
	  *no_add_attrs = true;
	}
      else
	{
	  if (tree_int_cst_lt (position, integer_zero_node))
	    {
	      warning (OPT_Wattributes,
		       "requested position is less than zero");
	      *no_add_attrs = true;
	    }
	}
    }

  return NULL_TREE;
}

/* Handle a "type_generic" attribute.  */

static tree
handle_type_generic_attribute (tree *node, tree ARG_UNUSED (name),
			       tree ARG_UNUSED (args), int ARG_UNUSED (flags),
			       bool * ARG_UNUSED (no_add_attrs))
{
  /* Ensure we have a function type.  */
  gcc_assert (TREE_CODE (*node) == FUNCTION_TYPE);

  /* Ensure we have a variadic function.  */
  gcc_assert (!prototype_p (*node) || stdarg_p (*node));

  return NULL_TREE;
}

/* Handle a "target" attribute.  */

static tree
handle_target_attribute (tree *node, tree name, tree args, int flags,
			 bool *no_add_attrs)
{
  /* Ensure we have a function type.  */
  if (TREE_CODE (*node) != FUNCTION_DECL)
    {
      warning (OPT_Wattributes, "%qE attribute ignored", name);
      *no_add_attrs = true;
    }
  else if (! targetm.target_option.valid_attribute_p (*node, name, args,
						      flags))
    *no_add_attrs = true;

  return NULL_TREE;
}

/* Arguments being collected for optimization.  */
typedef const char *const_char_p;		/* For DEF_VEC_P.  */
static GTY(()) vec<const_char_p, va_gc> *optimize_args;


/* Inner function to convert a TREE_LIST to argv string to parse the optimize
   options in ARGS.  ATTR_P is true if this is for attribute(optimize), and
   false for #pragma GCC optimize.  */

bool
parse_optimize_options (tree args, bool attr_p)
{
  bool ret = true;
  unsigned opt_argc;
  unsigned i;
  int saved_flag_strict_aliasing;
  const char **opt_argv;
  struct cl_decoded_option *decoded_options;
  unsigned int decoded_options_count;
  tree ap;

  /* Build up argv vector.  Just in case the string is stored away, use garbage
     collected strings.  */
  vec_safe_truncate (optimize_args, 0);
  vec_safe_push (optimize_args, (const char *) NULL);

  for (ap = args; ap != NULL_TREE; ap = TREE_CHAIN (ap))
    {
      tree value = TREE_VALUE (ap);

      if (TREE_CODE (value) == INTEGER_CST)
	{
	  char buffer[20];
	  sprintf (buffer, "-O%ld", (long) TREE_INT_CST_LOW (value));
	  vec_safe_push (optimize_args, ggc_strdup (buffer));
	}

      else if (TREE_CODE (value) == STRING_CST)
	{
	  /* Split string into multiple substrings.  */
	  size_t len = TREE_STRING_LENGTH (value);
	  char *p = ASTRDUP (TREE_STRING_POINTER (value));
	  char *end = p + len;
	  char *comma;
	  char *next_p = p;

	  while (next_p != NULL)
	    {
	      size_t len2;
	      char *q, *r;

	      p = next_p;
	      comma = strchr (p, ',');
	      if (comma)
		{
		  len2 = comma - p;
		  *comma = '\0';
		  next_p = comma+1;
		}
	      else
		{
		  len2 = end - p;
		  next_p = NULL;
		}

	      r = q = (char *) ggc_alloc_atomic (len2 + 3);

	      /* If the user supplied -Oxxx or -fxxx, only allow -Oxxx or -fxxx
		 options.  */
	      if (*p == '-' && p[1] != 'O' && p[1] != 'f')
		{
		  ret = false;
		  if (attr_p)
		    warning (OPT_Wattributes,
			     "bad option %s to optimize attribute", p);
		  else
		    warning (OPT_Wpragmas,
			     "bad option %s to pragma attribute", p);
		  continue;
		}

	      if (*p != '-')
		{
		  *r++ = '-';

		  /* Assume that Ox is -Ox, a numeric value is -Ox, a s by
		     itself is -Os, and any other switch begins with a -f.  */
		  if ((*p >= '0' && *p <= '9')
		      || (p[0] == 's' && p[1] == '\0'))
		    *r++ = 'O';
		  else if (*p != 'O')
		    *r++ = 'f';
		}

	      memcpy (r, p, len2);
	      r[len2] = '\0';
	      vec_safe_push (optimize_args, (const char *) q);
	    }

	}
    }

  opt_argc = optimize_args->length ();
  opt_argv = (const char **) alloca (sizeof (char *) * (opt_argc + 1));

  for (i = 1; i < opt_argc; i++)
    opt_argv[i] = (*optimize_args)[i];

  saved_flag_strict_aliasing = flag_strict_aliasing;

  /* Now parse the options.  */
  decode_cmdline_options_to_array_default_mask (opt_argc, opt_argv,
						&decoded_options,
						&decoded_options_count);
  decode_options (&global_options, &global_options_set,
		  decoded_options, decoded_options_count,
		  input_location, global_dc);

  targetm.override_options_after_change();

  /* Don't allow changing -fstrict-aliasing.  */
  flag_strict_aliasing = saved_flag_strict_aliasing;

  optimize_args->truncate (0);
  return ret;
}

/* For handling "optimize" attribute. arguments as in
   struct attribute_spec.handler.  */

static tree
handle_optimize_attribute (tree *node, tree name, tree args,
			   int ARG_UNUSED (flags), bool *no_add_attrs)
{
  /* Ensure we have a function type.  */
  if (TREE_CODE (*node) != FUNCTION_DECL)
    {
      warning (OPT_Wattributes, "%qE attribute ignored", name);
      *no_add_attrs = true;
    }
  else
    {
      struct cl_optimization cur_opts;
      tree old_opts = DECL_FUNCTION_SPECIFIC_OPTIMIZATION (*node);

      /* Save current options.  */
      cl_optimization_save (&cur_opts, &global_options);

      /* If we previously had some optimization options, use them as the
	 default.  */
      if (old_opts)
	cl_optimization_restore (&global_options,
				 TREE_OPTIMIZATION (old_opts));

      /* Parse options, and update the vector.  */
      parse_optimize_options (args, true);
      DECL_FUNCTION_SPECIFIC_OPTIMIZATION (*node)
	= build_optimization_node (&global_options);

      /* Restore current options.  */
      cl_optimization_restore (&global_options, &cur_opts);
    }

  return NULL_TREE;
}

/* Handle a "no_split_stack" attribute.  */

static tree
handle_no_split_stack_attribute (tree *node, tree name,
				 tree ARG_UNUSED (args),
				 int ARG_UNUSED (flags),
				 bool *no_add_attrs)
{
  tree decl = *node;

  if (TREE_CODE (decl) != FUNCTION_DECL)
    {
      error_at (DECL_SOURCE_LOCATION (decl),
		"%qE attribute applies only to functions", name);
      *no_add_attrs = true;
    }
  else if (DECL_INITIAL (decl))
    {
      error_at (DECL_SOURCE_LOCATION (decl),
		"can%'t set %qE attribute after definition", name);
      *no_add_attrs = true;
    }

  return NULL_TREE;
}

/* Handle a "returns_nonnull" attribute; arguments as in
   struct attribute_spec.handler.  */

static tree
handle_returns_nonnull_attribute (tree *node, tree, tree, int,
				  bool *no_add_attrs)
{
  // Even without a prototype we still have a return type we can check.
  if (TREE_CODE (TREE_TYPE (*node)) != POINTER_TYPE)
    {
      error ("returns_nonnull attribute on a function not returning a pointer");
      *no_add_attrs = true;
    }
  return NULL_TREE;
}


/* Check for valid arguments being passed to a function with FNTYPE.
   There are NARGS arguments in the array ARGARRAY.  */
void
check_function_arguments (const_tree fntype, int nargs, tree *argarray)
{
  /* Check for null being passed in a pointer argument that must be
     non-null.  We also need to do this if format checking is enabled.  */

  if (warn_nonnull)
    check_function_nonnull (TYPE_ATTRIBUTES (fntype), nargs, argarray);

  /* Check for errors in format strings.  */

  if (warn_format || warn_suggest_attribute_format)
    check_function_format (TYPE_ATTRIBUTES (fntype), nargs, argarray);

  if (warn_format)
    check_function_sentinel (fntype, nargs, argarray);
}

/* Generic argument checking recursion routine.  PARAM is the argument to
   be checked.  PARAM_NUM is the number of the argument.  CALLBACK is invoked
   once the argument is resolved.  CTX is context for the callback.  */
void
check_function_arguments_recurse (void (*callback)
				  (void *, tree, unsigned HOST_WIDE_INT),
				  void *ctx, tree param,
				  unsigned HOST_WIDE_INT param_num)
{
  if (CONVERT_EXPR_P (param)
      && (TYPE_PRECISION (TREE_TYPE (param))
	  == TYPE_PRECISION (TREE_TYPE (TREE_OPERAND (param, 0)))))
    {
      /* Strip coercion.  */
      check_function_arguments_recurse (callback, ctx,
					TREE_OPERAND (param, 0), param_num);
      return;
    }

  if (TREE_CODE (param) == CALL_EXPR)
    {
      tree type = TREE_TYPE (TREE_TYPE (CALL_EXPR_FN (param)));
      tree attrs;
      bool found_format_arg = false;

      /* See if this is a call to a known internationalization function
	 that modifies a format arg.  Such a function may have multiple
	 format_arg attributes (for example, ngettext).  */

      for (attrs = TYPE_ATTRIBUTES (type);
	   attrs;
	   attrs = TREE_CHAIN (attrs))
	if (is_attribute_p ("format_arg", TREE_PURPOSE (attrs)))
	  {
	    tree inner_arg;
	    tree format_num_expr;
	    int format_num;
	    int i;
	    call_expr_arg_iterator iter;

	    /* Extract the argument number, which was previously checked
	       to be valid.  */
	    format_num_expr = TREE_VALUE (TREE_VALUE (attrs));

	    format_num = tree_to_uhwi (format_num_expr);

	    for (inner_arg = first_call_expr_arg (param, &iter), i = 1;
		 inner_arg != 0;
		 inner_arg = next_call_expr_arg (&iter), i++)
	      if (i == format_num)
		{
		  check_function_arguments_recurse (callback, ctx,
						    inner_arg, param_num);
		  found_format_arg = true;
		  break;
		}
	  }

      /* If we found a format_arg attribute and did a recursive check,
	 we are done with checking this argument.  Otherwise, we continue
	 and this will be considered a non-literal.  */
      if (found_format_arg)
	return;
    }

  if (TREE_CODE (param) == COND_EXPR)
    {
      /* Check both halves of the conditional expression.  */
      check_function_arguments_recurse (callback, ctx,
					TREE_OPERAND (param, 1), param_num);
      check_function_arguments_recurse (callback, ctx,
					TREE_OPERAND (param, 2), param_num);
      return;
    }

  (*callback) (ctx, param, param_num);
}

/* Checks for a builtin function FNDECL that the number of arguments
   NARGS against the required number REQUIRED and issues an error if
   there is a mismatch.  Returns true if the number of arguments is
   correct, otherwise false.  */

static bool
builtin_function_validate_nargs (tree fndecl, int nargs, int required)
{
  if (nargs < required)
    {
      error_at (input_location,
		"not enough arguments to function %qE", fndecl);
      return false;
    }
  else if (nargs > required)
    {
      error_at (input_location,
		"too many arguments to function %qE", fndecl);
      return false;
    }
  return true;
}

/* Verifies the NARGS arguments ARGS to the builtin function FNDECL.
   Returns false if there was an error, otherwise true.  */

bool
check_builtin_function_arguments (tree fndecl, int nargs, tree *args)
{
  if (!DECL_BUILT_IN (fndecl)
      || DECL_BUILT_IN_CLASS (fndecl) != BUILT_IN_NORMAL)
    return true;

  switch (DECL_FUNCTION_CODE (fndecl))
    {
    case BUILT_IN_CONSTANT_P:
      return builtin_function_validate_nargs (fndecl, nargs, 1);

    case BUILT_IN_ISFINITE:
    case BUILT_IN_ISINF:
    case BUILT_IN_ISINF_SIGN:
    case BUILT_IN_ISNAN:
    case BUILT_IN_ISNORMAL:
      if (builtin_function_validate_nargs (fndecl, nargs, 1))
	{
	  if (TREE_CODE (TREE_TYPE (args[0])) != REAL_TYPE)
	    {
	      error ("non-floating-point argument in call to "
		     "function %qE", fndecl);
	      return false;
	    }
	  return true;
	}
      return false;

    case BUILT_IN_ISGREATER:
    case BUILT_IN_ISGREATEREQUAL:
    case BUILT_IN_ISLESS:
    case BUILT_IN_ISLESSEQUAL:
    case BUILT_IN_ISLESSGREATER:
    case BUILT_IN_ISUNORDERED:
      if (builtin_function_validate_nargs (fndecl, nargs, 2))
	{
	  enum tree_code code0, code1;
	  code0 = TREE_CODE (TREE_TYPE (args[0]));
	  code1 = TREE_CODE (TREE_TYPE (args[1]));
	  if (!((code0 == REAL_TYPE && code1 == REAL_TYPE)
		|| (code0 == REAL_TYPE && code1 == INTEGER_TYPE)
		|| (code0 == INTEGER_TYPE && code1 == REAL_TYPE)))
	    {
	      error ("non-floating-point arguments in call to "
		     "function %qE", fndecl);
	      return false;
	    }
	  return true;
	}
      return false;

    case BUILT_IN_FPCLASSIFY:
      if (builtin_function_validate_nargs (fndecl, nargs, 6))
	{
	  unsigned i;

	  for (i=0; i<5; i++)
	    if (TREE_CODE (args[i]) != INTEGER_CST)
	      {
		error ("non-const integer argument %u in call to function %qE",
		       i+1, fndecl);
		return false;
	      }

	  if (TREE_CODE (TREE_TYPE (args[5])) != REAL_TYPE)
	    {
	      error ("non-floating-point argument in call to function %qE",
		     fndecl);
	      return false;
	    }
	  return true;
	}
      return false;

    case BUILT_IN_ASSUME_ALIGNED:
      if (builtin_function_validate_nargs (fndecl, nargs, 2 + (nargs > 2)))
	{
	  if (nargs >= 3 && TREE_CODE (TREE_TYPE (args[2])) != INTEGER_TYPE)
	    {
	      error ("non-integer argument 3 in call to function %qE", fndecl);
	      return false;
	    }
	  return true;
	}
      return false;

    default:
      return true;
    }
}

/* Function to help qsort sort FIELD_DECLs by name order.  */

int
field_decl_cmp (const void *x_p, const void *y_p)
{
  const tree *const x = (const tree *const) x_p;
  const tree *const y = (const tree *const) y_p;

  if (DECL_NAME (*x) == DECL_NAME (*y))
    /* A nontype is "greater" than a type.  */
    return (TREE_CODE (*y) == TYPE_DECL) - (TREE_CODE (*x) == TYPE_DECL);
  if (DECL_NAME (*x) == NULL_TREE)
    return -1;
  if (DECL_NAME (*y) == NULL_TREE)
    return 1;
  if (DECL_NAME (*x) < DECL_NAME (*y))
    return -1;
  return 1;
}

static struct {
  gt_pointer_operator new_value;
  void *cookie;
} resort_data;

/* This routine compares two fields like field_decl_cmp but using the
pointer operator in resort_data.  */

static int
resort_field_decl_cmp (const void *x_p, const void *y_p)
{
  const tree *const x = (const tree *const) x_p;
  const tree *const y = (const tree *const) y_p;

  if (DECL_NAME (*x) == DECL_NAME (*y))
    /* A nontype is "greater" than a type.  */
    return (TREE_CODE (*y) == TYPE_DECL) - (TREE_CODE (*x) == TYPE_DECL);
  if (DECL_NAME (*x) == NULL_TREE)
    return -1;
  if (DECL_NAME (*y) == NULL_TREE)
    return 1;
  {
    tree d1 = DECL_NAME (*x);
    tree d2 = DECL_NAME (*y);
    resort_data.new_value (&d1, resort_data.cookie);
    resort_data.new_value (&d2, resort_data.cookie);
    if (d1 < d2)
      return -1;
  }
  return 1;
}

/* Resort DECL_SORTED_FIELDS because pointers have been reordered.  */

void
resort_sorted_fields (void *obj,
		      void * ARG_UNUSED (orig_obj),
		      gt_pointer_operator new_value,
		      void *cookie)
{
  struct sorted_fields_type *sf = (struct sorted_fields_type *) obj;
  resort_data.new_value = new_value;
  resort_data.cookie = cookie;
  qsort (&sf->elts[0], sf->len, sizeof (tree),
	 resort_field_decl_cmp);
}

/* Subroutine of c_parse_error.
   Return the result of concatenating LHS and RHS. RHS is really
   a string literal, its first character is indicated by RHS_START and
   RHS_SIZE is its length (including the terminating NUL character).

   The caller is responsible for deleting the returned pointer.  */

static char *
catenate_strings (const char *lhs, const char *rhs_start, int rhs_size)
{
  const int lhs_size = strlen (lhs);
  char *result = XNEWVEC (char, lhs_size + rhs_size);
  strncpy (result, lhs, lhs_size);
  strncpy (result + lhs_size, rhs_start, rhs_size);
  return result;
}

/* Issue the error given by GMSGID, indicating that it occurred before
   TOKEN, which had the associated VALUE.  */

void
c_parse_error (const char *gmsgid, enum cpp_ttype token_type,
	       tree value, unsigned char token_flags)
{
#define catenate_messages(M1, M2) catenate_strings ((M1), (M2), sizeof (M2))

  char *message = NULL;

  if (token_type == CPP_EOF)
    message = catenate_messages (gmsgid, " at end of input");
  else if (token_type == CPP_CHAR
	   || token_type == CPP_WCHAR
	   || token_type == CPP_CHAR16
	   || token_type == CPP_CHAR32)
    {
      unsigned int val = TREE_INT_CST_LOW (value);
      const char *prefix;

      switch (token_type)
	{
	default:
	  prefix = "";
	  break;
	case CPP_WCHAR:
	  prefix = "L";
	  break;
	case CPP_CHAR16:
	  prefix = "u";
	  break;
	case CPP_CHAR32:
	  prefix = "U";
	  break;
        }

      if (val <= UCHAR_MAX && ISGRAPH (val))
	message = catenate_messages (gmsgid, " before %s'%c'");
      else
	message = catenate_messages (gmsgid, " before %s'\\x%x'");

      error (message, prefix, val);
      free (message);
      message = NULL;
    }
  else if (token_type == CPP_CHAR_USERDEF
	   || token_type == CPP_WCHAR_USERDEF
	   || token_type == CPP_CHAR16_USERDEF
	   || token_type == CPP_CHAR32_USERDEF)
    message = catenate_messages (gmsgid,
				 " before user-defined character literal");
  else if (token_type == CPP_STRING_USERDEF
	   || token_type == CPP_WSTRING_USERDEF
	   || token_type == CPP_STRING16_USERDEF
	   || token_type == CPP_STRING32_USERDEF
	   || token_type == CPP_UTF8STRING_USERDEF)
    message = catenate_messages (gmsgid, " before user-defined string literal");
  else if (token_type == CPP_STRING
	   || token_type == CPP_WSTRING
	   || token_type == CPP_STRING16
	   || token_type == CPP_STRING32
	   || token_type == CPP_UTF8STRING)
    message = catenate_messages (gmsgid, " before string constant");
  else if (token_type == CPP_NUMBER)
    message = catenate_messages (gmsgid, " before numeric constant");
  else if (token_type == CPP_NAME)
    {
      message = catenate_messages (gmsgid, " before %qE");
      error (message, value);
      free (message);
      message = NULL;
    }
  else if (token_type == CPP_PRAGMA)
    message = catenate_messages (gmsgid, " before %<#pragma%>");
  else if (token_type == CPP_PRAGMA_EOL)
    message = catenate_messages (gmsgid, " before end of line");
  else if (token_type == CPP_DECLTYPE)
    message = catenate_messages (gmsgid, " before %<decltype%>");
  else if (token_type < N_TTYPES)
    {
      message = catenate_messages (gmsgid, " before %qs token");
      error (message, cpp_type2name (token_type, token_flags));
      free (message);
      message = NULL;
    }
  else
    error (gmsgid);

  if (message)
    {
      error (message);
      free (message);
    }
#undef catenate_messages
}

/* Mapping for cpp message reasons to the options that enable them.  */

struct reason_option_codes_t
{
  const int reason;		/* cpplib message reason.  */
  const int option_code;	/* gcc option that controls this message.  */
};

static const struct reason_option_codes_t option_codes[] = {
  {CPP_W_DEPRECATED,			OPT_Wdeprecated},
  {CPP_W_COMMENTS,			OPT_Wcomment},
  {CPP_W_TRIGRAPHS,			OPT_Wtrigraphs},
  {CPP_W_MULTICHAR,			OPT_Wmultichar},
  {CPP_W_TRADITIONAL,			OPT_Wtraditional},
  {CPP_W_LONG_LONG,			OPT_Wlong_long},
  {CPP_W_ENDIF_LABELS,			OPT_Wendif_labels},
  {CPP_W_VARIADIC_MACROS,		OPT_Wvariadic_macros},
  {CPP_W_BUILTIN_MACRO_REDEFINED,	OPT_Wbuiltin_macro_redefined},
  {CPP_W_UNDEF,				OPT_Wundef},
  {CPP_W_UNUSED_MACROS,			OPT_Wunused_macros},
  {CPP_W_CXX_OPERATOR_NAMES,		OPT_Wc___compat},
  {CPP_W_NORMALIZE,			OPT_Wnormalized_},
  {CPP_W_INVALID_PCH,			OPT_Winvalid_pch},
  {CPP_W_WARNING_DIRECTIVE,		OPT_Wcpp},
  {CPP_W_LITERAL_SUFFIX,		OPT_Wliteral_suffix},
  {CPP_W_DATE_TIME,			OPT_Wdate_time},
  {CPP_W_NONE,				0}
};

/* Return the gcc option code associated with the reason for a cpp
   message, or 0 if none.  */

static int
c_option_controlling_cpp_error (int reason)
{
  const struct reason_option_codes_t *entry;

  for (entry = option_codes; entry->reason != CPP_W_NONE; entry++)
    {
      if (entry->reason == reason)
	return entry->option_code;
    }
  return 0;
}

/* Callback from cpp_error for PFILE to print diagnostics from the
   preprocessor.  The diagnostic is of type LEVEL, with REASON set
   to the reason code if LEVEL is represents a warning, at location
   LOCATION unless this is after lexing and the compiler's location
   should be used instead, with column number possibly overridden by
   COLUMN_OVERRIDE if not zero; MSG is the translated message and AP
   the arguments.  Returns true if a diagnostic was emitted, false
   otherwise.  */

bool
c_cpp_error (cpp_reader *pfile ATTRIBUTE_UNUSED, int level, int reason,
	     location_t location, unsigned int column_override,
	     const char *msg, va_list *ap)
{
  diagnostic_info diagnostic;
  diagnostic_t dlevel;
  bool save_warn_system_headers = global_dc->dc_warn_system_headers;
  bool ret;

  switch (level)
    {
    case CPP_DL_WARNING_SYSHDR:
      if (flag_no_output)
	return false;
      global_dc->dc_warn_system_headers = 1;
      /* Fall through.  */
    case CPP_DL_WARNING:
      if (flag_no_output)
	return false;
      dlevel = DK_WARNING;
      break;
    case CPP_DL_PEDWARN:
      if (flag_no_output && !flag_pedantic_errors)
	return false;
      dlevel = DK_PEDWARN;
      break;
    case CPP_DL_ERROR:
      dlevel = DK_ERROR;
      break;
    case CPP_DL_ICE:
      dlevel = DK_ICE;
      break;
    case CPP_DL_NOTE:
      dlevel = DK_NOTE;
      break;
    case CPP_DL_FATAL:
      dlevel = DK_FATAL;
      break;
    default:
      gcc_unreachable ();
    }
  if (done_lexing)
    location = input_location;
  diagnostic_set_info_translated (&diagnostic, msg, ap,
				  location, dlevel);
  if (column_override)
    diagnostic_override_column (&diagnostic, column_override);
  diagnostic_override_option_index (&diagnostic,
                                    c_option_controlling_cpp_error (reason));
  ret = report_diagnostic (&diagnostic);
  if (level == CPP_DL_WARNING_SYSHDR)
    global_dc->dc_warn_system_headers = save_warn_system_headers;
  return ret;
}

/* Convert a character from the host to the target execution character
   set.  cpplib handles this, mostly.  */

HOST_WIDE_INT
c_common_to_target_charset (HOST_WIDE_INT c)
{
  /* Character constants in GCC proper are sign-extended under -fsigned-char,
     zero-extended under -fno-signed-char.  cpplib insists that characters
     and character constants are always unsigned.  Hence we must convert
     back and forth.  */
  cppchar_t uc = ((cppchar_t)c) & ((((cppchar_t)1) << CHAR_BIT)-1);

  uc = cpp_host_to_exec_charset (parse_in, uc);

  if (flag_signed_char)
    return ((HOST_WIDE_INT)uc) << (HOST_BITS_PER_WIDE_INT - CHAR_TYPE_SIZE)
			       >> (HOST_BITS_PER_WIDE_INT - CHAR_TYPE_SIZE);
  else
    return uc;
}

/* Fold an offsetof-like expression.  EXPR is a nested sequence of component
   references with an INDIRECT_REF of a constant at the bottom; much like the
   traditional rendering of offsetof as a macro.  Return the folded result.  */

tree
fold_offsetof_1 (tree expr)
{
  tree base, off, t;

  switch (TREE_CODE (expr))
    {
    case ERROR_MARK:
      return expr;

    case VAR_DECL:
      error ("cannot apply %<offsetof%> to static data member %qD", expr);
      return error_mark_node;

    case CALL_EXPR:
    case TARGET_EXPR:
      error ("cannot apply %<offsetof%> when %<operator[]%> is overloaded");
      return error_mark_node;

    case NOP_EXPR:
    case INDIRECT_REF:
      if (!TREE_CONSTANT (TREE_OPERAND (expr, 0)))
	{
	  error ("cannot apply %<offsetof%> to a non constant address");
	  return error_mark_node;
	}
      return TREE_OPERAND (expr, 0);

    case COMPONENT_REF:
      base = fold_offsetof_1 (TREE_OPERAND (expr, 0));
      if (base == error_mark_node)
	return base;

      t = TREE_OPERAND (expr, 1);
      if (DECL_C_BIT_FIELD (t))
	{
	  error ("attempt to take address of bit-field structure "
		 "member %qD", t);
	  return error_mark_node;
	}
      off = size_binop_loc (input_location, PLUS_EXPR, DECL_FIELD_OFFSET (t),
			    size_int (tree_to_uhwi (DECL_FIELD_BIT_OFFSET (t))
				      / BITS_PER_UNIT));
      break;

    case ARRAY_REF:
      base = fold_offsetof_1 (TREE_OPERAND (expr, 0));
      if (base == error_mark_node)
	return base;

      t = TREE_OPERAND (expr, 1);

      /* Check if the offset goes beyond the upper bound of the array.  */
      if (TREE_CODE (t) == INTEGER_CST && tree_int_cst_sgn (t) >= 0)
	{
	  tree upbound = array_ref_up_bound (expr);
	  if (upbound != NULL_TREE
	      && TREE_CODE (upbound) == INTEGER_CST
	      && !tree_int_cst_equal (upbound,
				      TYPE_MAX_VALUE (TREE_TYPE (upbound))))
	    {
	      upbound = size_binop (PLUS_EXPR, upbound,
				    build_int_cst (TREE_TYPE (upbound), 1));
	      if (tree_int_cst_lt (upbound, t))
		{
		  tree v;

		  for (v = TREE_OPERAND (expr, 0);
		       TREE_CODE (v) == COMPONENT_REF;
		       v = TREE_OPERAND (v, 0))
		    if (TREE_CODE (TREE_TYPE (TREE_OPERAND (v, 0)))
			== RECORD_TYPE)
		      {
			tree fld_chain = DECL_CHAIN (TREE_OPERAND (v, 1));
			for (; fld_chain; fld_chain = DECL_CHAIN (fld_chain))
			  if (TREE_CODE (fld_chain) == FIELD_DECL)
			    break;

			if (fld_chain)
			  break;
		      }
		  /* Don't warn if the array might be considered a poor
		     man's flexible array member with a very permissive
		     definition thereof.  */
		  if (TREE_CODE (v) == ARRAY_REF
		      || TREE_CODE (v) == COMPONENT_REF)
		    warning (OPT_Warray_bounds,
			     "index %E denotes an offset "
			     "greater than size of %qT",
			     t, TREE_TYPE (TREE_OPERAND (expr, 0)));
		}
	    }
	}

      t = convert (sizetype, t);
      off = size_binop (MULT_EXPR, TYPE_SIZE_UNIT (TREE_TYPE (expr)), t);
      break;

    case COMPOUND_EXPR:
      /* Handle static members of volatile structs.  */
      t = TREE_OPERAND (expr, 1);
      gcc_assert (TREE_CODE (t) == VAR_DECL);
      return fold_offsetof_1 (t);

    default:
      gcc_unreachable ();
    }

  return fold_build_pointer_plus (base, off);
}

/* Likewise, but convert it to the return type of offsetof.  */

tree
fold_offsetof (tree expr)
{
  return convert (size_type_node, fold_offsetof_1 (expr));
}

/* Warn for A ?: C expressions (with B omitted) where A is a boolean 
   expression, because B will always be true. */

void
warn_for_omitted_condop (location_t location, tree cond) 
{ 
  if (truth_value_p (TREE_CODE (cond))) 
      warning_at (location, OPT_Wparentheses, 
		"the omitted middle operand in ?: will always be %<true%>, "
		"suggest explicit middle operand");
} 

/* Give an error for storing into ARG, which is 'const'.  USE indicates
   how ARG was being used.  */

void
readonly_error (location_t loc, tree arg, enum lvalue_use use)
{
  gcc_assert (use == lv_assign || use == lv_increment || use == lv_decrement
	      || use == lv_asm);
  /* Using this macro rather than (for example) arrays of messages
     ensures that all the format strings are checked at compile
     time.  */
#define READONLY_MSG(A, I, D, AS) (use == lv_assign ? (A)		\
				   : (use == lv_increment ? (I)		\
				   : (use == lv_decrement ? (D) : (AS))))
  if (TREE_CODE (arg) == COMPONENT_REF)
    {
      if (TYPE_READONLY (TREE_TYPE (TREE_OPERAND (arg, 0))))
        error_at (loc, READONLY_MSG (G_("assignment of member "
					"%qD in read-only object"),
				     G_("increment of member "
					"%qD in read-only object"),
				     G_("decrement of member "
					"%qD in read-only object"),
				     G_("member %qD in read-only object "
					"used as %<asm%> output")),
		  TREE_OPERAND (arg, 1));
      else
	error_at (loc, READONLY_MSG (G_("assignment of read-only member %qD"),
				     G_("increment of read-only member %qD"),
				     G_("decrement of read-only member %qD"),
				     G_("read-only member %qD used as %<asm%> output")),
		  TREE_OPERAND (arg, 1));
    }
  else if (TREE_CODE (arg) == VAR_DECL)
    error_at (loc, READONLY_MSG (G_("assignment of read-only variable %qD"),
				 G_("increment of read-only variable %qD"),
				 G_("decrement of read-only variable %qD"),
				 G_("read-only variable %qD used as %<asm%> output")),
	      arg);
  else if (TREE_CODE (arg) == PARM_DECL)
    error_at (loc, READONLY_MSG (G_("assignment of read-only parameter %qD"),
				 G_("increment of read-only parameter %qD"),
				 G_("decrement of read-only parameter %qD"),
				 G_("read-only parameter %qD use as %<asm%> output")),
	      arg);
  else if (TREE_CODE (arg) == RESULT_DECL)
    {
      gcc_assert (c_dialect_cxx ());
      error_at (loc, READONLY_MSG (G_("assignment of "
				      "read-only named return value %qD"),
				   G_("increment of "
				      "read-only named return value %qD"),
				   G_("decrement of "
				      "read-only named return value %qD"),
				   G_("read-only named return value %qD "
				      "used as %<asm%>output")),
		arg);
    }
  else if (TREE_CODE (arg) == FUNCTION_DECL)
    error_at (loc, READONLY_MSG (G_("assignment of function %qD"),
				 G_("increment of function %qD"),
				 G_("decrement of function %qD"),
				 G_("function %qD used as %<asm%> output")),
	      arg);
  else
    error_at (loc, READONLY_MSG (G_("assignment of read-only location %qE"),
				 G_("increment of read-only location %qE"),
				 G_("decrement of read-only location %qE"),
				 G_("read-only location %qE used as %<asm%> output")),
	      arg);
}

/* Print an error message for an invalid lvalue.  USE says
   how the lvalue is being used and so selects the error message.  LOC
   is the location for the error.  */

void
lvalue_error (location_t loc, enum lvalue_use use)
{
  switch (use)
    {
    case lv_assign:
      error_at (loc, "lvalue required as left operand of assignment");
      break;
    case lv_increment:
      error_at (loc, "lvalue required as increment operand");
      break;
    case lv_decrement:
      error_at (loc, "lvalue required as decrement operand");
      break;
    case lv_addressof:
      error_at (loc, "lvalue required as unary %<&%> operand");
      break;
    case lv_asm:
      error_at (loc, "lvalue required in asm statement");
      break;
    default:
      gcc_unreachable ();
    }
}

/* Print an error message for an invalid indirection of type TYPE.
   ERRSTRING is the name of the operator for the indirection.  */

void
invalid_indirection_error (location_t loc, tree type, ref_operator errstring)
{
  switch (errstring)
    {
    case RO_NULL:
      gcc_assert (c_dialect_cxx ());
      error_at (loc, "invalid type argument (have %qT)", type);
      break;
    case RO_ARRAY_INDEXING:
      error_at (loc,
		"invalid type argument of array indexing (have %qT)",
		type);
      break;
    case RO_UNARY_STAR:
      error_at (loc,
		"invalid type argument of unary %<*%> (have %qT)",
		type);
      break;
    case RO_ARROW:
      error_at (loc,
		"invalid type argument of %<->%> (have %qT)",
		type);
      break;
    case RO_ARROW_STAR:
      error_at (loc,
		"invalid type argument of %<->*%> (have %qT)",
		type);
      break;
    case RO_IMPLICIT_CONVERSION:
      error_at (loc,
		"invalid type argument of implicit conversion (have %qT)",
		type);
      break;
    default:
      gcc_unreachable ();
    }
}

/* *PTYPE is an incomplete array.  Complete it with a domain based on
   INITIAL_VALUE.  If INITIAL_VALUE is not present, use 1 if DO_DEFAULT
   is true.  Return 0 if successful, 1 if INITIAL_VALUE can't be deciphered,
   2 if INITIAL_VALUE was NULL, and 3 if INITIAL_VALUE was empty.  */

int
complete_array_type (tree *ptype, tree initial_value, bool do_default)
{
  tree maxindex, type, main_type, elt, unqual_elt;
  int failure = 0, quals;
  hashval_t hashcode = 0;
  bool overflow_p = false;

  maxindex = size_zero_node;
  if (initial_value)
    {
      if (TREE_CODE (initial_value) == STRING_CST)
	{
	  int eltsize
	    = int_size_in_bytes (TREE_TYPE (TREE_TYPE (initial_value)));
	  maxindex = size_int (TREE_STRING_LENGTH (initial_value)/eltsize - 1);
	}
      else if (TREE_CODE (initial_value) == CONSTRUCTOR)
	{
	  vec<constructor_elt, va_gc> *v = CONSTRUCTOR_ELTS (initial_value);

	  if (vec_safe_is_empty (v))
	    {
	      if (pedantic)
		failure = 3;
	      maxindex = ssize_int (-1);
	    }
	  else
	    {
	      tree curindex;
	      unsigned HOST_WIDE_INT cnt;
	      constructor_elt *ce;
	      bool fold_p = false;

	      if ((*v)[0].index)
		maxindex = (*v)[0].index, fold_p = true;

	      curindex = maxindex;

	      for (cnt = 1; vec_safe_iterate (v, cnt, &ce); cnt++)
		{
		  bool curfold_p = false;
		  if (ce->index)
		    curindex = ce->index, curfold_p = true;
		  else
		    {
		      if (fold_p)
			{
			  /* Since we treat size types now as ordinary
			     unsigned types, we need an explicit overflow
			     check.  */
			  tree orig = curindex;
		          curindex = fold_convert (sizetype, curindex);
			  overflow_p |= tree_int_cst_lt (curindex, orig);
			}
		      curindex = size_binop (PLUS_EXPR, curindex,
					     size_one_node);
		    }
		  if (tree_int_cst_lt (maxindex, curindex))
		    maxindex = curindex, fold_p = curfold_p;
		}
	      if (fold_p)
		{
		  tree orig = maxindex;
	          maxindex = fold_convert (sizetype, maxindex);
		  overflow_p |= tree_int_cst_lt (maxindex, orig);
		}
	    }
	}
      else
	{
	  /* Make an error message unless that happened already.  */
	  if (initial_value != error_mark_node)
	    failure = 1;
	}
    }
  else
    {
      failure = 2;
      if (!do_default)
	return failure;
    }

  type = *ptype;
  elt = TREE_TYPE (type);
  quals = TYPE_QUALS (strip_array_types (elt));
  if (quals == 0)
    unqual_elt = elt;
  else
    unqual_elt = c_build_qualified_type (elt, KEEP_QUAL_ADDR_SPACE (quals));

  /* Using build_distinct_type_copy and modifying things afterward instead
     of using build_array_type to create a new type preserves all of the
     TYPE_LANG_FLAG_? bits that the front end may have set.  */
  main_type = build_distinct_type_copy (TYPE_MAIN_VARIANT (type));
  TREE_TYPE (main_type) = unqual_elt;
  TYPE_DOMAIN (main_type)
    = build_range_type (TREE_TYPE (maxindex),
			build_int_cst (TREE_TYPE (maxindex), 0), maxindex);
  layout_type (main_type);

  /* Make sure we have the canonical MAIN_TYPE. */
  hashcode = iterative_hash_object (TYPE_HASH (unqual_elt), hashcode);
  hashcode = iterative_hash_object (TYPE_HASH (TYPE_DOMAIN (main_type)),
				    hashcode);
  main_type = type_hash_canon (hashcode, main_type);

  /* Fix the canonical type.  */
  if (TYPE_STRUCTURAL_EQUALITY_P (TREE_TYPE (main_type))
      || TYPE_STRUCTURAL_EQUALITY_P (TYPE_DOMAIN (main_type)))
    SET_TYPE_STRUCTURAL_EQUALITY (main_type);
  else if (TYPE_CANONICAL (TREE_TYPE (main_type)) != TREE_TYPE (main_type)
	   || (TYPE_CANONICAL (TYPE_DOMAIN (main_type))
	       != TYPE_DOMAIN (main_type)))
    TYPE_CANONICAL (main_type)
      = build_array_type (TYPE_CANONICAL (TREE_TYPE (main_type)),
			  TYPE_CANONICAL (TYPE_DOMAIN (main_type)));
  else
    TYPE_CANONICAL (main_type) = main_type;

  if (quals == 0)
    type = main_type;
  else
    type = c_build_qualified_type (main_type, quals);

  if (COMPLETE_TYPE_P (type)
      && TREE_CODE (TYPE_SIZE_UNIT (type)) == INTEGER_CST
      && (overflow_p || TREE_OVERFLOW (TYPE_SIZE_UNIT (type))))
    {
      error ("size of array is too large");
      /* If we proceed with the array type as it is, we'll eventually
	 crash in tree_to_[su]hwi().  */
      type = error_mark_node;
    }

  *ptype = type;
  return failure;
}

/* Like c_mark_addressable but don't check register qualifier.  */
void 
c_common_mark_addressable_vec (tree t)
{   
  while (handled_component_p (t))
    t = TREE_OPERAND (t, 0);
  if (TREE_CODE (t) != VAR_DECL && TREE_CODE (t) != PARM_DECL)
    return;
  TREE_ADDRESSABLE (t) = 1;
}



/* Used to help initialize the builtin-types.def table.  When a type of
   the correct size doesn't exist, use error_mark_node instead of NULL.
   The later results in segfaults even when a decl using the type doesn't
   get invoked.  */

tree
builtin_type_for_size (int size, bool unsignedp)
{
  tree type = c_common_type_for_size (size, unsignedp);
  return type ? type : error_mark_node;
}

/* A helper function for resolve_overloaded_builtin in resolving the
   overloaded __sync_ builtins.  Returns a positive power of 2 if the
   first operand of PARAMS is a pointer to a supported data type.
   Returns 0 if an error is encountered.  */

static int
sync_resolve_size (tree function, vec<tree, va_gc> *params)
{
  tree type;
  int size;

  if (!params)
    {
      error ("too few arguments to function %qE", function);
      return 0;
    }

  type = TREE_TYPE ((*params)[0]);
  if (TREE_CODE (type) != POINTER_TYPE)
    goto incompatible;

  type = TREE_TYPE (type);
  if (!INTEGRAL_TYPE_P (type) && !POINTER_TYPE_P (type))
    goto incompatible;

  size = tree_to_uhwi (TYPE_SIZE_UNIT (type));
  if (size == 1 || size == 2 || size == 4 || size == 8 || size == 16)
    return size;

 incompatible:
  error ("incompatible type for argument %d of %qE", 1, function);
  return 0;
}

/* A helper function for resolve_overloaded_builtin.  Adds casts to
   PARAMS to make arguments match up with those of FUNCTION.  Drops
   the variadic arguments at the end.  Returns false if some error
   was encountered; true on success.  */

static bool
sync_resolve_params (location_t loc, tree orig_function, tree function,
		     vec<tree, va_gc> *params, bool orig_format)
{
  function_args_iterator iter;
  tree ptype;
  unsigned int parmnum;

  function_args_iter_init (&iter, TREE_TYPE (function));
  /* We've declared the implementation functions to use "volatile void *"
     as the pointer parameter, so we shouldn't get any complaints from the
     call to check_function_arguments what ever type the user used.  */
  function_args_iter_next (&iter);
  ptype = TREE_TYPE (TREE_TYPE ((*params)[0]));
  ptype = TYPE_MAIN_VARIANT (ptype);

  /* For the rest of the values, we need to cast these to FTYPE, so that we
     don't get warnings for passing pointer types, etc.  */
  parmnum = 0;
  while (1)
    {
      tree val, arg_type;

      arg_type = function_args_iter_cond (&iter);
      /* XXX void_type_node belies the abstraction.  */
      if (arg_type == void_type_node)
	break;

      ++parmnum;
      if (params->length () <= parmnum)
	{
	  error_at (loc, "too few arguments to function %qE", orig_function);
	  return false;
	}

      /* Only convert parameters if arg_type is unsigned integer type with
	 new format sync routines, i.e. don't attempt to convert pointer
	 arguments (e.g. EXPECTED argument of __atomic_compare_exchange_n),
	 bool arguments (e.g. WEAK argument) or signed int arguments (memmodel
	 kinds).  */
      if (TREE_CODE (arg_type) == INTEGER_TYPE && TYPE_UNSIGNED (arg_type))
	{
	  /* Ideally for the first conversion we'd use convert_for_assignment
	     so that we get warnings for anything that doesn't match the pointer
	     type.  This isn't portable across the C and C++ front ends atm.  */
	  val = (*params)[parmnum];
	  val = convert (ptype, val);
	  val = convert (arg_type, val);
	  (*params)[parmnum] = val;
	}

      function_args_iter_next (&iter);
    }

  /* __atomic routines are not variadic.  */
  if (!orig_format && params->length () != parmnum + 1)
    {
      error_at (loc, "too many arguments to function %qE", orig_function);
      return false;
    }

  /* The definition of these primitives is variadic, with the remaining
     being "an optional list of variables protected by the memory barrier".
     No clue what that's supposed to mean, precisely, but we consider all
     call-clobbered variables to be protected so we're safe.  */
  params->truncate (parmnum + 1);

  return true;
}

/* A helper function for resolve_overloaded_builtin.  Adds a cast to
   RESULT to make it match the type of the first pointer argument in
   PARAMS.  */

static tree
sync_resolve_return (tree first_param, tree result, bool orig_format)
{
  tree ptype = TREE_TYPE (TREE_TYPE (first_param));
  tree rtype = TREE_TYPE (result);
  ptype = TYPE_MAIN_VARIANT (ptype);

  /* New format doesn't require casting unless the types are the same size.  */
  if (orig_format || tree_int_cst_equal (TYPE_SIZE (ptype), TYPE_SIZE (rtype)))
    return convert (ptype, result);
  else
    return result;
}

/* This function verifies the PARAMS to generic atomic FUNCTION.
   It returns the size if all the parameters are the same size, otherwise
   0 is returned if the parameters are invalid.  */

static int
get_atomic_generic_size (location_t loc, tree function,
			 vec<tree, va_gc> *params)
{
  unsigned int n_param;
  unsigned int n_model;
  unsigned int x;
  int size_0;
  tree type_0;

  /* Determine the parameter makeup.  */
  switch (DECL_FUNCTION_CODE (function))
    {
    case BUILT_IN_ATOMIC_EXCHANGE:
      n_param = 4;
      n_model = 1;
      break;
    case BUILT_IN_ATOMIC_LOAD:
    case BUILT_IN_ATOMIC_STORE:
      n_param = 3;
      n_model = 1;
      break;
    case BUILT_IN_ATOMIC_COMPARE_EXCHANGE:
      n_param = 6;
      n_model = 2;
      break;
    default:
      gcc_unreachable ();
    }

  if (vec_safe_length (params) != n_param)
    {
      error_at (loc, "incorrect number of arguments to function %qE", function);
      return 0;
    }

  /* Get type of first parameter, and determine its size.  */
  type_0 = TREE_TYPE ((*params)[0]);
  if (TREE_CODE (type_0) != POINTER_TYPE || VOID_TYPE_P (TREE_TYPE (type_0)))
    {
      error_at (loc, "argument 1 of %qE must be a non-void pointer type",
		function);
      return 0;
    }

  /* Types must be compile time constant sizes. */
  if (TREE_CODE ((TYPE_SIZE_UNIT (TREE_TYPE (type_0)))) != INTEGER_CST)
    {
      error_at (loc, 
		"argument 1 of %qE must be a pointer to a constant size type",
		function);
      return 0;
    }

  size_0 = tree_to_uhwi (TYPE_SIZE_UNIT (TREE_TYPE (type_0)));

  /* Zero size objects are not allowed.  */
  if (size_0 == 0)
    {
      error_at (loc, 
		"argument 1 of %qE must be a pointer to a nonzero size object",
		function);
      return 0;
    }

  /* Check each other parameter is a pointer and the same size.  */
  for (x = 0; x < n_param - n_model; x++)
    {
      int size;
      tree type = TREE_TYPE ((*params)[x]);
      /* __atomic_compare_exchange has a bool in the 4th position, skip it.  */
      if (n_param == 6 && x == 3)
        continue;
      if (!POINTER_TYPE_P (type))
	{
	  error_at (loc, "argument %d of %qE must be a pointer type", x + 1,
		    function);
	  return 0;
	}
      size = tree_to_uhwi (TYPE_SIZE_UNIT (TREE_TYPE (type)));
      if (size != size_0)
	{
	  error_at (loc, "size mismatch in argument %d of %qE", x + 1,
		    function);
	  return 0;
	}
    }

  /* Check memory model parameters for validity.  */
  for (x = n_param - n_model ; x < n_param; x++)
    {
      tree p = (*params)[x];
      if (TREE_CODE (p) == INTEGER_CST)
        {
	  int i = tree_to_uhwi (p);
	  if (i < 0 || (i & MEMMODEL_MASK) >= MEMMODEL_LAST)
	    {
	      warning_at (loc, OPT_Winvalid_memory_model,
			  "invalid memory model argument %d of %qE", x + 1,
			  function);
	    }
	}
      else
	if (!INTEGRAL_TYPE_P (TREE_TYPE (p)))
	  {
	    error_at (loc, "non-integer memory model argument %d of %qE", x + 1,
		   function);
	    return 0;
	  }
      }

  return size_0;
}


/* This will take an __atomic_ generic FUNCTION call, and add a size parameter N
   at the beginning of the parameter list PARAMS representing the size of the
   objects.  This is to match the library ABI requirement.  LOC is the location
   of the function call.  
   The new function is returned if it needed rebuilding, otherwise NULL_TREE is
   returned to allow the external call to be constructed.  */

static tree
add_atomic_size_parameter (unsigned n, location_t loc, tree function, 
			   vec<tree, va_gc> *params)
{
  tree size_node;

  /* Insert a SIZE_T parameter as the first param.  If there isn't
     enough space, allocate a new vector and recursively re-build with that.  */
  if (!params->space (1))
    {
      unsigned int z, len;
      vec<tree, va_gc> *v;
      tree f;

      len = params->length ();
      vec_alloc (v, len + 1);
      v->quick_push (build_int_cst (size_type_node, n));
      for (z = 0; z < len; z++)
	v->quick_push ((*params)[z]);
      f = build_function_call_vec (loc, vNULL, function, v, NULL);
      vec_free (v);
      return f;
    }

  /* Add the size parameter and leave as a function call for processing.  */
  size_node = build_int_cst (size_type_node, n);
  params->quick_insert (0, size_node);
  return NULL_TREE;
}


/* Return whether atomic operations for naturally aligned N-byte
   arguments are supported, whether inline or through libatomic.  */
static bool
atomic_size_supported_p (int n)
{
  switch (n)
    {
    case 1:
    case 2:
    case 4:
    case 8:
      return true;

    case 16:
      return targetm.scalar_mode_supported_p (TImode);

    default:
      return false;
    }
}

/* This will process an __atomic_exchange function call, determine whether it
   needs to be mapped to the _N variation, or turned into a library call.
   LOC is the location of the builtin call.
   FUNCTION is the DECL that has been invoked;
   PARAMS is the argument list for the call.  The return value is non-null
   TRUE is returned if it is translated into the proper format for a call to the
   external library, and NEW_RETURN is set the tree for that function.
   FALSE is returned if processing for the _N variation is required, and 
   NEW_RETURN is set to the the return value the result is copied into.  */
static bool
resolve_overloaded_atomic_exchange (location_t loc, tree function, 
				    vec<tree, va_gc> *params, tree *new_return)
{	
  tree p0, p1, p2, p3;
  tree I_type, I_type_ptr;
  int n = get_atomic_generic_size (loc, function, params);

  /* Size of 0 is an error condition.  */
  if (n == 0)
    {
      *new_return = error_mark_node;
      return true;
    }

  /* If not a lock-free size, change to the library generic format.  */
  if (!atomic_size_supported_p (n))
    {
      *new_return = add_atomic_size_parameter (n, loc, function, params);
      return true;
    }

  /* Otherwise there is a lockfree match, transform the call from:
       void fn(T* mem, T* desired, T* return, model)
     into
       *return = (T) (fn (In* mem, (In) *desired, model))  */

  p0 = (*params)[0];
  p1 = (*params)[1];
  p2 = (*params)[2];
  p3 = (*params)[3];
  
  /* Create pointer to appropriate size.  */
  I_type = builtin_type_for_size (BITS_PER_UNIT * n, 1);
  I_type_ptr = build_pointer_type (I_type);

  /* Convert object pointer to required type.  */
  p0 = build1 (VIEW_CONVERT_EXPR, I_type_ptr, p0);
  (*params)[0] = p0; 
  /* Convert new value to required type, and dereference it.  */
  p1 = build_indirect_ref (loc, p1, RO_UNARY_STAR);
  p1 = build1 (VIEW_CONVERT_EXPR, I_type, p1);
  (*params)[1] = p1;

  /* Move memory model to the 3rd position, and end param list.  */
  (*params)[2] = p3;
  params->truncate (3);

  /* Convert return pointer and dereference it for later assignment.  */
  *new_return = build_indirect_ref (loc, p2, RO_UNARY_STAR);

  return false;
}


/* This will process an __atomic_compare_exchange function call, determine 
   whether it needs to be mapped to the _N variation, or turned into a lib call.
   LOC is the location of the builtin call.
   FUNCTION is the DECL that has been invoked;
   PARAMS is the argument list for the call.  The return value is non-null
   TRUE is returned if it is translated into the proper format for a call to the
   external library, and NEW_RETURN is set the tree for that function.
   FALSE is returned if processing for the _N variation is required.  */

static bool
resolve_overloaded_atomic_compare_exchange (location_t loc, tree function, 
					    vec<tree, va_gc> *params, 
					    tree *new_return)
{	
  tree p0, p1, p2;
  tree I_type, I_type_ptr;
  int n = get_atomic_generic_size (loc, function, params);

  /* Size of 0 is an error condition.  */
  if (n == 0)
    {
      *new_return = error_mark_node;
      return true;
    }

  /* If not a lock-free size, change to the library generic format.  */
  if (!atomic_size_supported_p (n))
    {
      /* The library generic format does not have the weak parameter, so 
	 remove it from the param list.  Since a parameter has been removed,
	 we can be sure that there is room for the SIZE_T parameter, meaning
	 there will not be a recursive rebuilding of the parameter list, so
	 there is no danger this will be done twice.  */
      if (n > 0)
        {
	  (*params)[3] = (*params)[4];
	  (*params)[4] = (*params)[5];
	  params->truncate (5);
	}
      *new_return = add_atomic_size_parameter (n, loc, function, params);
      return true;
    }

  /* Otherwise, there is a match, so the call needs to be transformed from:
       bool fn(T* mem, T* desired, T* return, weak, success, failure)
     into
       bool fn ((In *)mem, (In *)expected, (In) *desired, weak, succ, fail)  */

  p0 = (*params)[0];
  p1 = (*params)[1];
  p2 = (*params)[2];
  
  /* Create pointer to appropriate size.  */
  I_type = builtin_type_for_size (BITS_PER_UNIT * n, 1);
  I_type_ptr = build_pointer_type (I_type);

  /* Convert object pointer to required type.  */
  p0 = build1 (VIEW_CONVERT_EXPR, I_type_ptr, p0);
  (*params)[0] = p0;

  /* Convert expected pointer to required type.  */
  p1 = build1 (VIEW_CONVERT_EXPR, I_type_ptr, p1);
  (*params)[1] = p1;

  /* Convert desired value to required type, and dereference it.  */
  p2 = build_indirect_ref (loc, p2, RO_UNARY_STAR);
  p2 = build1 (VIEW_CONVERT_EXPR, I_type, p2);
  (*params)[2] = p2;

  /* The rest of the parameters are fine. NULL means no special return value
     processing.*/
  *new_return = NULL;
  return false;
}


/* This will process an __atomic_load function call, determine whether it
   needs to be mapped to the _N variation, or turned into a library call.
   LOC is the location of the builtin call.
   FUNCTION is the DECL that has been invoked;
   PARAMS is the argument list for the call.  The return value is non-null
   TRUE is returned if it is translated into the proper format for a call to the
   external library, and NEW_RETURN is set the tree for that function.
   FALSE is returned if processing for the _N variation is required, and 
   NEW_RETURN is set to the the return value the result is copied into.  */

static bool
resolve_overloaded_atomic_load (location_t loc, tree function, 
				vec<tree, va_gc> *params, tree *new_return)
{	
  tree p0, p1, p2;
  tree I_type, I_type_ptr;
  int n = get_atomic_generic_size (loc, function, params);

  /* Size of 0 is an error condition.  */
  if (n == 0)
    {
      *new_return = error_mark_node;
      return true;
    }

  /* If not a lock-free size, change to the library generic format.  */
  if (!atomic_size_supported_p (n))
    {
      *new_return = add_atomic_size_parameter (n, loc, function, params);
      return true;
    }

  /* Otherwise, there is a match, so the call needs to be transformed from:
       void fn(T* mem, T* return, model)
     into
       *return = (T) (fn ((In *) mem, model))  */

  p0 = (*params)[0];
  p1 = (*params)[1];
  p2 = (*params)[2];
  
  /* Create pointer to appropriate size.  */
  I_type = builtin_type_for_size (BITS_PER_UNIT * n, 1);
  I_type_ptr = build_pointer_type (I_type);

  /* Convert object pointer to required type.  */
  p0 = build1 (VIEW_CONVERT_EXPR, I_type_ptr, p0);
  (*params)[0] = p0;

  /* Move memory model to the 2nd position, and end param list.  */
  (*params)[1] = p2;
  params->truncate (2);

  /* Convert return pointer and dereference it for later assignment.  */
  *new_return = build_indirect_ref (loc, p1, RO_UNARY_STAR);

  return false;
}


/* This will process an __atomic_store function call, determine whether it
   needs to be mapped to the _N variation, or turned into a library call.
   LOC is the location of the builtin call.
   FUNCTION is the DECL that has been invoked;
   PARAMS is the argument list for the call.  The return value is non-null
   TRUE is returned if it is translated into the proper format for a call to the
   external library, and NEW_RETURN is set the tree for that function.
   FALSE is returned if processing for the _N variation is required, and 
   NEW_RETURN is set to the the return value the result is copied into.  */

static bool
resolve_overloaded_atomic_store (location_t loc, tree function, 
				 vec<tree, va_gc> *params, tree *new_return)
{	
  tree p0, p1;
  tree I_type, I_type_ptr;
  int n = get_atomic_generic_size (loc, function, params);

  /* Size of 0 is an error condition.  */
  if (n == 0)
    {
      *new_return = error_mark_node;
      return true;
    }

  /* If not a lock-free size, change to the library generic format.  */
  if (!atomic_size_supported_p (n))
    {
      *new_return = add_atomic_size_parameter (n, loc, function, params);
      return true;
    }

  /* Otherwise, there is a match, so the call needs to be transformed from:
       void fn(T* mem, T* value, model)
     into
       fn ((In *) mem, (In) *value, model)  */

  p0 = (*params)[0];
  p1 = (*params)[1];
  
  /* Create pointer to appropriate size.  */
  I_type = builtin_type_for_size (BITS_PER_UNIT * n, 1);
  I_type_ptr = build_pointer_type (I_type);

  /* Convert object pointer to required type.  */
  p0 = build1 (VIEW_CONVERT_EXPR, I_type_ptr, p0);
  (*params)[0] = p0;

  /* Convert new value to required type, and dereference it.  */
  p1 = build_indirect_ref (loc, p1, RO_UNARY_STAR);
  p1 = build1 (VIEW_CONVERT_EXPR, I_type, p1);
  (*params)[1] = p1;
  
  /* The memory model is in the right spot already. Return is void.  */
  *new_return = NULL_TREE;

  return false;
}


/* Some builtin functions are placeholders for other expressions.  This
   function should be called immediately after parsing the call expression
   before surrounding code has committed to the type of the expression.

   LOC is the location of the builtin call.

   FUNCTION is the DECL that has been invoked; it is known to be a builtin.
   PARAMS is the argument list for the call.  The return value is non-null
   when expansion is complete, and null if normal processing should
   continue.  */

tree
resolve_overloaded_builtin (location_t loc, tree function,
			    vec<tree, va_gc> *params)
{
  enum built_in_function orig_code = DECL_FUNCTION_CODE (function);
  bool orig_format = true;
  tree new_return = NULL_TREE;

  switch (DECL_BUILT_IN_CLASS (function))
    {
    case BUILT_IN_NORMAL:
      break;
    case BUILT_IN_MD:
      if (targetm.resolve_overloaded_builtin)
	return targetm.resolve_overloaded_builtin (loc, function, params);
      else
	return NULL_TREE;
    default:
      return NULL_TREE;
    }

  /* Handle BUILT_IN_NORMAL here.  */
  switch (orig_code)
    {
    case BUILT_IN_ATOMIC_EXCHANGE:
    case BUILT_IN_ATOMIC_COMPARE_EXCHANGE:
    case BUILT_IN_ATOMIC_LOAD:
    case BUILT_IN_ATOMIC_STORE:
      {
	/* Handle these 4 together so that they can fall through to the next
	   case if the call is transformed to an _N variant.  */
        switch (orig_code)
	{
	  case BUILT_IN_ATOMIC_EXCHANGE:
	    {
	      if (resolve_overloaded_atomic_exchange (loc, function, params,
						      &new_return))
		return new_return;
	      /* Change to the _N variant.  */
	      orig_code = BUILT_IN_ATOMIC_EXCHANGE_N;
	      break;
	    }

	  case BUILT_IN_ATOMIC_COMPARE_EXCHANGE:
	    {
	      if (resolve_overloaded_atomic_compare_exchange (loc, function,
							      params,
							      &new_return))
		return new_return;
	      /* Change to the _N variant.  */
	      orig_code = BUILT_IN_ATOMIC_COMPARE_EXCHANGE_N;
	      break;
	    }
	  case BUILT_IN_ATOMIC_LOAD:
	    {
	      if (resolve_overloaded_atomic_load (loc, function, params,
						  &new_return))
		return new_return;
	      /* Change to the _N variant.  */
	      orig_code = BUILT_IN_ATOMIC_LOAD_N;
	      break;
	    }
	  case BUILT_IN_ATOMIC_STORE:
	    {
	      if (resolve_overloaded_atomic_store (loc, function, params,
						   &new_return))
		return new_return;
	      /* Change to the _N variant.  */
	      orig_code = BUILT_IN_ATOMIC_STORE_N;
	      break;
	    }
	  default:
	    gcc_unreachable ();
	}
	/* Fallthrough to the normal processing.  */
      }
    case BUILT_IN_ATOMIC_EXCHANGE_N:
    case BUILT_IN_ATOMIC_COMPARE_EXCHANGE_N:
    case BUILT_IN_ATOMIC_LOAD_N:
    case BUILT_IN_ATOMIC_STORE_N:
    case BUILT_IN_ATOMIC_ADD_FETCH_N:
    case BUILT_IN_ATOMIC_SUB_FETCH_N:
    case BUILT_IN_ATOMIC_AND_FETCH_N:
    case BUILT_IN_ATOMIC_NAND_FETCH_N:
    case BUILT_IN_ATOMIC_XOR_FETCH_N:
    case BUILT_IN_ATOMIC_OR_FETCH_N:
    case BUILT_IN_ATOMIC_FETCH_ADD_N:
    case BUILT_IN_ATOMIC_FETCH_SUB_N:
    case BUILT_IN_ATOMIC_FETCH_AND_N:
    case BUILT_IN_ATOMIC_FETCH_NAND_N:
    case BUILT_IN_ATOMIC_FETCH_XOR_N:
    case BUILT_IN_ATOMIC_FETCH_OR_N:
      {
        orig_format = false;
	/* Fallthru for parameter processing.  */
      }
    case BUILT_IN_SYNC_FETCH_AND_ADD_N:
    case BUILT_IN_SYNC_FETCH_AND_SUB_N:
    case BUILT_IN_SYNC_FETCH_AND_OR_N:
    case BUILT_IN_SYNC_FETCH_AND_AND_N:
    case BUILT_IN_SYNC_FETCH_AND_XOR_N:
    case BUILT_IN_SYNC_FETCH_AND_NAND_N:
    case BUILT_IN_SYNC_ADD_AND_FETCH_N:
    case BUILT_IN_SYNC_SUB_AND_FETCH_N:
    case BUILT_IN_SYNC_OR_AND_FETCH_N:
    case BUILT_IN_SYNC_AND_AND_FETCH_N:
    case BUILT_IN_SYNC_XOR_AND_FETCH_N:
    case BUILT_IN_SYNC_NAND_AND_FETCH_N:
    case BUILT_IN_SYNC_BOOL_COMPARE_AND_SWAP_N:
    case BUILT_IN_SYNC_VAL_COMPARE_AND_SWAP_N:
    case BUILT_IN_SYNC_LOCK_TEST_AND_SET_N:
    case BUILT_IN_SYNC_LOCK_RELEASE_N:
      {
	int n = sync_resolve_size (function, params);
	tree new_function, first_param, result;
	enum built_in_function fncode;

	if (n == 0)
	  return error_mark_node;

	fncode = (enum built_in_function)((int)orig_code + exact_log2 (n) + 1);
	new_function = builtin_decl_explicit (fncode);
	if (!sync_resolve_params (loc, function, new_function, params,
				  orig_format))
	  return error_mark_node;

	first_param = (*params)[0];
	result = build_function_call_vec (loc, vNULL, new_function, params,
					  NULL);
	if (result == error_mark_node)
	  return result;
	if (orig_code != BUILT_IN_SYNC_BOOL_COMPARE_AND_SWAP_N
	    && orig_code != BUILT_IN_SYNC_LOCK_RELEASE_N
	    && orig_code != BUILT_IN_ATOMIC_STORE_N)
	  result = sync_resolve_return (first_param, result, orig_format);

	/* If new_return is set, assign function to that expr and cast the
	   result to void since the generic interface returned void.  */
	if (new_return)
	  {
	    /* Cast function result from I{1,2,4,8,16} to the required type.  */
	    result = build1 (VIEW_CONVERT_EXPR, TREE_TYPE (new_return), result);
	    result = build2 (MODIFY_EXPR, TREE_TYPE (new_return), new_return,
			     result);
	    TREE_SIDE_EFFECTS (result) = 1;
	    protected_set_expr_location (result, loc);
	    result = convert (void_type_node, result);
	  }
	return result;
      }

    default:
      return NULL_TREE;
    }
}

/* vector_types_compatible_elements_p is used in type checks of vectors
   values used as operands of binary operators.  Where it returns true, and
   the other checks of the caller succeed (being vector types in he first
   place, and matching number of elements), we can just treat the types
   as essentially the same.
   Contrast with vector_targets_convertible_p, which is used for vector
   pointer types,  and vector_types_convertible_p, which will allow
   language-specific matches under the control of flag_lax_vector_conversions,
   and might still require a conversion.  */
/* True if vector types T1 and T2 can be inputs to the same binary
   operator without conversion.
   We don't check the overall vector size here because some of our callers
   want to give different error messages when the vectors are compatible
   except for the element count.  */

bool
vector_types_compatible_elements_p (tree t1, tree t2)
{
  bool opaque = TYPE_VECTOR_OPAQUE (t1) || TYPE_VECTOR_OPAQUE (t2);
  t1 = TREE_TYPE (t1);
  t2 = TREE_TYPE (t2);

  enum tree_code c1 = TREE_CODE (t1), c2 = TREE_CODE (t2);

  gcc_assert ((c1 == INTEGER_TYPE || c1 == REAL_TYPE || c1 == FIXED_POINT_TYPE)
	      && (c2 == INTEGER_TYPE || c2 == REAL_TYPE
		  || c2 == FIXED_POINT_TYPE));

  t1 = c_common_signed_type (t1);
  t2 = c_common_signed_type (t2);
  /* Equality works here because c_common_signed_type uses
     TYPE_MAIN_VARIANT.  */
  if (t1 == t2)
    return true;
  if (opaque && c1 == c2
      && (c1 == INTEGER_TYPE || c1 == REAL_TYPE)
      && TYPE_PRECISION (t1) == TYPE_PRECISION (t2))
    return true;
  return false;
}

/* Check for missing format attributes on function pointers.  LTYPE is
   the new type or left-hand side type.  RTYPE is the old type or
   right-hand side type.  Returns TRUE if LTYPE is missing the desired
   attribute.  */

bool
check_missing_format_attribute (tree ltype, tree rtype)
{
  tree const ttr = TREE_TYPE (rtype), ttl = TREE_TYPE (ltype);
  tree ra;

  for (ra = TYPE_ATTRIBUTES (ttr); ra; ra = TREE_CHAIN (ra))
    if (is_attribute_p ("format", TREE_PURPOSE (ra)))
      break;
  if (ra)
    {
      tree la;
      for (la = TYPE_ATTRIBUTES (ttl); la; la = TREE_CHAIN (la))
	if (is_attribute_p ("format", TREE_PURPOSE (la)))
	  break;
      return !la;
    }
  else
    return false;
}

/* Subscripting with type char is likely to lose on a machine where
   chars are signed.  So warn on any machine, but optionally.  Don't
   warn for unsigned char since that type is safe.  Don't warn for
   signed char because anyone who uses that must have done so
   deliberately. Furthermore, we reduce the false positive load by
   warning only for non-constant value of type char.  */

void
warn_array_subscript_with_type_char (tree index)
{
  if (TYPE_MAIN_VARIANT (TREE_TYPE (index)) == char_type_node
      && TREE_CODE (index) != INTEGER_CST)
    warning (OPT_Wchar_subscripts, "array subscript has type %<char%>");
}

/* Implement -Wparentheses for the unexpected C precedence rules, to
   cover cases like x + y << z which readers are likely to
   misinterpret.  We have seen an expression in which CODE is a binary
   operator used to combine expressions ARG_LEFT and ARG_RIGHT, which
   before folding had CODE_LEFT and CODE_RIGHT.  CODE_LEFT and
   CODE_RIGHT may be ERROR_MARK, which means that that side of the
   expression was not formed using a binary or unary operator, or it
   was enclosed in parentheses.  */

void
warn_about_parentheses (location_t loc, enum tree_code code,
			enum tree_code code_left, tree arg_left,
			enum tree_code code_right, tree arg_right)
{
  if (!warn_parentheses)
    return;

  /* This macro tests that the expression ARG with original tree code
     CODE appears to be a boolean expression. or the result of folding a
     boolean expression.  */
#define APPEARS_TO_BE_BOOLEAN_EXPR_P(CODE, ARG)                             \
	(truth_value_p (TREE_CODE (ARG))                                    \
	 || TREE_CODE (TREE_TYPE (ARG)) == BOOLEAN_TYPE                     \
	 /* Folding may create 0 or 1 integers from other expressions.  */  \
	 || ((CODE) != INTEGER_CST                                          \
	     && (integer_onep (ARG) || integer_zerop (ARG))))

  switch (code)
    {
    case LSHIFT_EXPR:
      if (code_left == PLUS_EXPR)
	warning_at (EXPR_LOC_OR_LOC (arg_left, loc), OPT_Wparentheses,
		    "suggest parentheses around %<+%> inside %<<<%>");
      else if (code_right == PLUS_EXPR)
	warning_at (EXPR_LOC_OR_LOC (arg_right, loc), OPT_Wparentheses,
		    "suggest parentheses around %<+%> inside %<<<%>");
      else if (code_left == MINUS_EXPR)
	warning_at (EXPR_LOC_OR_LOC (arg_left, loc), OPT_Wparentheses,
		    "suggest parentheses around %<-%> inside %<<<%>");
      else if (code_right == MINUS_EXPR)
	warning_at (EXPR_LOC_OR_LOC (arg_right, loc), OPT_Wparentheses,
		    "suggest parentheses around %<-%> inside %<<<%>");
      return;

    case RSHIFT_EXPR:
      if (code_left == PLUS_EXPR)
	warning_at (EXPR_LOC_OR_LOC (arg_left, loc), OPT_Wparentheses,
		    "suggest parentheses around %<+%> inside %<>>%>");
      else if (code_right == PLUS_EXPR)
	warning_at (EXPR_LOC_OR_LOC (arg_right, loc), OPT_Wparentheses,
		    "suggest parentheses around %<+%> inside %<>>%>");
      else if (code_left == MINUS_EXPR)
	warning_at (EXPR_LOC_OR_LOC (arg_left, loc), OPT_Wparentheses,
		    "suggest parentheses around %<-%> inside %<>>%>");
      else if (code_right == MINUS_EXPR)
	warning_at (EXPR_LOC_OR_LOC (arg_right, loc), OPT_Wparentheses,
		    "suggest parentheses around %<-%> inside %<>>%>");
      return;

    case TRUTH_ORIF_EXPR:
      if (code_left == TRUTH_ANDIF_EXPR)
	warning_at (EXPR_LOC_OR_LOC (arg_left, loc), OPT_Wparentheses,
		    "suggest parentheses around %<&&%> within %<||%>");
      else if (code_right == TRUTH_ANDIF_EXPR)
	warning_at (EXPR_LOC_OR_LOC (arg_right, loc), OPT_Wparentheses,
		    "suggest parentheses around %<&&%> within %<||%>");
      return;

    case BIT_IOR_EXPR:
      if (code_left == BIT_AND_EXPR || code_left == BIT_XOR_EXPR
	  || code_left == PLUS_EXPR || code_left == MINUS_EXPR)
	warning_at (EXPR_LOC_OR_LOC (arg_left, loc), OPT_Wparentheses,
		 "suggest parentheses around arithmetic in operand of %<|%>");
      else if (code_right == BIT_AND_EXPR || code_right == BIT_XOR_EXPR
	       || code_right == PLUS_EXPR || code_right == MINUS_EXPR)
	warning_at (EXPR_LOC_OR_LOC (arg_right, loc), OPT_Wparentheses,
		 "suggest parentheses around arithmetic in operand of %<|%>");
      /* Check cases like x|y==z */
      else if (TREE_CODE_CLASS (code_left) == tcc_comparison)
	warning_at (EXPR_LOC_OR_LOC (arg_left, loc), OPT_Wparentheses,
		 "suggest parentheses around comparison in operand of %<|%>");
      else if (TREE_CODE_CLASS (code_right) == tcc_comparison)
	warning_at (EXPR_LOC_OR_LOC (arg_right, loc), OPT_Wparentheses,
		 "suggest parentheses around comparison in operand of %<|%>");
      /* Check cases like !x | y */
      else if (code_left == TRUTH_NOT_EXPR
	       && !APPEARS_TO_BE_BOOLEAN_EXPR_P (code_right, arg_right))
	warning_at (EXPR_LOC_OR_LOC (arg_left, loc), OPT_Wparentheses,
		    "suggest parentheses around operand of "
		    "%<!%> or change %<|%> to %<||%> or %<!%> to %<~%>");
      return;

    case BIT_XOR_EXPR:
      if (code_left == BIT_AND_EXPR
	  || code_left == PLUS_EXPR || code_left == MINUS_EXPR)
	warning_at (EXPR_LOC_OR_LOC (arg_left, loc), OPT_Wparentheses,
		 "suggest parentheses around arithmetic in operand of %<^%>");
      else if (code_right == BIT_AND_EXPR
	       || code_right == PLUS_EXPR || code_right == MINUS_EXPR)
	warning_at (EXPR_LOC_OR_LOC (arg_right, loc), OPT_Wparentheses,
		 "suggest parentheses around arithmetic in operand of %<^%>");
      /* Check cases like x^y==z */
      else if (TREE_CODE_CLASS (code_left) == tcc_comparison)
	warning_at (EXPR_LOC_OR_LOC (arg_left, loc), OPT_Wparentheses,
		 "suggest parentheses around comparison in operand of %<^%>");
      else if (TREE_CODE_CLASS (code_right) == tcc_comparison)
	warning_at (EXPR_LOC_OR_LOC (arg_right, loc), OPT_Wparentheses,
		 "suggest parentheses around comparison in operand of %<^%>");
      return;

    case BIT_AND_EXPR:
      if (code_left == PLUS_EXPR)
	warning_at (EXPR_LOC_OR_LOC (arg_left, loc), OPT_Wparentheses,
		 "suggest parentheses around %<+%> in operand of %<&%>");
      else if (code_right == PLUS_EXPR)
	warning_at (EXPR_LOC_OR_LOC (arg_right, loc), OPT_Wparentheses,
		 "suggest parentheses around %<+%> in operand of %<&%>");
      else if (code_left == MINUS_EXPR)
	warning_at (EXPR_LOC_OR_LOC (arg_left, loc), OPT_Wparentheses,
		 "suggest parentheses around %<-%> in operand of %<&%>");
      else if (code_right == MINUS_EXPR)
	warning_at (EXPR_LOC_OR_LOC (arg_right, loc), OPT_Wparentheses,
		 "suggest parentheses around %<-%> in operand of %<&%>");
      /* Check cases like x&y==z */
      else if (TREE_CODE_CLASS (code_left) == tcc_comparison)
	warning_at (EXPR_LOC_OR_LOC (arg_left, loc), OPT_Wparentheses,
		 "suggest parentheses around comparison in operand of %<&%>");
      else if (TREE_CODE_CLASS (code_right) == tcc_comparison)
	warning_at (EXPR_LOC_OR_LOC (arg_right, loc), OPT_Wparentheses,
		 "suggest parentheses around comparison in operand of %<&%>");
      /* Check cases like !x & y */
      else if (code_left == TRUTH_NOT_EXPR
	       && !APPEARS_TO_BE_BOOLEAN_EXPR_P (code_right, arg_right))
	warning_at (EXPR_LOC_OR_LOC (arg_left, loc), OPT_Wparentheses,
		    "suggest parentheses around operand of "
		    "%<!%> or change %<&%> to %<&&%> or %<!%> to %<~%>");
      return;

    case EQ_EXPR:
      if (TREE_CODE_CLASS (code_left) == tcc_comparison)
	warning_at (EXPR_LOC_OR_LOC (arg_left, loc), OPT_Wparentheses,
		 "suggest parentheses around comparison in operand of %<==%>");
      else if (TREE_CODE_CLASS (code_right) == tcc_comparison)
	warning_at (EXPR_LOC_OR_LOC (arg_right, loc), OPT_Wparentheses,
		 "suggest parentheses around comparison in operand of %<==%>");
      return;
    case NE_EXPR:
      if (TREE_CODE_CLASS (code_left) == tcc_comparison)
	warning_at (EXPR_LOC_OR_LOC (arg_left, loc), OPT_Wparentheses,
		 "suggest parentheses around comparison in operand of %<!=%>");
      else if (TREE_CODE_CLASS (code_right) == tcc_comparison)
	warning_at (EXPR_LOC_OR_LOC (arg_right, loc), OPT_Wparentheses,
		 "suggest parentheses around comparison in operand of %<!=%>");
      return;

    default:
      if (TREE_CODE_CLASS (code) == tcc_comparison)
	{
	  if (TREE_CODE_CLASS (code_left) == tcc_comparison
		&& code_left != NE_EXPR && code_left != EQ_EXPR
		&& INTEGRAL_TYPE_P (TREE_TYPE (arg_left)))
	    warning_at (EXPR_LOC_OR_LOC (arg_left, loc), OPT_Wparentheses,
			"comparisons like %<X<=Y<=Z%> do not "
			"have their mathematical meaning");
	  else if (TREE_CODE_CLASS (code_right) == tcc_comparison
		   && code_right != NE_EXPR && code_right != EQ_EXPR
		   && INTEGRAL_TYPE_P (TREE_TYPE (arg_right)))
	    warning_at (EXPR_LOC_OR_LOC (arg_right, loc), OPT_Wparentheses,
			"comparisons like %<X<=Y<=Z%> do not "
			"have their mathematical meaning");
	}
      return;
    }
#undef NOT_A_BOOLEAN_EXPR_P
}

/* If LABEL (a LABEL_DECL) has not been used, issue a warning.  */

void
warn_for_unused_label (tree label)
{
  if (!TREE_USED (label))
    {
      if (DECL_INITIAL (label))
	warning (OPT_Wunused_label, "label %q+D defined but not used", label);
      else
        warning (OPT_Wunused_label, "label %q+D declared but not defined", label);
    }
}

/* Warn for division by zero according to the value of DIVISOR.  LOC
   is the location of the division operator.  */

void
warn_for_div_by_zero (location_t loc, tree divisor)
{
  /* If DIVISOR is zero, and has integral or fixed-point type, issue a warning
     about division by zero.  Do not issue a warning if DIVISOR has a
     floating-point type, since we consider 0.0/0.0 a valid way of
     generating a NaN.  */
  if (c_inhibit_evaluation_warnings == 0
      && (integer_zerop (divisor) || fixed_zerop (divisor)))
    warning_at (loc, OPT_Wdiv_by_zero, "division by zero");
}

/* Subroutine of build_binary_op. Give warnings for comparisons
   between signed and unsigned quantities that may fail. Do the
   checking based on the original operand trees ORIG_OP0 and ORIG_OP1,
   so that casts will be considered, but default promotions won't
   be.

   LOCATION is the location of the comparison operator.

   The arguments of this function map directly to local variables
   of build_binary_op.  */

void
warn_for_sign_compare (location_t location,
		       tree orig_op0, tree orig_op1,
		       tree op0, tree op1,
		       tree result_type, enum tree_code resultcode)
{
  int op0_signed = !TYPE_UNSIGNED (TREE_TYPE (orig_op0));
  int op1_signed = !TYPE_UNSIGNED (TREE_TYPE (orig_op1));
  int unsignedp0, unsignedp1;

  /* In C++, check for comparison of different enum types.  */
  if (c_dialect_cxx()
      && TREE_CODE (TREE_TYPE (orig_op0)) == ENUMERAL_TYPE
      && TREE_CODE (TREE_TYPE (orig_op1)) == ENUMERAL_TYPE
      && TYPE_MAIN_VARIANT (TREE_TYPE (orig_op0))
	 != TYPE_MAIN_VARIANT (TREE_TYPE (orig_op1)))
    {
      warning_at (location,
		  OPT_Wsign_compare, "comparison between types %qT and %qT",
		  TREE_TYPE (orig_op0), TREE_TYPE (orig_op1));
    }

  /* Do not warn if the comparison is being done in a signed type,
     since the signed type will only be chosen if it can represent
     all the values of the unsigned type.  */
  if (!TYPE_UNSIGNED (result_type))
    /* OK */;
  /* Do not warn if both operands are unsigned.  */
  else if (op0_signed == op1_signed)
    /* OK */;
  else
    {
      tree sop, uop, base_type;
      bool ovf;

      if (op0_signed)
        sop = orig_op0, uop = orig_op1;
      else
        sop = orig_op1, uop = orig_op0;

      STRIP_TYPE_NOPS (sop);
      STRIP_TYPE_NOPS (uop);
      base_type = (TREE_CODE (result_type) == COMPLEX_TYPE
		   ? TREE_TYPE (result_type) : result_type);

      /* Do not warn if the signed quantity is an unsuffixed integer
         literal (or some static constant expression involving such
         literals or a conditional expression involving such literals)
         and it is non-negative.  */
      if (tree_expr_nonnegative_warnv_p (sop, &ovf))
        /* OK */;
      /* Do not warn if the comparison is an equality operation, the
         unsigned quantity is an integral constant, and it would fit
         in the result if the result were signed.  */
      else if (TREE_CODE (uop) == INTEGER_CST
               && (resultcode == EQ_EXPR || resultcode == NE_EXPR)
	       && int_fits_type_p (uop, c_common_signed_type (base_type)))
        /* OK */;
      /* In C, do not warn if the unsigned quantity is an enumeration
         constant and its maximum value would fit in the result if the
         result were signed.  */
      else if (!c_dialect_cxx() && TREE_CODE (uop) == INTEGER_CST
               && TREE_CODE (TREE_TYPE (uop)) == ENUMERAL_TYPE
               && int_fits_type_p (TYPE_MAX_VALUE (TREE_TYPE (uop)),
				   c_common_signed_type (base_type)))
        /* OK */;
      else
        warning_at (location,
		    OPT_Wsign_compare,
		    "comparison between signed and unsigned integer expressions");
    }

  /* Warn if two unsigned values are being compared in a size larger
     than their original size, and one (and only one) is the result of
     a `~' operator.  This comparison will always fail.

     Also warn if one operand is a constant, and the constant does not
     have all bits set that are set in the ~ operand when it is
     extended.  */

  op0 = c_common_get_narrower (op0, &unsignedp0);
  op1 = c_common_get_narrower (op1, &unsignedp1);

  if ((TREE_CODE (op0) == BIT_NOT_EXPR)
      ^ (TREE_CODE (op1) == BIT_NOT_EXPR))
    {
      if (TREE_CODE (op0) == BIT_NOT_EXPR)
	op0 = c_common_get_narrower (TREE_OPERAND (op0, 0), &unsignedp0);
      if (TREE_CODE (op1) == BIT_NOT_EXPR)
	op1 = c_common_get_narrower (TREE_OPERAND (op1, 0), &unsignedp1);

      if (tree_fits_shwi_p (op0) || tree_fits_shwi_p (op1))
        {
          tree primop;
          HOST_WIDE_INT constant, mask;
          int unsignedp;
          unsigned int bits;

          if (tree_fits_shwi_p (op0))
            {
              primop = op1;
              unsignedp = unsignedp1;
              constant = tree_to_shwi (op0);
            }
          else
            {
              primop = op0;
              unsignedp = unsignedp0;
              constant = tree_to_shwi (op1);
            }

          bits = TYPE_PRECISION (TREE_TYPE (primop));
          if (bits < TYPE_PRECISION (result_type)
              && bits < HOST_BITS_PER_LONG && unsignedp)
            {
              mask = (~ (HOST_WIDE_INT) 0) << bits;
              if ((mask & constant) != mask)
		{
		  if (constant == 0)
		    warning_at (location, OPT_Wsign_compare,
				"promoted ~unsigned is always non-zero");
		  else
		    warning_at (location, OPT_Wsign_compare,
				"comparison of promoted ~unsigned with constant");
		}
            }
        }
      else if (unsignedp0 && unsignedp1
               && (TYPE_PRECISION (TREE_TYPE (op0))
                   < TYPE_PRECISION (result_type))
               && (TYPE_PRECISION (TREE_TYPE (op1))
                   < TYPE_PRECISION (result_type)))
        warning_at (location, OPT_Wsign_compare,
                 "comparison of promoted ~unsigned with unsigned");
    }
}

/* RESULT_TYPE is the result of converting TYPE1 and TYPE2 to a common
   type via c_common_type.  If -Wdouble-promotion is in use, and the
   conditions for warning have been met, issue a warning.  GMSGID is
   the warning message.  It must have two %T specifiers for the type
   that was converted (generally "float") and the type to which it was
   converted (generally "double), respectively.  LOC is the location
   to which the awrning should refer.  */

void
do_warn_double_promotion (tree result_type, tree type1, tree type2,
			 const char *gmsgid, location_t loc)
{
  tree source_type;

  if (!warn_double_promotion)
    return;
  /* If the conversion will not occur at run-time, there is no need to
     warn about it.  */
  if (c_inhibit_evaluation_warnings)
    return;
  if (TYPE_MAIN_VARIANT (result_type) != double_type_node
      && TYPE_MAIN_VARIANT (result_type) != complex_double_type_node)
    return;
  if (TYPE_MAIN_VARIANT (type1) == float_type_node
      || TYPE_MAIN_VARIANT (type1) == complex_float_type_node)
    source_type = type1;
  else if (TYPE_MAIN_VARIANT (type2) == float_type_node
	   || TYPE_MAIN_VARIANT (type2) == complex_float_type_node)
    source_type = type2;
  else
    return;
  warning_at (loc, OPT_Wdouble_promotion, gmsgid, source_type, result_type);
}

/* Setup a TYPE_DECL node as a typedef representation.

   X is a TYPE_DECL for a typedef statement.  Create a brand new
   ..._TYPE node (which will be just a variant of the existing
   ..._TYPE node with identical properties) and then install X
   as the TYPE_NAME of this brand new (duplicate) ..._TYPE node.

   The whole point here is to end up with a situation where each
   and every ..._TYPE node the compiler creates will be uniquely
   associated with AT MOST one node representing a typedef name.
   This way, even though the compiler substitutes corresponding
   ..._TYPE nodes for TYPE_DECL (i.e. "typedef name") nodes very
   early on, later parts of the compiler can always do the reverse
   translation and get back the corresponding typedef name.  For
   example, given:

	typedef struct S MY_TYPE;
	MY_TYPE object;

   Later parts of the compiler might only know that `object' was of
   type `struct S' if it were not for code just below.  With this
   code however, later parts of the compiler see something like:

	struct S' == struct S
	typedef struct S' MY_TYPE;
	struct S' object;

    And they can then deduce (from the node for type struct S') that
    the original object declaration was:

		MY_TYPE object;

    Being able to do this is important for proper support of protoize,
    and also for generating precise symbolic debugging information
    which takes full account of the programmer's (typedef) vocabulary.

    Obviously, we don't want to generate a duplicate ..._TYPE node if
    the TYPE_DECL node that we are now processing really represents a
    standard built-in type.  */

void
set_underlying_type (tree x)
{
  if (x == error_mark_node)
    return;
  if (DECL_IS_BUILTIN (x))
    {
      if (TYPE_NAME (TREE_TYPE (x)) == 0)
	TYPE_NAME (TREE_TYPE (x)) = x;
    }
  else if (TREE_TYPE (x) != error_mark_node
	   && DECL_ORIGINAL_TYPE (x) == NULL_TREE)
    {
      tree tt = TREE_TYPE (x);
      DECL_ORIGINAL_TYPE (x) = tt;
      tt = build_variant_type_copy (tt);
      TYPE_STUB_DECL (tt) = TYPE_STUB_DECL (DECL_ORIGINAL_TYPE (x));
      TYPE_NAME (tt) = x;
      TREE_USED (tt) = TREE_USED (x);
      TREE_TYPE (x) = tt;
    }
}

/* Record the types used by the current global variable declaration
   being parsed, so that we can decide later to emit their debug info.
   Those types are in types_used_by_cur_var_decl, and we are going to
   store them in the types_used_by_vars_hash hash table.
   DECL is the declaration of the global variable that has been parsed.  */

void
record_types_used_by_current_var_decl (tree decl)
{
  gcc_assert (decl && DECL_P (decl) && TREE_STATIC (decl));

  while (types_used_by_cur_var_decl && !types_used_by_cur_var_decl->is_empty ())
    {
      tree type = types_used_by_cur_var_decl->pop ();
      types_used_by_var_decl_insert (type, decl);
    }
}

/* If DECL is a typedef that is declared in the current function,
   record it for the purpose of -Wunused-local-typedefs.  */

void
record_locally_defined_typedef (tree decl)
{
  struct c_language_function *l;

  if (!warn_unused_local_typedefs
      || cfun == NULL
      /* if this is not a locally defined typedef then we are not
	 interested.  */
      || !is_typedef_decl (decl)
      || !decl_function_context (decl))
    return;

  l = (struct c_language_function *) cfun->language;
  vec_safe_push (l->local_typedefs, decl);
}

/* If T is a TYPE_DECL declared locally, mark it as used.  */

void
maybe_record_typedef_use (tree t)
{
  if (!is_typedef_decl (t))
    return;

  TREE_USED (t) = true;
}

/* Warn if there are some unused locally defined typedefs in the
   current function. */

void
maybe_warn_unused_local_typedefs (void)
{
  int i;
  tree decl;
  /* The number of times we have emitted -Wunused-local-typedefs
     warnings.  If this is different from errorcount, that means some
     unrelated errors have been issued.  In which case, we'll avoid
     emitting "unused-local-typedefs" warnings.  */
  static int unused_local_typedefs_warn_count;
  struct c_language_function *l;

  if (cfun == NULL)
    return;

  if ((l = (struct c_language_function *) cfun->language) == NULL)
    return;

  if (warn_unused_local_typedefs
      && errorcount == unused_local_typedefs_warn_count)
    {
      FOR_EACH_VEC_SAFE_ELT (l->local_typedefs, i, decl)
	if (!TREE_USED (decl))
	  warning_at (DECL_SOURCE_LOCATION (decl),
		      OPT_Wunused_local_typedefs,
		      "typedef %qD locally defined but not used", decl);
      unused_local_typedefs_warn_count = errorcount;
    }

  vec_free (l->local_typedefs);
}

/* The C and C++ parsers both use vectors to hold function arguments.
   For efficiency, we keep a cache of unused vectors.  This is the
   cache.  */

typedef vec<tree, va_gc> *tree_gc_vec;
static GTY((deletable)) vec<tree_gc_vec, va_gc> *tree_vector_cache;

/* Return a new vector from the cache.  If the cache is empty,
   allocate a new vector.  These vectors are GC'ed, so it is OK if the
   pointer is not released..  */

vec<tree, va_gc> *
make_tree_vector (void)
{
  if (tree_vector_cache && !tree_vector_cache->is_empty ())
    return tree_vector_cache->pop ();
  else
    {
      /* Passing 0 to vec::alloc returns NULL, and our callers require
	 that we always return a non-NULL value.  The vector code uses
	 4 when growing a NULL vector, so we do too.  */
      vec<tree, va_gc> *v;
      vec_alloc (v, 4);
      return v;
    }
}

/* Release a vector of trees back to the cache.  */

void
release_tree_vector (vec<tree, va_gc> *vec)
{
  if (vec != NULL)
    {
      vec->truncate (0);
      vec_safe_push (tree_vector_cache, vec);
    }
}

/* Get a new tree vector holding a single tree.  */

vec<tree, va_gc> *
make_tree_vector_single (tree t)
{
  vec<tree, va_gc> *ret = make_tree_vector ();
  ret->quick_push (t);
  return ret;
}

/* Get a new tree vector of the TREE_VALUEs of a TREE_LIST chain.  */

vec<tree, va_gc> *
make_tree_vector_from_list (tree list)
{
  vec<tree, va_gc> *ret = make_tree_vector ();
  for (; list; list = TREE_CHAIN (list))
    vec_safe_push (ret, TREE_VALUE (list));
  return ret;
}

/* Get a new tree vector which is a copy of an existing one.  */

vec<tree, va_gc> *
make_tree_vector_copy (const vec<tree, va_gc> *orig)
{
  vec<tree, va_gc> *ret;
  unsigned int ix;
  tree t;

  ret = make_tree_vector ();
  vec_safe_reserve (ret, vec_safe_length (orig));
  FOR_EACH_VEC_SAFE_ELT (orig, ix, t)
    ret->quick_push (t);
  return ret;
}

/* Return true if KEYWORD starts a type specifier.  */

bool
keyword_begins_type_specifier (enum rid keyword)
{
  switch (keyword)
    {
    case RID_AUTO_TYPE:
    case RID_INT:
    case RID_CHAR:
    case RID_FLOAT:
    case RID_DOUBLE:
    case RID_VOID:
    case RID_INT128:
    case RID_UNSIGNED:
    case RID_LONG:
    case RID_SHORT:
    case RID_SIGNED:
    case RID_DFLOAT32:
    case RID_DFLOAT64:
    case RID_DFLOAT128:
    case RID_FRACT:
    case RID_ACCUM:
    case RID_BOOL:
    case RID_WCHAR:
    case RID_CHAR16:
    case RID_CHAR32:
    case RID_SAT:
    case RID_COMPLEX:
    case RID_TYPEOF:
    case RID_STRUCT:
    case RID_CLASS:
    case RID_UNION:
    case RID_ENUM:
      return true;
    default:
      return false;
    }
}

/* Return true if KEYWORD names a type qualifier.  */

bool
keyword_is_type_qualifier (enum rid keyword)
{
  switch (keyword)
    {
    case RID_CONST:
    case RID_VOLATILE:
    case RID_RESTRICT:
    case RID_ATOMIC:
      return true;
    default:
      return false;
    }
}

/* Return true if KEYWORD names a storage class specifier.

   RID_TYPEDEF is not included in this list despite `typedef' being
   listed in C99 6.7.1.1.  6.7.1.3 indicates that `typedef' is listed as
   such for syntactic convenience only.  */

bool
keyword_is_storage_class_specifier (enum rid keyword)
{
  switch (keyword)
    {
    case RID_STATIC:
    case RID_EXTERN:
    case RID_REGISTER:
    case RID_AUTO:
    case RID_MUTABLE:
    case RID_THREAD:
      return true;
    default:
      return false;
    }
}

/* Return true if KEYWORD names a function-specifier [dcl.fct.spec].  */

static bool
keyword_is_function_specifier (enum rid keyword)
{
  switch (keyword)
    {
    case RID_INLINE:
    case RID_NORETURN:
    case RID_VIRTUAL:
    case RID_EXPLICIT:
      return true;
    default:
      return false;
    }
}

/* Return true if KEYWORD names a decl-specifier [dcl.spec] or a
   declaration-specifier (C99 6.7).  */

bool
keyword_is_decl_specifier (enum rid keyword)
{
  if (keyword_is_storage_class_specifier (keyword)
      || keyword_is_type_qualifier (keyword)
      || keyword_is_function_specifier (keyword))
    return true;

  switch (keyword)
    {
    case RID_TYPEDEF:
    case RID_FRIEND:
    case RID_CONSTEXPR:
      return true;
    default:
      return false;
    }
}

/* Initialize language-specific-bits of tree_contains_struct.  */

void
c_common_init_ts (void)
{
  MARK_TS_TYPED (C_MAYBE_CONST_EXPR);
  MARK_TS_TYPED (EXCESS_PRECISION_EXPR);
  MARK_TS_TYPED (ARRAY_NOTATION_REF);
}

/* Build a user-defined numeric literal out of an integer constant type VALUE
   with identifier SUFFIX.  */

tree
build_userdef_literal (tree suffix_id, tree value,
		       enum overflow_type overflow, tree num_string)
{
  tree literal = make_node (USERDEF_LITERAL);
  USERDEF_LITERAL_SUFFIX_ID (literal) = suffix_id;
  USERDEF_LITERAL_VALUE (literal) = value;
  USERDEF_LITERAL_OVERFLOW (literal) = overflow;
  USERDEF_LITERAL_NUM_STRING (literal) = num_string;
  return literal;
}

/* For vector[index], convert the vector to a
   pointer of the underlying type.  */
void
convert_vector_to_pointer_for_subscript (location_t loc,
					 tree* vecp, tree index)
{
  if (TREE_CODE (TREE_TYPE (*vecp)) == VECTOR_TYPE)
    {
      tree type = TREE_TYPE (*vecp);
      tree type1;

      if (TREE_CODE (index) == INTEGER_CST)
        if (!tree_fits_uhwi_p (index)
            || tree_to_uhwi (index) >= TYPE_VECTOR_SUBPARTS (type))
          warning_at (loc, OPT_Warray_bounds, "index value is out of bound");

      c_common_mark_addressable_vec (*vecp);
      type = build_qualified_type (TREE_TYPE (type), TYPE_QUALS (type));
      type1 = build_pointer_type (TREE_TYPE (*vecp));
      bool ref_all = TYPE_REF_CAN_ALIAS_ALL (type1);
      if (!ref_all
	  && !DECL_P (*vecp))
	{
	  /* If the original vector isn't declared may_alias and it
	     isn't a bare vector look if the subscripting would
	     alias the vector we subscript, and if not, force ref-all.  */
	  alias_set_type vecset = get_alias_set (*vecp);
	  alias_set_type sset = get_alias_set (type);
	  if (!alias_sets_must_conflict_p (sset, vecset)
	      && !alias_set_subset_of (sset, vecset))
	    ref_all = true;
	}
      type = build_pointer_type_for_mode (type, ptr_mode, ref_all);
      *vecp = build1 (ADDR_EXPR, type1, *vecp);
      *vecp = convert (type, *vecp);
    }
}

/* Determine which of the operands, if any, is a scalar that needs to be
   converted to a vector, for the range of operations.  */
enum stv_conv
scalar_to_vector (location_t loc, enum tree_code code, tree op0, tree op1,
		  bool complain)
{
  tree type0 = TREE_TYPE (op0);
  tree type1 = TREE_TYPE (op1);
  bool integer_only_op = false;
  enum stv_conv ret = stv_firstarg;

  gcc_assert (TREE_CODE (type0) == VECTOR_TYPE
	      || TREE_CODE (type1) == VECTOR_TYPE);
  switch (code)
    {
      /* Most GENERIC binary expressions require homogeneous arguments.
	 LSHIFT_EXPR and RSHIFT_EXPR are exceptions and accept a first
	 argument that is a vector and a second one that is a scalar, so
	 we never return stv_secondarg for them.  */
      case RSHIFT_EXPR:
      case LSHIFT_EXPR:
	if (TREE_CODE (type0) == INTEGER_TYPE
	    && TREE_CODE (TREE_TYPE (type1)) == INTEGER_TYPE)
	  {
	    if (unsafe_conversion_p (loc, TREE_TYPE (type1), op0, false))
	      {
		if (complain)
		  error_at (loc, "conversion of scalar %qT to vector %qT "
			    "involves truncation", type0, type1);
		return stv_error;
	      }
	    else
	      return stv_firstarg;
	  }
	break;

      case BIT_IOR_EXPR:
      case BIT_XOR_EXPR:
      case BIT_AND_EXPR:
	integer_only_op = true;
	/* ... fall through ...  */

      case VEC_COND_EXPR:

      case PLUS_EXPR:
      case MINUS_EXPR:
      case MULT_EXPR:
      case TRUNC_DIV_EXPR:
      case CEIL_DIV_EXPR:
      case FLOOR_DIV_EXPR:
      case ROUND_DIV_EXPR:
      case EXACT_DIV_EXPR:
      case TRUNC_MOD_EXPR:
      case FLOOR_MOD_EXPR:
      case RDIV_EXPR:
      case EQ_EXPR:
      case NE_EXPR:
      case LE_EXPR:
      case GE_EXPR:
      case LT_EXPR:
      case GT_EXPR:
      /* What about UNLT_EXPR?  */
	if (TREE_CODE (type0) == VECTOR_TYPE)
	  {
	    tree tmp;
	    ret = stv_secondarg;
	    /* Swap TYPE0 with TYPE1 and OP0 with OP1  */
	    tmp = type0; type0 = type1; type1 = tmp;
	    tmp = op0; op0 = op1; op1 = tmp;
	  }

	if (TREE_CODE (type0) == INTEGER_TYPE
	    && TREE_CODE (TREE_TYPE (type1)) == INTEGER_TYPE)
	  {
	    if (unsafe_conversion_p (loc, TREE_TYPE (type1), op0, false))
	      {
		if (complain)
		  error_at (loc, "conversion of scalar %qT to vector %qT "
			    "involves truncation", type0, type1);
		return stv_error;
	      }
	    return ret;
	  }
	else if (!integer_only_op
		    /* Allow integer --> real conversion if safe.  */
		 && (TREE_CODE (type0) == REAL_TYPE
		     || TREE_CODE (type0) == INTEGER_TYPE)
		 && SCALAR_FLOAT_TYPE_P (TREE_TYPE (type1)))
	  {
	    if (unsafe_conversion_p (loc, TREE_TYPE (type1), op0, false))
	      {
		if (complain)
		  error_at (loc, "conversion of scalar %qT to vector %qT "
			    "involves truncation", type0, type1);
		return stv_error;
	      }
	    return ret;
	  }
      default:
	break;
    }

  return stv_nothing;
}

/* Return true iff ALIGN is an integral constant that is a fundamental
   alignment, as defined by [basic.align] in the c++-11
   specifications.

   That is:

       [A fundamental alignment is represented by an alignment less than or
        equal to the greatest alignment supported by the implementation
        in all contexts, which is equal to
        alignof(max_align_t)].  */

bool
cxx_fundamental_alignment_p  (unsigned align)
{
  return (align <=  MAX (TYPE_ALIGN (long_long_integer_type_node),
			 TYPE_ALIGN (long_double_type_node)));
}

/* Return true if T is a pointer to a zero-sized aggregate.  */

bool
pointer_to_zero_sized_aggr_p (tree t)
{
  if (!POINTER_TYPE_P (t))
    return false;
  t = TREE_TYPE (t);
  return (TYPE_SIZE (t) && integer_zerop (TYPE_SIZE (t)));
}

#include "gt-c-family-c-common.h"<|MERGE_RESOLUTION|>--- conflicted
+++ resolved
@@ -5550,19 +5550,12 @@
   char_array_type_node
     = build_array_type (char_type_node, array_domain_type);
 
-<<<<<<< HEAD
   /* Make a type for arrays of unsigned characters.
      Needed for "\ppascal string" support.  */
   uchar_array_type_node
     = build_array_type (unsigned_char_type_node, array_domain_type);
 
 
-  /* Likewise for arrays of ints.  */
-  int_array_type_node
-    = build_array_type (integer_type_node, array_domain_type);
-
-=======
->>>>>>> 449227a0
   string_type_node = build_pointer_type (char_type_node);
   const_string_type_node
     = build_pointer_type (build_qualified_type
