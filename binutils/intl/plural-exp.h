/* Expression parsing and evaluation for plural form selection.
<<<<<<< HEAD
   Copyright (C) 2000-2016 Free Software Foundation, Inc.
=======
   Copyright (C) 2000-2020 Free Software Foundation, Inc.
>>>>>>> 70cf4d1e
   Written by Ulrich Drepper <drepper@cygnus.com>, 2000.

   This program is free software: you can redistribute it and/or modify
   it under the terms of the GNU Lesser General Public License as published by
   the Free Software Foundation; either version 2.1 of the License, or
   (at your option) any later version.

   This program is distributed in the hope that it will be useful,
   but WITHOUT ANY WARRANTY; without even the implied warranty of
   MERCHANTABILITY or FITNESS FOR A PARTICULAR PURPOSE.  See the
   GNU Lesser General Public License for more details.

   You should have received a copy of the GNU Lesser General Public License
   along with this program.  If not, see <http://www.gnu.org/licenses/>.  */

#ifndef _PLURAL_EXP_H
#define _PLURAL_EXP_H

<<<<<<< HEAD
=======
#include <plural-config.h>

#ifndef PARAMS
# if __STDC__ || defined __GNUC__ || defined __SUNPRO_C || defined __cplusplus || __PROTOTYPES
#  define PARAMS(args) args
# else
#  define PARAMS(args) ()
# endif
#endif

>>>>>>> 70cf4d1e
#ifndef internal_function
# define internal_function
#endif

#ifndef attribute_hidden
# define attribute_hidden
#endif

#ifdef __cplusplus
extern "C" {
#endif


enum expression_operator
{
  /* Without arguments:  */
  var,				/* The variable "n".  */
  num,				/* Decimal number.  */
  /* Unary operators:  */
  lnot,				/* Logical NOT.  */
  /* Binary operators:  */
  mult,				/* Multiplication.  */
  divide,			/* Division.  */
  module,			/* Modulo operation.  */
  plus,				/* Addition.  */
  minus,			/* Subtraction.  */
  less_than,			/* Comparison.  */
  greater_than,			/* Comparison.  */
  less_or_equal,		/* Comparison.  */
  greater_or_equal,		/* Comparison.  */
  equal,			/* Comparison for equality.  */
  not_equal,			/* Comparison for inequality.  */
  land,				/* Logical AND.  */
  lor,				/* Logical OR.  */
  /* Ternary operators:  */
  qmop				/* Question mark operator.  */
};

/* This is the representation of the expressions to determine the
   plural form.  */
struct expression
{
  int nargs;			/* Number of arguments.  */
  enum expression_operator operation;
  union
  {
    unsigned long int num;	/* Number value for `num'.  */
    struct expression *args[3];	/* Up to three arguments.  */
  } val;
};

/* This is the data structure to pass information to the parser and get
   the result in a thread-safe way.  */
struct parse_args
{
  const char *cp;
  struct expression *res;
};


/* Names for the libintl functions are a problem.  This source code is used
   1. in the GNU C Library library,
   2. in the GNU libintl library,
   3. in the GNU gettext tools.
   The function names in each situation must be different, to allow for
   binary incompatible changes in 'struct expression'.  Furthermore,
   1. in the GNU C Library library, the names have a __ prefix,
   2.+3. in the GNU libintl library and in the GNU gettext tools, the names
         must follow ANSI C and not start with __.
   So we have to distinguish the three cases.  */
#ifdef _LIBC
# define FREE_EXPRESSION __gettext_free_exp
# define PLURAL_PARSE __gettextparse
# define GERMANIC_PLURAL __gettext_germanic_plural
# define EXTRACT_PLURAL_EXPRESSION __gettext_extract_plural
#elif defined (IN_LIBINTL)
# define FREE_EXPRESSION libintl_gettext_free_exp
# define PLURAL_PARSE libintl_gettextparse
# define GERMANIC_PLURAL libintl_gettext_germanic_plural
# define EXTRACT_PLURAL_EXPRESSION libintl_gettext_extract_plural
#else
# define FREE_EXPRESSION free_plural_expression
# define PLURAL_PARSE parse_plural_expression
# define GERMANIC_PLURAL germanic_plural
# define EXTRACT_PLURAL_EXPRESSION extract_plural_expression
#endif

#if (defined __GNUC__ && !(defined __APPLE_CC_ && __APPLE_CC__ > 1) \
     && !defined __cplusplus)                                       \
    || (defined __STDC_VERSION__ && __STDC_VERSION__ >= 199901L)    \
    || (defined __SUNPRO_C && 0x560 <= __SUNPRO_C                   \
        && !(defined __STDC__ && __STDC__ == 1))
# define HAVE_STRUCT_INITIALIZER 1
#else
# define HAVE_STRUCT_INITIALIZER 0
#endif

extern void FREE_EXPRESSION (struct expression *exp)
     internal_function;
<<<<<<< HEAD
extern int PLURAL_PARSE (struct parse_args *arg);
#if HAVE_STRUCT_INITIALIZER
extern const struct expression GERMANIC_PLURAL attribute_hidden;
#else
=======
#ifdef USE_BISON3
extern int PLURAL_PARSE PARAMS ((struct parse_args *arg));
#else
extern int PLURAL_PARSE PARAMS ((void *arg));
#endif
>>>>>>> 70cf4d1e
extern struct expression GERMANIC_PLURAL attribute_hidden;
#endif
extern void EXTRACT_PLURAL_EXPRESSION (const char *nullentry,
				       const struct expression **pluralp,
				       unsigned long int *npluralsp)
     internal_function;

#if !defined (_LIBC) && !defined (IN_LIBINTL) && !defined (IN_LIBGLOCALE)
extern unsigned long int plural_eval (const struct expression *pexp,
				      unsigned long int n);
#endif


#ifdef __cplusplus
}
#endif

#endif /* _PLURAL_EXP_H */<|MERGE_RESOLUTION|>--- conflicted
+++ resolved
@@ -1,29 +1,25 @@
 /* Expression parsing and evaluation for plural form selection.
-<<<<<<< HEAD
-   Copyright (C) 2000-2016 Free Software Foundation, Inc.
-=======
    Copyright (C) 2000-2020 Free Software Foundation, Inc.
->>>>>>> 70cf4d1e
    Written by Ulrich Drepper <drepper@cygnus.com>, 2000.
 
-   This program is free software: you can redistribute it and/or modify
-   it under the terms of the GNU Lesser General Public License as published by
-   the Free Software Foundation; either version 2.1 of the License, or
-   (at your option) any later version.
+   This program is free software; you can redistribute it and/or modify it
+   under the terms of the GNU Library General Public License as published
+   by the Free Software Foundation; either version 2, or (at your option)
+   any later version.
 
    This program is distributed in the hope that it will be useful,
    but WITHOUT ANY WARRANTY; without even the implied warranty of
-   MERCHANTABILITY or FITNESS FOR A PARTICULAR PURPOSE.  See the
-   GNU Lesser General Public License for more details.
+   MERCHANTABILITY or FITNESS FOR A PARTICULAR PURPOSE.  See the GNU
+   Library General Public License for more details.
 
-   You should have received a copy of the GNU Lesser General Public License
-   along with this program.  If not, see <http://www.gnu.org/licenses/>.  */
+   You should have received a copy of the GNU Library General Public
+   License along with this program; if not, write to the Free Software
+   Foundation, Inc., 51 Franklin Street - Fifth Floor, Boston, MA 02110-1301,
+   USA.  */
 
 #ifndef _PLURAL_EXP_H
 #define _PLURAL_EXP_H
 
-<<<<<<< HEAD
-=======
 #include <plural-config.h>
 
 #ifndef PARAMS
@@ -34,7 +30,6 @@
 # endif
 #endif
 
->>>>>>> 70cf4d1e
 #ifndef internal_function
 # define internal_function
 #endif
@@ -43,42 +38,36 @@
 # define attribute_hidden
 #endif
 
-#ifdef __cplusplus
-extern "C" {
-#endif
-
-
-enum expression_operator
-{
-  /* Without arguments:  */
-  var,				/* The variable "n".  */
-  num,				/* Decimal number.  */
-  /* Unary operators:  */
-  lnot,				/* Logical NOT.  */
-  /* Binary operators:  */
-  mult,				/* Multiplication.  */
-  divide,			/* Division.  */
-  module,			/* Modulo operation.  */
-  plus,				/* Addition.  */
-  minus,			/* Subtraction.  */
-  less_than,			/* Comparison.  */
-  greater_than,			/* Comparison.  */
-  less_or_equal,		/* Comparison.  */
-  greater_or_equal,		/* Comparison.  */
-  equal,			/* Comparison for equality.  */
-  not_equal,			/* Comparison for inequality.  */
-  land,				/* Logical AND.  */
-  lor,				/* Logical OR.  */
-  /* Ternary operators:  */
-  qmop				/* Question mark operator.  */
-};
 
 /* This is the representation of the expressions to determine the
    plural form.  */
 struct expression
 {
   int nargs;			/* Number of arguments.  */
-  enum expression_operator operation;
+  enum operator
+  {
+    /* Without arguments:  */
+    var,			/* The variable "n".  */
+    num,			/* Decimal number.  */
+    /* Unary operators:  */
+    lnot,			/* Logical NOT.  */
+    /* Binary operators:  */
+    mult,			/* Multiplication.  */
+    divide,			/* Division.  */
+    module,			/* Modulo operation.  */
+    plus,			/* Addition.  */
+    minus,			/* Subtraction.  */
+    less_than,			/* Comparison.  */
+    greater_than,		/* Comparison.  */
+    less_or_equal,		/* Comparison.  */
+    greater_or_equal,		/* Comparison.  */
+    equal,			/* Comparison for equality.  */
+    not_equal,			/* Comparison for inequality.  */
+    land,			/* Logical AND.  */
+    lor,			/* Logical OR.  */
+    /* Ternary operators:  */
+    qmop			/* Question mark operator.  */
+  } operation;
   union
   {
     unsigned long int num;	/* Number value for `num'.  */
@@ -122,45 +111,22 @@
 # define EXTRACT_PLURAL_EXPRESSION extract_plural_expression
 #endif
 
-#if (defined __GNUC__ && !(defined __APPLE_CC_ && __APPLE_CC__ > 1) \
-     && !defined __cplusplus)                                       \
-    || (defined __STDC_VERSION__ && __STDC_VERSION__ >= 199901L)    \
-    || (defined __SUNPRO_C && 0x560 <= __SUNPRO_C                   \
-        && !(defined __STDC__ && __STDC__ == 1))
-# define HAVE_STRUCT_INITIALIZER 1
-#else
-# define HAVE_STRUCT_INITIALIZER 0
-#endif
-
-extern void FREE_EXPRESSION (struct expression *exp)
+extern void FREE_EXPRESSION PARAMS ((struct expression *exp))
      internal_function;
-<<<<<<< HEAD
-extern int PLURAL_PARSE (struct parse_args *arg);
-#if HAVE_STRUCT_INITIALIZER
-extern const struct expression GERMANIC_PLURAL attribute_hidden;
-#else
-=======
 #ifdef USE_BISON3
 extern int PLURAL_PARSE PARAMS ((struct parse_args *arg));
 #else
 extern int PLURAL_PARSE PARAMS ((void *arg));
 #endif
->>>>>>> 70cf4d1e
 extern struct expression GERMANIC_PLURAL attribute_hidden;
-#endif
-extern void EXTRACT_PLURAL_EXPRESSION (const char *nullentry,
-				       const struct expression **pluralp,
-				       unsigned long int *npluralsp)
+extern void EXTRACT_PLURAL_EXPRESSION PARAMS ((const char *nullentry,
+					       struct expression **pluralp,
+					       unsigned long int *npluralsp))
      internal_function;
 
-#if !defined (_LIBC) && !defined (IN_LIBINTL) && !defined (IN_LIBGLOCALE)
-extern unsigned long int plural_eval (const struct expression *pexp,
-				      unsigned long int n);
-#endif
-
-
-#ifdef __cplusplus
-}
+#if !defined (_LIBC) && !defined (IN_LIBINTL)
+extern unsigned long int plural_eval PARAMS ((struct expression *pexp,
+					      unsigned long int n));
 #endif
 
 #endif /* _PLURAL_EXP_H */