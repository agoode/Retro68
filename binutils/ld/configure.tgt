--- conflicted
+++ resolved
@@ -400,42 +400,9 @@
 			targ_extra_emuls="m68hc11elfb m68hc12elf m68hc12elfb" ;;
 m68hc12-*-*|m6812-*-*)	targ_emul=m68hc12elf
 			targ_extra_emuls="m68hc12elfb m68hc11elf m68hc11elfb" ;;
-<<<<<<< HEAD
-m68*-sun-sunos[34]*)	targ_emul=sun3 ;;
-m68*-wrs-vxworks*)	targ_emul=sun3 ;;
-m68*-ericsson-ose)	targ_emul=sun3 ;;
-m68*-apple-aux*)	targ_emul=m68kaux ;;
-m68k-sony-*)		targ_emul=news ;;
-m68k-hp-bsd*)		targ_emul=hp300bsd ;;
-m68*-motorola-sysv*)	targ_emul=delta68 ;;
-m68*-*-aout)		targ_emul=m68kaout ;;
-m68*-*-coff)		targ_emul=m68kcoff ;;
-m68*-*-elf | m68*-*-rtems*)
-			targ_emul=m68kelf ;;
-m68*-*-macos)		targ_emul=m68kelf ;;
-m68*-*-hpux*)		targ_emul=hp3hpux ;;
-m68k-*-linux*aout*)	targ_emul=m68klinux
-			targ_extra_emuls=m68kelf
-			tdir_m68kelf=`echo ${targ_alias} | sed -e 's/aout//'` ;;
-m68k-*-linux-*) 	targ_emul=m68kelf
-			targ_extra_emuls=m68klinux
-			tdir_m68klinux=`echo ${targ_alias} | sed -e 's/linux/linuxaout/'` ;;
-m68k-*-uclinux*)	targ_emul=m68kelf ;;
-m68*-*-gnu*)		targ_emul=m68kelf ;;
-m68*-*-netbsd*4k*)	targ_emul=m68k4knbsd
-			targ_extra_emuls="m68knbsd m68kelfnbsd" ;;
-m68*-*-netbsdelf*)	targ_emul=m68kelfnbsd
-			targ_extra_emuls="m68knbsd m68k4knbsd" ;;
-m68*-*-netbsdaout* | m68*-*-netbsd*)
-			targ_emul=m68knbsd
-			targ_extra_emuls="m68kelfnbsd m68k4knbsd" ;;
-m68*-*-psos*)		targ_emul=m68kpsos ;;
-m8*-*-*)		targ_emul=m88kbcs
-=======
 m68*-*-netbsdelf*)	targ_emul=m68kelfnbsd ;;
 m68*-*-*)		targ_emul=m68kelf ;;
 s12z-*-*)		targ_emul=m9s12zelf
->>>>>>> 5dfed9d4
 			;;
 mcore-*-pe)		targ_emul=mcorepe ;
 			targ_extra_ofiles="deffilep.o pe-dll.o" ;;
